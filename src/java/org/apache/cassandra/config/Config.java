--- conflicted
+++ resolved
@@ -75,6 +75,8 @@
     public volatile int max_hint_window_in_ms = 3 * 3600 * 1000; // three hours
     public String hints_directory;
 
+    public volatile boolean force_new_prepared_statement_behaviour = false;
+
     public ParameterizedClass seed_provider;
     public DiskAccessMode disk_access_mode = DiskAccessMode.auto;
 
@@ -528,7 +530,6 @@
     public volatile boolean check_for_duplicate_rows_during_reads = true;
     public volatile boolean check_for_duplicate_rows_during_compaction = true;
 
-<<<<<<< HEAD
     public boolean autocompaction_on_startup_enabled = Boolean.parseBoolean(System.getProperty("cassandra.autocompaction_on_startup_enabled", "true"));
 
     // see CASSANDRA-3200 / CASSANDRA-16274
@@ -536,9 +537,6 @@
     public volatile boolean auto_optimise_full_repair_streams = false;
     public volatile boolean auto_optimise_preview_repair_streams = false;
 
-=======
-    public volatile boolean force_new_prepared_statement_behaviour = false;
->>>>>>> 5d0aeb19
     /**
      * Client mode means that the process is a pure client, that uses C* code base but does
      * not read or write local C* database files.
