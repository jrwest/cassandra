--- conflicted
+++ resolved
@@ -297,17 +297,10 @@
         this.clusteringColumns = clusteringColumns;
         this.partitionColumns = partitionColumns;
 
-<<<<<<< HEAD
-        //This needs to happen before serializers are set
-        //because they use comparator.subtypes()
-=======
-        this.serializers = new Serializers(this);
-
         this.comparator = new ClusteringComparator(extractTypes(clusteringColumns));
         List<AbstractType<?>> keyTypes = extractTypes(partitionKeyColumns);
         this.keyValidator = keyTypes.size() == 1 ? keyTypes.get(0) : CompositeType.getInstance(keyTypes);
 
->>>>>>> 5f66d48b
         rebuild();
 
         this.resource = DataResource.table(ksName, cfName);
@@ -318,13 +311,8 @@
     // are kept because they are often useful in a different format.
     private void rebuild()
     {
-<<<<<<< HEAD
-        this.comparator = new ClusteringComparator(extractTypes(clusteringColumns));
-
         Map<ByteBuffer, ColumnDefinition> newColumnMetadata = Maps.newHashMapWithExpectedSize(partitionKeyColumns.size() + clusteringColumns.size() + partitionColumns.size());
-=======
-        Map<ByteBuffer, ColumnDefinition> newColumnMetadata = new HashMap<>();
->>>>>>> 5f66d48b
+
         for (ColumnDefinition def : partitionKeyColumns)
             newColumnMetadata.put(def.name.bytes, def);
         for (ColumnDefinition def : clusteringColumns)
