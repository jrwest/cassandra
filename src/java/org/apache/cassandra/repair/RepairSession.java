/*
 * Licensed to the Apache Software Foundation (ASF) under one
 * or more contributor license agreements.  See the NOTICE file
 * distributed with this work for additional information
 * regarding copyright ownership.  The ASF licenses this file
 * to you under the Apache License, Version 2.0 (the
 * "License"); you may not use this file except in compliance
 * with the License.  You may obtain a copy of the License at
 *
 *     http://www.apache.org/licenses/LICENSE-2.0
 *
 * Unless required by applicable law or agreed to in writing, software
 * distributed under the License is distributed on an "AS IS" BASIS,
 * WITHOUT WARRANTIES OR CONDITIONS OF ANY KIND, either express or implied.
 * See the License for the specific language governing permissions and
 * limitations under the License.
 */
package org.apache.cassandra.repair;

import java.io.IOException;
import java.util.ArrayList;
import java.util.Arrays;
import java.util.Collection;
import java.util.Collections;
import java.util.List;
import java.util.Map;
import java.util.Set;
import java.util.concurrent.ConcurrentHashMap;
import java.util.concurrent.ConcurrentMap;
import java.util.concurrent.Executor;
import java.util.concurrent.RejectedExecutionException;
import java.util.concurrent.atomic.AtomicBoolean;

import javax.annotation.Nullable;

import com.google.common.annotations.VisibleForTesting;
import com.google.common.collect.Lists;
import com.google.common.util.concurrent.*;

import org.slf4j.Logger;
import org.slf4j.LoggerFactory;

import org.apache.cassandra.concurrent.ExecutorPlus;
import org.apache.cassandra.concurrent.Stage;
import org.apache.cassandra.config.DatabaseDescriptor;
import org.apache.cassandra.db.ColumnFamilyStore;
import org.apache.cassandra.db.Keyspace;
import org.apache.cassandra.dht.Range;
import org.apache.cassandra.dht.Token;
import org.apache.cassandra.exceptions.RepairException;
import org.apache.cassandra.gms.*;
import org.apache.cassandra.locator.InetAddressAndPort;
import org.apache.cassandra.net.Message;
import org.apache.cassandra.repair.consistent.ConsistentSession;
import org.apache.cassandra.repair.consistent.LocalSession;
import org.apache.cassandra.repair.consistent.LocalSessions;
import org.apache.cassandra.repair.messages.SyncResponse;
import org.apache.cassandra.repair.messages.ValidationResponse;
import org.apache.cassandra.repair.state.SessionState;
import org.apache.cassandra.schema.SystemDistributedKeyspace;
import org.apache.cassandra.schema.TableId;
import org.apache.cassandra.streaming.PreviewKind;
import org.apache.cassandra.tracing.Tracing;
import org.apache.cassandra.utils.FBUtilities;
import org.apache.cassandra.utils.MerkleTrees;
import org.apache.cassandra.utils.Pair;
import org.apache.cassandra.utils.Throwables;
import org.apache.cassandra.utils.TimeUUID;
import org.apache.cassandra.utils.concurrent.AsyncFuture;

/**
 * Coordinates the (active) repair of a list of non overlapping token ranges.
 *
 * A given RepairSession repairs a set of replicas for a given set of ranges on a list
 * of column families. For each of the column family to repair, RepairSession
 * creates a {@link RepairJob} that handles the repair of that CF.
 *
 * A given RepairJob has the 3 main phases:
 * <ol>
 *   <li>
 *     Paxos repair: unfinished paxos operations in the range/keyspace/table are first completed
 *   </li>
 *   <li>Validation phase: the job requests merkle trees from each of the replica involves
 *      ({@link org.apache.cassandra.repair.ValidationTask}) and waits until all trees are received (in
 *      validationComplete()).
 *   </li>
 *   <li>Synchronization phase: once all trees are received, the job compares each tree with  all the others. If there is
 *       difference between 2 trees, the differences between the 2 endpoints will be streamed with a {@link SyncTask}.
 *   </li>
 * </ol>
 * The job is done once all its SyncTasks are done (i.e. have either computed no differences
 * or the streaming they started is done (syncComplete())).
 *
 * A given session will execute the first phase (validation phase) of each of it's job
 * sequentially. In other words, it will start the first job and only start the next one
 * once that first job validation phase is complete. This is done so that the replica only
 * create one merkle tree per range at a time, which is our way to ensure that such creation starts
 * roughly at the same time on every node (see CASSANDRA-2816). However the synchronization
 * phases are allowed to run concurrently (with each other and with validation phases).
 *
 * A given RepairJob has 2 modes: either sequential or not (RepairParallelism). If sequential,
 * it will requests merkle tree creation from each replica in sequence (though in that case
 * we still first send a message to each node to flush and snapshot data so each merkle tree
 * creation is still done on similar data, even if the actual creation is not
 * done simulatneously). If not sequential, all merkle tree are requested in parallel.
 * Similarly, if a job is sequential, it will handle one SymmetricSyncTask at a time, but will handle
 * all of them in parallel otherwise.
 */
public class RepairSession extends AsyncFuture<RepairSessionResult> implements IEndpointStateChangeSubscriber,
                                                                                  IFailureDetectionEventListener,
                                                                                  LocalSessions.Listener
{
    private static final Logger logger = LoggerFactory.getLogger(RepairSession.class);

    public final SessionState state;
    public final RepairParallelism parallelismDegree;
    public final boolean pullRepair;

    /** Range to repair */
    public final boolean isIncremental;
    public final PreviewKind previewKind;
    public final boolean repairPaxos;
    public final boolean paxosOnly;

    private final AtomicBoolean isFailed = new AtomicBoolean(false);

    // Each validation task waits response from replica in validating ConcurrentMap (keyed by CF name and endpoint address)
    private final ConcurrentMap<Pair<RepairJobDesc, InetAddressAndPort>, ValidationTask> validating = new ConcurrentHashMap<>();
    // Remote syncing jobs wait response in syncingTasks map
    private final ConcurrentMap<Pair<RepairJobDesc, SyncNodePair>, CompletableRemoteSyncTask> syncingTasks = new ConcurrentHashMap<>();

    // Tasks(snapshot, validate request, differencing, ...) are run on taskExecutor
    public final SafeExecutor taskExecutor;
    public final boolean optimiseStreams;
<<<<<<< HEAD
    public final SharedContext ctx;
    private volatile List<RepairJob> jobs = Collections.emptyList();
=======
    public final Scheduler validationScheduler;
>>>>>>> 89a81559

    private volatile boolean terminated = false;

    /**
     * Create new repair session.
     * @param parentRepairSession the parent sessions id
     * @param commonRange ranges to repair
     * @param keyspace name of keyspace
     * @param parallelismDegree specifies the degree of parallelism when calculating the merkle trees
     * @param pullRepair true if the repair should be one way (from remote host to this host and only applicable between two hosts--see RepairOption)
     * @param repairPaxos true if incomplete paxos operations should be completed as part of repair
     * @param paxosOnly true if we should only complete paxos operations, not run a normal repair
     * @param cfnames names of columnfamilies
     */
<<<<<<< HEAD
    public RepairSession(SharedContext ctx,
                         TimeUUID parentRepairSession,
=======
    public RepairSession(TimeUUID parentRepairSession,
                         Scheduler validationScheduler,
>>>>>>> 89a81559
                         CommonRange commonRange,
                         String keyspace,
                         RepairParallelism parallelismDegree,
                         boolean isIncremental,
                         boolean pullRepair,
                         PreviewKind previewKind,
                         boolean optimiseStreams,
                         boolean repairPaxos,
                         boolean paxosOnly,
                         String... cfnames)
    {
<<<<<<< HEAD
        this.ctx = ctx;
=======
        this.validationScheduler = validationScheduler;
>>>>>>> 89a81559
        this.repairPaxos = repairPaxos;
        this.paxosOnly = paxosOnly;
        assert cfnames.length > 0 : "Repairing no column families seems pointless, doesn't it";
        this.state = new SessionState(ctx.clock(), parentRepairSession, keyspace, cfnames, commonRange);
        this.parallelismDegree = parallelismDegree;
        this.isIncremental = isIncremental;
        this.previewKind = previewKind;
        this.pullRepair = pullRepair;
        this.optimiseStreams = optimiseStreams;
        this.taskExecutor = new SafeExecutor(createExecutor(ctx));
    }

    @VisibleForTesting
    protected ExecutorPlus createExecutor(SharedContext ctx)
    {
        return ctx.executorFactory().pooled("RepairJobTask", Integer.MAX_VALUE);
    }

    public TimeUUID getId()
    {
        return state.id;
    }

    public Collection<Range<Token>> ranges()
    {
        return state.commonRange.ranges;
    }

    public Collection<InetAddressAndPort> endpoints()
    {
        return state.commonRange.endpoints;
    }

    public synchronized void trackValidationCompletion(Pair<RepairJobDesc, InetAddressAndPort> key, ValidationTask task)
    {
        if (terminated)
        {
            task.abort(new RuntimeException("Session terminated"));
            return;
        }
        validating.put(key, task);
    }

    public synchronized void trackSyncCompletion(Pair<RepairJobDesc, SyncNodePair> key, CompletableRemoteSyncTask task)
    {
        if (terminated)
            return;
        syncingTasks.put(key, task);
    }

    /**
     * Receive merkle tree response or failed response from {@code endpoint} for current repair job.
     *
     * @param desc repair job description
     * @param message containing the merkle trees or an error
     */
    public void validationComplete(RepairJobDesc desc, Message<ValidationResponse> message)
    {
        InetAddressAndPort endpoint = message.from();
        MerkleTrees trees = message.payload.trees;
        ValidationTask task = validating.remove(Pair.create(desc, endpoint));
        // replies without a callback get dropped, so if in mixed mode this should be ignored
        ctx.messaging().send(message.emptyResponse(), message.from());
        if (task == null)
        {
            // The trees may be off-heap, and will therefore need to be released.
            if (trees != null)
                trees.release();

            // either the session completed so the validation is no longer needed, or this is a retry; in both cases there is nothing to do
            return;
        }

        String msg = String.format("Received merkle tree for %s from %s", desc.columnFamily, endpoint);
        logger.info("{} {}", previewKind.logPrefix(getId()), msg);
        Tracing.traceRepair(msg);
        task.treesReceived(trees);
    }

    /**
     * Notify this session that sync completed/failed with given {@code SyncNodePair}.
     *
     * @param desc synced repair job
     * @param message nodes that completed sync and if they were successful
     */
    public void syncComplete(RepairJobDesc desc, Message<SyncResponse> message)
    {
        SyncNodePair nodes = message.payload.nodes;
        CompletableRemoteSyncTask task = syncingTasks.remove(Pair.create(desc, nodes));
        // replies without a callback get dropped, so if in mixed mode this should be ignored
        ctx.messaging().send(message.emptyResponse(), message.from());
        if (task == null)
            return;

        if (logger.isDebugEnabled())
            logger.debug("{} Repair completed between {} and {} on {}", previewKind.logPrefix(getId()), nodes.coordinator, nodes.peer, desc.columnFamily);
        task.syncComplete(message.payload.success, message.payload.summaries);
    }

    @VisibleForTesting
    Map<Pair<RepairJobDesc, SyncNodePair>, CompletableRemoteSyncTask> getSyncingTasks()
    {
        return Collections.unmodifiableMap(syncingTasks);
    }

    private String repairedNodes()
    {
        StringBuilder sb = new StringBuilder();
        sb.append(FBUtilities.getBroadcastAddressAndPort());
        for (InetAddressAndPort ep : state.commonRange.endpoints)
            sb.append(", ").append(ep);
        return sb.toString();
    }

    /**
     * Start RepairJob on given ColumnFamilies.
     *
     * This first validates if all replica are available, and if they are,
     * creates RepairJobs and submit to run on given executor.
     *
     * @param executor Executor to run validation
     */
    public void start(ExecutorPlus executor)
    {
        state.phase.start();
        String message;
        if (terminated)
            return;

        logger.info("{} parentSessionId = {}: new session: will sync {} on range {} for {}.{}",
                    previewKind.logPrefix(getId()), state.parentRepairSession, repairedNodes(), state.commonRange, state.keyspace, Arrays.toString(state.cfnames));
        Tracing.traceRepair("Syncing range {}", state.commonRange);
        if (!previewKind.isPreview() && !paxosOnly)
        {
            SystemDistributedKeyspace.startRepairs(getId(), state.parentRepairSession, state.keyspace, state.cfnames, state.commonRange);
        }

        if (state.commonRange.endpoints.isEmpty())
        {
            logger.info("{} {}", previewKind.logPrefix(getId()), message = String.format("No neighbors to repair with on range %s: session completed", state.commonRange));
            state.phase.skip(message);
            Tracing.traceRepair(message);
            trySuccess(new RepairSessionResult(state.id, state.keyspace, state.commonRange.ranges, Lists.<RepairResult>newArrayList(), state.commonRange.hasSkippedReplicas));
            if (!previewKind.isPreview())
            {
                SystemDistributedKeyspace.failRepairs(getId(), state.keyspace, state.cfnames, new RuntimeException(message));
            }
            return;
        }

        // Checking all nodes are live
        for (InetAddressAndPort endpoint : state.commonRange.endpoints)
        {
            if (!ctx.failureDetector().isAlive(endpoint) && !state.commonRange.hasSkippedReplicas)
            {
                message = String.format("Cannot proceed on repair because a neighbor (%s) is dead: session failed", endpoint);
                state.phase.fail(message);
                logger.error("{} {}", previewKind.logPrefix(getId()), message);
                Exception e = new IOException(message);
                tryFailure(e);
                if (!previewKind.isPreview())
                {
                    SystemDistributedKeyspace.failRepairs(getId(), state.keyspace, state.cfnames, e);
                }
                return;
            }
        }

        // Create and submit RepairJob for each ColumnFamily
        state.phase.jobsSubmitted();
        List<RepairJob> jobs = new ArrayList<>(state.cfnames.length);
        for (String cfname : state.cfnames)
        {
            RepairJob job = new RepairJob(this, cfname);
            state.register(job.state);
            executor.execute(job);
            jobs.add(job);
        }
        this.jobs = jobs;

        // When all RepairJobs are done without error, cleanup and set the final result
        FBUtilities.allOf(jobs).addCallback(new FutureCallback<List<RepairResult>>()
        {
            public void onSuccess(List<RepairResult> results)
            {
                state.phase.success();
                // this repair session is completed
                logger.info("{} {}", previewKind.logPrefix(getId()), "Session completed successfully");
                Tracing.traceRepair("Completed sync of range {}", state.commonRange);
                trySuccess(new RepairSessionResult(state.id, state.keyspace, state.commonRange.ranges, results, state.commonRange.hasSkippedReplicas));

                // mark this session as terminated
                terminate(null);
                taskExecutor.shutdown();
            }

            public void onFailure(Throwable t)
            {
                state.phase.fail(t);
                String msg = "{} Session completed with the following error";
                if (Throwables.anyCauseMatches(t, RepairException::shouldWarn))
                    logger.warn(msg+ ": {}", previewKind.logPrefix(getId()), t.getMessage());
                else
                    logger.error(msg, previewKind.logPrefix(getId()), t);
                Tracing.traceRepair("Session completed with the following error: {}", t);
                forceShutdown(t);
            }
        }, taskExecutor);
    }

    public synchronized void terminate(@Nullable Throwable reason)
    {
        terminated = true;
        List<RepairJob> jobs = this.jobs;
        if (jobs != null)
        {
            for (RepairJob job : jobs)
                job.abort(reason);
        }
        this.jobs = null;
        validating.clear();
        syncingTasks.clear();
    }

    /**
     * clear all RepairJobs and terminate this session.
     *
     * @param reason Cause of error for shutdown
     */
    public void forceShutdown(Throwable reason)
    {
        tryFailure(reason);
        terminate(reason);
        taskExecutor.shutdown();
    }
    public void onRemove(InetAddressAndPort endpoint)
    {
        convict(endpoint, Double.MAX_VALUE);
    }

    public void onRestart(InetAddressAndPort endpoint, EndpointState epState)
    {
        convict(endpoint, Double.MAX_VALUE);
    }

    public void convict(InetAddressAndPort endpoint, double phi)
    {
        if (!state.commonRange.endpoints.contains(endpoint))
            return;

        // We want a higher confidence in the failure detection than usual because failing a repair wrongly has a high cost.
        if (phi < 2 * DatabaseDescriptor.getPhiConvictThreshold())
            return;

        // Though unlikely, it is possible to arrive here multiple time and we
        // want to avoid print an error message twice
        if (!isFailed.compareAndSet(false, true))
            return;

        Exception exception = new IOException(String.format("Endpoint %s died", endpoint));
        logger.error("{} session completed with the following error", previewKind.logPrefix(getId()), exception);
        // If a node failed, we stop everything (though there could still be some activity in the background)
        forceShutdown(exception);
    }

    public void onIRStateChange(LocalSession session)
    {
        // we should only be registered as listeners for PreviewKind.REPAIRED, but double check here
        if (previewKind == PreviewKind.REPAIRED &&
            session.getState() == ConsistentSession.State.FINALIZED &&
            includesTables(session.tableIds))
        {
            for (Range<Token> range : session.ranges)
            {
                if (range.intersects(ranges()))
                {
                    logger.warn("{} An intersecting incremental repair with session id = {} finished, preview repair might not be accurate", previewKind.logPrefix(getId()), session.sessionID);
                    forceShutdown(RepairException.warn("An incremental repair with session id "+session.sessionID+" finished during this preview repair runtime"));
                    return;
                }
            }
        }
    }

    private boolean includesTables(Set<TableId> tableIds)
    {
        Keyspace ks = Keyspace.open(state.keyspace);
        if (ks != null)
        {
            for (String table : state.cfnames)
            {
                ColumnFamilyStore cfs = ks.getColumnFamilyStore(table);
                if (tableIds.contains(cfs.metadata.id))
                    return true;
            }
        }
        return false;
    }

    private static class SafeExecutor implements Executor
    {
        private final ExecutorPlus delegate;

        private SafeExecutor(ExecutorPlus delegate)
        {
            this.delegate = delegate;
        }

        @Override
        public void execute(Runnable command)
        {
            try
            {
                delegate.execute(command);
            }
            catch (RejectedExecutionException e)
            {
                // task executor was shutdown, so fall back to a known good executor to finish callbacks
                Stage.INTERNAL_RESPONSE.execute(command);
            }
        }

        public void shutdown()
        {
            delegate.shutdown();
        }
    }
}<|MERGE_RESOLUTION|>--- conflicted
+++ resolved
@@ -132,12 +132,9 @@
     // Tasks(snapshot, validate request, differencing, ...) are run on taskExecutor
     public final SafeExecutor taskExecutor;
     public final boolean optimiseStreams;
-<<<<<<< HEAD
     public final SharedContext ctx;
+    public final Scheduler validationScheduler;
     private volatile List<RepairJob> jobs = Collections.emptyList();
-=======
-    public final Scheduler validationScheduler;
->>>>>>> 89a81559
 
     private volatile boolean terminated = false;
 
@@ -152,13 +149,9 @@
      * @param paxosOnly true if we should only complete paxos operations, not run a normal repair
      * @param cfnames names of columnfamilies
      */
-<<<<<<< HEAD
     public RepairSession(SharedContext ctx,
+                         Scheduler validationScheduler,
                          TimeUUID parentRepairSession,
-=======
-    public RepairSession(TimeUUID parentRepairSession,
-                         Scheduler validationScheduler,
->>>>>>> 89a81559
                          CommonRange commonRange,
                          String keyspace,
                          RepairParallelism parallelismDegree,
@@ -170,11 +163,8 @@
                          boolean paxosOnly,
                          String... cfnames)
     {
-<<<<<<< HEAD
         this.ctx = ctx;
-=======
         this.validationScheduler = validationScheduler;
->>>>>>> 89a81559
         this.repairPaxos = repairPaxos;
         this.paxosOnly = paxosOnly;
         assert cfnames.length > 0 : "Repairing no column families seems pointless, doesn't it";
