--- conflicted
+++ resolved
@@ -55,14 +55,8 @@
  *      ({@link org.apache.cassandra.repair.ValidationTask}) and waits until all trees are received (in
  *      validationComplete()).
  *   </li>
-<<<<<<< HEAD
  *   <li>Synchronization phase: once all trees are received, the job compares each tree with  all the others. If there is
  *       difference between 2 trees, the differences between the 2 endpoints will be streamed with a {@link SyncTask}.
-=======
- *   <li>Synchronization phase: once all trees are received, the job compares each tree with
- *      all the others and creates a {@link SyncTask} for each diverging replica. If there are differences
- *      between 2 trees, the concerned SyncTask stream the differences between the 2 endpoints concerned.
->>>>>>> 12685306
  *   </li>
  * </ol>
  * The job is done once all its SyncTasks are done (i.e. have either computed no differences
@@ -112,12 +106,8 @@
     private final ConcurrentMap<Pair<RepairJobDesc, SyncNodePair>, CompletableRemoteSyncTask> syncingTasks = new ConcurrentHashMap<>();
 
     // Tasks(snapshot, validate request, differencing, ...) are run on taskExecutor
-<<<<<<< HEAD
-    public final ListeningExecutorService taskExecutor = MoreExecutors.listeningDecorator(DebuggableThreadPoolExecutor.createCachedThreadpoolWithMaxSize("RepairJobTask"));
+    public final ListeningExecutorService taskExecutor;
     public final boolean optimiseStreams;
-=======
-    public final ListeningExecutorService taskExecutor;
->>>>>>> 12685306
 
     private volatile boolean terminated = false;
 
@@ -181,18 +171,14 @@
         this.isIncremental = isIncremental;
         this.previewKind = previewKind;
         this.pullRepair = pullRepair;
-<<<<<<< HEAD
         this.skippedReplicas = forceSkippedReplicas;
         this.optimiseStreams = optimiseStreams;
-=======
         this.taskExecutor = MoreExecutors.listeningDecorator(createExecutor());
     }
 
-    @VisibleForTesting
     protected DebuggableThreadPoolExecutor createExecutor()
     {
         return DebuggableThreadPoolExecutor.createCachedThreadpoolWithMaxSize("RepairJobTask");
->>>>>>> 12685306
     }
 
     public UUID getId()
@@ -251,7 +237,7 @@
      */
     public void syncComplete(RepairJobDesc desc, SyncNodePair nodes, boolean success, List<SessionSummary> summaries)
     {
-        CompletableRemoteSyncTask task = syncingTasks.get(Pair.create(desc, nodes));
+        CompletableRemoteSyncTask task = syncingTasks.remove(Pair.create(desc, nodes));
         if (task == null)
         {
             assert terminated;
@@ -264,7 +250,7 @@
     }
 
     @VisibleForTesting
-    Map<Pair<RepairJobDesc, NodePair>, RemoteSyncTask> getSyncingTasks()
+    Map<Pair<RepairJobDesc, SyncNodePair>, CompletableRemoteSyncTask> getSyncingTasks()
     {
         return Collections.unmodifiableMap(syncingTasks);
     }
