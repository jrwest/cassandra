/*
 * Licensed to the Apache Software Foundation (ASF) under one
 * or more contributor license agreements.  See the NOTICE file
 * distributed with this work for additional information
 * regarding copyright ownership.  The ASF licenses this file
 * to you under the Apache License, Version 2.0 (the
 * "License"); you may not use this file except in compliance
 * with the License.  You may obtain a copy of the License at
 *
 *     http://www.apache.org/licenses/LICENSE-2.0
 *
 * Unless required by applicable law or agreed to in writing, software
 * distributed under the License is distributed on an "AS IS" BASIS,
 * WITHOUT WARRANTIES OR CONDITIONS OF ANY KIND, either express or implied.
 * See the License for the specific language governing permissions and
 * limitations under the License.
 */
package org.apache.cassandra.service;

import java.io.IOException;
import java.net.UnknownHostException;
import java.util.*;
import java.util.concurrent.ConcurrentHashMap;
import java.util.concurrent.ConcurrentMap;
import java.util.concurrent.ScheduledFuture;
import java.util.concurrent.ThreadPoolExecutor;
import java.util.concurrent.TimeUnit;
import java.util.concurrent.TimeoutException;
import java.util.concurrent.atomic.AtomicBoolean;
import javax.management.openmbean.CompositeData;
import java.util.concurrent.atomic.AtomicInteger;
import java.util.function.Predicate;
import java.util.stream.Collectors;

import com.google.common.annotations.VisibleForTesting;
import com.google.common.base.Preconditions;
import com.google.common.cache.Cache;
import com.google.common.cache.CacheBuilder;
import com.google.common.collect.ImmutableSet;
import com.google.common.collect.Iterables;
import com.google.common.collect.Lists;
import com.google.common.collect.Multimap;

import org.apache.cassandra.concurrent.ExecutorPlus;
import org.apache.cassandra.config.Config;
import org.apache.cassandra.config.DurationSpec;
import org.apache.cassandra.db.compaction.CompactionManager;
import org.apache.cassandra.locator.AbstractReplicationStrategy;
import org.apache.cassandra.locator.EndpointsByRange;
import org.apache.cassandra.locator.EndpointsForRange;
import org.apache.cassandra.utils.ExecutorUtils;
import org.apache.cassandra.repair.state.CoordinatorState;
import org.apache.cassandra.repair.state.ParticipateState;
import org.apache.cassandra.repair.state.ValidationState;
import org.apache.cassandra.utils.Simulate;
import org.apache.cassandra.locator.EndpointsForToken;
import org.apache.cassandra.schema.Schema;
import org.apache.cassandra.schema.TableMetadata;
import org.apache.cassandra.streaming.PreviewKind;
import org.apache.cassandra.utils.TimeUUID;
import org.apache.cassandra.utils.concurrent.CountDownLatch;
import org.slf4j.Logger;
import org.slf4j.LoggerFactory;

import org.apache.cassandra.concurrent.ScheduledExecutors;
import org.apache.cassandra.config.DatabaseDescriptor;
import org.apache.cassandra.db.ColumnFamilyStore;
import org.apache.cassandra.db.Keyspace;
import org.apache.cassandra.dht.Range;
import org.apache.cassandra.dht.Token;
import org.apache.cassandra.exceptions.RequestFailureReason;
import org.apache.cassandra.gms.ApplicationState;
import org.apache.cassandra.gms.EndpointState;
import org.apache.cassandra.gms.FailureDetector;
import org.apache.cassandra.gms.Gossiper;
import org.apache.cassandra.gms.IEndpointStateChangeSubscriber;
import org.apache.cassandra.gms.IFailureDetectionEventListener;
import org.apache.cassandra.gms.IFailureDetector;
import org.apache.cassandra.gms.VersionedValue;
import org.apache.cassandra.locator.InetAddressAndPort;
import org.apache.cassandra.locator.TokenMetadata;
import org.apache.cassandra.metrics.RepairMetrics;
import org.apache.cassandra.net.RequestCallback;
import org.apache.cassandra.net.Verb;
import org.apache.cassandra.net.Message;
import org.apache.cassandra.net.MessagingService;
import org.apache.cassandra.repair.CommonRange;
import org.apache.cassandra.repair.NoSuchRepairSessionException;
import org.apache.cassandra.service.paxos.PaxosRepair;
import org.apache.cassandra.service.paxos.cleanup.PaxosCleanup;
import org.apache.cassandra.repair.RepairJobDesc;
import org.apache.cassandra.repair.RepairParallelism;
import org.apache.cassandra.repair.RepairSession;
import org.apache.cassandra.repair.Scheduler;
import org.apache.cassandra.repair.consistent.CoordinatorSessions;
import org.apache.cassandra.repair.consistent.LocalSessions;
import org.apache.cassandra.repair.consistent.admin.CleanupSummary;
import org.apache.cassandra.repair.consistent.admin.PendingStats;
import org.apache.cassandra.repair.consistent.admin.RepairStats;
import org.apache.cassandra.repair.consistent.RepairedState;
import org.apache.cassandra.repair.consistent.admin.SchemaArgsParser;
import org.apache.cassandra.repair.messages.CleanupMessage;
import org.apache.cassandra.repair.messages.PrepareMessage;
import org.apache.cassandra.repair.messages.RepairMessage;
import org.apache.cassandra.repair.messages.RepairOption;
import org.apache.cassandra.repair.messages.SyncResponse;
import org.apache.cassandra.repair.messages.ValidationResponse;
import org.apache.cassandra.schema.TableId;
import org.apache.cassandra.utils.FBUtilities;
import org.apache.cassandra.utils.MBeanWrapper;
import org.apache.cassandra.utils.MerkleTrees;
import org.apache.cassandra.utils.Pair;
import org.apache.cassandra.utils.concurrent.Future;
import org.apache.cassandra.utils.concurrent.FutureCombiner;
import org.apache.cassandra.utils.concurrent.ImmediateFuture;

import static com.google.common.collect.Iterables.concat;
import static com.google.common.collect.Iterables.transform;
import static java.util.Collections.synchronizedSet;
import static java.util.concurrent.TimeUnit.MILLISECONDS;
import static org.apache.cassandra.concurrent.ExecutorFactory.Global.executorFactory;
import static org.apache.cassandra.config.Config.RepairCommandPoolFullStrategy.reject;
import static org.apache.cassandra.config.DatabaseDescriptor.*;
import static org.apache.cassandra.net.Message.out;
import static org.apache.cassandra.net.Verb.PREPARE_MSG;
import static org.apache.cassandra.utils.Clock.Global.currentTimeMillis;
import static org.apache.cassandra.utils.Simulate.With.MONITORS;
import static org.apache.cassandra.utils.Clock.Global.nanoTime;
import static org.apache.cassandra.utils.concurrent.CountDownLatch.newCountDownLatch;

/**
 * ActiveRepairService is the starting point for manual "active" repairs.
 *
 * Each user triggered repair will correspond to one or multiple repair session,
 * one for each token range to repair. On repair session might repair multiple
 * column families. For each of those column families, the repair session will
 * request merkle trees for each replica of the range being repaired, diff those
 * trees upon receiving them, schedule the streaming ofthe parts to repair (based on
 * the tree diffs) and wait for all those operation. See RepairSession for more
 * details.
 *
 * The creation of a repair session is done through the submitRepairSession that
 * returns a future on the completion of that session.
 */
@Simulate(with = MONITORS)
public class ActiveRepairService implements IEndpointStateChangeSubscriber, IFailureDetectionEventListener, ActiveRepairServiceMBean
{
    public enum ParentRepairStatus
    {
        IN_PROGRESS, COMPLETED, FAILED
    }

    public static class ConsistentSessions
    {
        public final LocalSessions local = new LocalSessions();
        public final CoordinatorSessions coordinated = new CoordinatorSessions();
    }

    public final ConsistentSessions consistent = new ConsistentSessions();

    private boolean registeredForEndpointChanges = false;

    private static final Logger logger = LoggerFactory.getLogger(ActiveRepairService.class);
    // singleton enforcement
    public static final ActiveRepairService instance = new ActiveRepairService(FailureDetector.instance, Gossiper.instance);

    public static final long UNREPAIRED_SSTABLE = 0;
    public static final TimeUUID NO_PENDING_REPAIR = null;

    /**
     * A map of active coordinator session.
     */
    private final ConcurrentMap<TimeUUID, RepairSession> sessions = new ConcurrentHashMap<>();

    private final ConcurrentMap<TimeUUID, ParentRepairSession> parentRepairSessions = new ConcurrentHashMap<>();
    // map of top level repair id (parent repair id) -> state
    private final Cache<TimeUUID, CoordinatorState> repairs;
    // map of top level repair id (parent repair id) -> participate state
    private final Cache<TimeUUID, ParticipateState> participates;

    private volatile ScheduledFuture<?> irCleanup;

    static
    {
        RepairMetrics.init();
    }

    public static class RepairCommandExecutorHandle
    {
        private static final ExecutorPlus repairCommandExecutor = initializeExecutor(getRepairCommandPoolSize(), getRepairCommandPoolFullStrategy());
    }

    @VisibleForTesting
    static ExecutorPlus initializeExecutor(int maxPoolSize, Config.RepairCommandPoolFullStrategy strategy)
    {
        return executorFactory()
               .localAware()       // we do trace repair sessions, and seem to rely on local aware propagation (though could do with refactoring)
               .withJmxInternal()
               .configurePooled("Repair-Task", maxPoolSize)
               .withKeepAlive(1, TimeUnit.HOURS)
               .withQueueLimit(strategy == reject ? 0 : Integer.MAX_VALUE)
               .withRejectedExecutionHandler(new ThreadPoolExecutor.AbortPolicy())
               .build();
    }

    public static ExecutorPlus repairCommandExecutor()
    {
        return RepairCommandExecutorHandle.repairCommandExecutor;
    }

    private final IFailureDetector failureDetector;
    private final Gossiper gossiper;
    private final Cache<Integer, Pair<ParentRepairStatus, List<String>>> repairStatusByCmd;

    public final ExecutorPlus snapshotExecutor = executorFactory().configurePooled("RepairSnapshotExecutor", 1)
                                                                  .withKeepAlive(1, TimeUnit.HOURS)
                                                                  .build();

    public ActiveRepairService(IFailureDetector failureDetector, Gossiper gossiper)
    {
        this.failureDetector = failureDetector;
        this.gossiper = gossiper;
        this.repairStatusByCmd = CacheBuilder.newBuilder()
                                             .expireAfterWrite(
                                             Long.getLong("cassandra.parent_repair_status_expiry_seconds",
                                                          TimeUnit.SECONDS.convert(1, TimeUnit.DAYS)), TimeUnit.SECONDS)
                                             // using weight wouldn't work so well, since it doesn't reflect mutation of cached data
                                             // see https://github.com/google/guava/wiki/CachesExplained
                                             // We assume each entry is unlikely to be much more than 100 bytes, so bounding the size should be sufficient.
                                             .maximumSize(Long.getLong("cassandra.parent_repair_status_cache_size", 100_000))
                                             .build();

        DurationSpec.LongNanosecondsBound duration = getRepairStateExpires();
        int numElements = getRepairStateSize();
        logger.info("Storing repair state for {} or for {} elements", duration, numElements);
        repairs = CacheBuilder.newBuilder()
                              .expireAfterWrite(duration.quantity(), duration.unit())
                              .maximumSize(numElements)
                              .build();
        participates = CacheBuilder.newBuilder()
                                   .expireAfterWrite(duration.quantity(), duration.unit())
                                   .maximumSize(numElements)
                                   .build();

        MBeanWrapper.instance.registerMBean(this, MBEAN_NAME);
    }

    public void start()
    {
        consistent.local.start();
        this.irCleanup = ScheduledExecutors.optionalTasks.scheduleAtFixedRate(consistent.local::cleanup, 0,
                                                                              LocalSessions.CLEANUP_INTERVAL,
                                                                              TimeUnit.SECONDS);
    }

    @VisibleForTesting
    public void clearLocalRepairState()
    {
        // .cleanUp() doesn't clear, it looks to only run gc on things that could be removed... this method should remove all state
        repairs.asMap().clear();
        participates.asMap().clear();
    }

    public void stop()
    {
        ScheduledFuture<?> irCleanup = this.irCleanup;
        if (irCleanup != null)
            irCleanup.cancel(false);
        consistent.local.stop();
    }

    @Override
    public List<Map<String, String>> getSessions(boolean all, String rangesStr)
    {
        Set<Range<Token>> ranges = RepairOption.parseRanges(rangesStr, DatabaseDescriptor.getPartitioner());
        return consistent.local.sessionInfo(all, ranges);
    }

    @Override
    public void failSession(String session, boolean force)
    {
        TimeUUID sessionID = TimeUUID.fromString(session);
        consistent.local.cancelSession(sessionID, force);
    }

    @Deprecated
    public void setRepairSessionSpaceInMegabytes(int sizeInMegabytes)
    {
        DatabaseDescriptor.setRepairSessionSpaceInMiB(sizeInMegabytes);
    }

    @Deprecated
    public int getRepairSessionSpaceInMegabytes()
    {
        return DatabaseDescriptor.getRepairSessionSpaceInMiB();
    }

    @Override
    public void setRepairSessionSpaceInMebibytes(int sizeInMebibytes)
    {
        DatabaseDescriptor.setRepairSessionSpaceInMiB(sizeInMebibytes);
    }

    @Override
    public int getRepairSessionSpaceInMebibytes()
    {
        return DatabaseDescriptor.getRepairSessionSpaceInMiB();
    }

    public List<CompositeData> getRepairStats(List<String> schemaArgs, String rangeString)
    {
        List<CompositeData> stats = new ArrayList<>();
        Collection<Range<Token>> userRanges = rangeString != null
                                              ? RepairOption.parseRanges(rangeString, DatabaseDescriptor.getPartitioner())
                                              : null;

        for (ColumnFamilyStore cfs : SchemaArgsParser.parse(schemaArgs))
        {
            String keyspace = cfs.keyspace.getName();
            Collection<Range<Token>> ranges = userRanges != null
                                              ? userRanges
                                              : StorageService.instance.getLocalReplicas(keyspace).ranges();
            RepairedState.Stats cfStats = consistent.local.getRepairedStats(cfs.metadata().id, ranges);
            stats.add(RepairStats.fromRepairState(keyspace, cfs.name, cfStats).toComposite());
        }

        return stats;
    }

    @Override
    public List<CompositeData> getPendingStats(List<String> schemaArgs, String rangeString)
    {
        List<CompositeData> stats = new ArrayList<>();
        Collection<Range<Token>> userRanges = rangeString != null
                                              ? RepairOption.parseRanges(rangeString, DatabaseDescriptor.getPartitioner())
                                              : null;
        for (ColumnFamilyStore cfs : SchemaArgsParser.parse(schemaArgs))
        {
            String keyspace = cfs.keyspace.getName();
            Collection<Range<Token>> ranges = userRanges != null
                                              ? userRanges
                                              : StorageService.instance.getLocalReplicas(keyspace).ranges();
            PendingStats cfStats = consistent.local.getPendingStats(cfs.metadata().id, ranges);
            stats.add(cfStats.toComposite());
        }

        return stats;
    }

    @Override
    public List<CompositeData> cleanupPending(List<String> schemaArgs, String rangeString, boolean force)
    {
        List<CompositeData> stats = new ArrayList<>();
        Collection<Range<Token>> userRanges = rangeString != null
                                              ? RepairOption.parseRanges(rangeString, DatabaseDescriptor.getPartitioner())
                                              : null;
        for (ColumnFamilyStore cfs : SchemaArgsParser.parse(schemaArgs))
        {
            String keyspace = cfs.keyspace.getName();
            Collection<Range<Token>> ranges = userRanges != null
                                              ? userRanges
                                              : StorageService.instance.getLocalReplicas(keyspace).ranges();
            CleanupSummary summary = consistent.local.cleanup(cfs.metadata().id, ranges, force);
            stats.add(summary.toComposite());
        }
        return stats;
    }

    @Override
    public int parentRepairSessionsCount()
    {
        return parentRepairSessions.size();
    }

    /**
     * Requests repairs for the given keyspace and column families.
     *
     * @return Future for asynchronous call or null if there is no need to repair
     */
    public RepairSession submitRepairSession(TimeUUID parentRepairSession,
                                             CommonRange range,
                                             String keyspace,
                                             RepairParallelism parallelismDegree,
                                             boolean isIncremental,
                                             boolean pullRepair,
                                             PreviewKind previewKind,
                                             boolean optimiseStreams,
<<<<<<< HEAD
                                             boolean repairPaxos,
                                             boolean paxosOnly,
                                             ExecutorPlus executor,
=======
                                             ListeningExecutorService executor,
                                             Scheduler validationScheduler,
>>>>>>> 505f5af6
                                             String... cfnames)
    {
        if (repairPaxos && previewKind != PreviewKind.NONE)
            throw new IllegalArgumentException("cannot repair paxos in a preview repair");

        if (range.endpoints.isEmpty())
            return null;

        if (cfnames.length == 0)
            return null;

<<<<<<< HEAD
        final RepairSession session = new RepairSession(parentRepairSession, range, keyspace,
=======
        final RepairSession session = new RepairSession(parentRepairSession, UUIDGen.getTimeUUID(),
                                                        validationScheduler, range, keyspace,
>>>>>>> 505f5af6
                                                        parallelismDegree, isIncremental, pullRepair,
                                                        previewKind, optimiseStreams, repairPaxos, paxosOnly, cfnames);
        repairs.getIfPresent(parentRepairSession).register(session.state);

        sessions.put(session.getId(), session);
        // register listeners
        registerOnFdAndGossip(session);

        if (session.previewKind == PreviewKind.REPAIRED)
            LocalSessions.registerListener(session);

        // remove session at completion
        session.addListener(() -> {
            sessions.remove(session.getId());
            LocalSessions.unregisterListener(session);
        });
        session.start(executor);
        return session;
    }

    public boolean getUseOffheapMerkleTrees()
    {
        return DatabaseDescriptor.useOffheapMerkleTrees();
    }

    public void setUseOffheapMerkleTrees(boolean value)
    {
        DatabaseDescriptor.useOffheapMerkleTrees(value);
    }

    private <T extends Future &
               IEndpointStateChangeSubscriber &
               IFailureDetectionEventListener> void registerOnFdAndGossip(final T task)
    {
        gossiper.register(task);
        failureDetector.registerFailureDetectionEventListener(task);

        // unregister listeners at completion
        task.addListener(new Runnable()
        {
            /**
             * When repair finished, do clean up
             */
            public void run()
            {
                failureDetector.unregisterFailureDetectionEventListener(task);
                gossiper.unregister(task);
            }
        });
    }

    public synchronized void terminateSessions()
    {
        Throwable cause = new IOException("Terminate session is called");
        for (RepairSession session : sessions.values())
        {
            session.forceShutdown(cause);
        }
        parentRepairSessions.clear();
    }

    public void recordRepairStatus(int cmd, ParentRepairStatus parentRepairStatus, List<String> messages)
    {
        repairStatusByCmd.put(cmd, Pair.create(parentRepairStatus, messages));
    }


    @VisibleForTesting
    public Pair<ParentRepairStatus, List<String>> getRepairStatus(Integer cmd)
    {
        return repairStatusByCmd.getIfPresent(cmd);
    }

    /**
     * Return all of the neighbors with whom we share the provided range.
     *
     * @param keyspaceName        keyspace to repair
     * @param keyspaceLocalRanges local-range for given keyspaceName
     * @param toRepair            token to repair
     * @param dataCenters         the data centers to involve in the repair
     * @return neighbors with whom we share the provided range
     */
    public static EndpointsForRange getNeighbors(String keyspaceName, Iterable<Range<Token>> keyspaceLocalRanges,
                                                 Range<Token> toRepair, Collection<String> dataCenters,
                                                 Collection<String> hosts)
    {
        StorageService ss = StorageService.instance;
        EndpointsByRange replicaSets = ss.getRangeToAddressMap(keyspaceName);
        Range<Token> rangeSuperSet = null;
        for (Range<Token> range : keyspaceLocalRanges)
        {
            if (range.contains(toRepair))
            {
                rangeSuperSet = range;
                break;
            }
            else if (range.intersects(toRepair))
            {
                throw new IllegalArgumentException(String.format("Requested range %s intersects a local range (%s) " +
                                                                 "but is not fully contained in one; this would lead to " +
                                                                 "imprecise repair. keyspace: %s", toRepair.toString(),
                                                                 range.toString(), keyspaceName));
            }
        }
        if (rangeSuperSet == null || !replicaSets.containsKey(rangeSuperSet))
            return EndpointsForRange.empty(toRepair);

        EndpointsForRange neighbors = replicaSets.get(rangeSuperSet).withoutSelf();

        if (dataCenters != null && !dataCenters.isEmpty())
        {
            TokenMetadata.Topology topology = ss.getTokenMetadata().cloneOnlyTokenMap().getTopology();
            Multimap<String, InetAddressAndPort> dcEndpointsMap = topology.getDatacenterEndpoints();
            Iterable<InetAddressAndPort> dcEndpoints = concat(transform(dataCenters, dcEndpointsMap::get));
            return neighbors.select(dcEndpoints, true);
        }
        else if (hosts != null && !hosts.isEmpty())
        {
            Set<InetAddressAndPort> specifiedHost = new HashSet<>();
            for (final String host : hosts)
            {
                try
                {
                    final InetAddressAndPort endpoint = InetAddressAndPort.getByName(host.trim());
                    if (endpoint.equals(FBUtilities.getBroadcastAddressAndPort()) || neighbors.endpoints().contains(endpoint))
                        specifiedHost.add(endpoint);
                }
                catch (UnknownHostException e)
                {
                    throw new IllegalArgumentException("Unknown host specified " + host, e);
                }
            }

            if (!specifiedHost.contains(FBUtilities.getBroadcastAddressAndPort()))
                throw new IllegalArgumentException("The current host must be part of the repair");

            if (specifiedHost.size() <= 1)
            {
                String msg = "Specified hosts %s do not share range %s needed for repair. Either restrict repair ranges " +
                             "with -st/-et options, or specify one of the neighbors that share this range with " +
                             "this node: %s.";
                throw new IllegalArgumentException(String.format(msg, hosts, toRepair, neighbors));
            }

            specifiedHost.remove(FBUtilities.getBroadcastAddressAndPort());
            return neighbors.keep(specifiedHost);
        }

        return neighbors;
    }

    /**
     * we only want to set repairedAt for incremental repairs including all replicas for a token range. For non-global
     * incremental repairs, forced incremental repairs, and full repairs, the UNREPAIRED_SSTABLE value will prevent
     * sstables from being promoted to repaired or preserve the repairedAt/pendingRepair values, respectively.
     */
    static long getRepairedAt(RepairOption options, boolean force)
    {
        // we only want to set repairedAt for incremental repairs including all replicas for a token range. For non-global incremental repairs, full repairs, the UNREPAIRED_SSTABLE value will prevent
        // sstables from being promoted to repaired or preserve the repairedAt/pendingRepair values, respectively. For forced repairs, repairedAt time is only set to UNREPAIRED_SSTABLE if we actually
        // end up skipping replicas
        if (options.isIncremental() && options.isGlobal() && !force)
        {
            return currentTimeMillis();
        }
        else
        {
            return ActiveRepairService.UNREPAIRED_SSTABLE;
        }
    }

    public static boolean verifyCompactionsPendingThreshold(TimeUUID parentRepairSession, PreviewKind previewKind)
    {
        // Snapshot values so failure message is consistent with decision
        int pendingCompactions = CompactionManager.instance.getPendingTasks();
        int pendingThreshold = ActiveRepairService.instance.getRepairPendingCompactionRejectThreshold();
        if (pendingCompactions > pendingThreshold)
        {
            logger.error("[{}] Rejecting incoming repair, pending compactions ({}) above threshold ({})",
                         previewKind.logPrefix(parentRepairSession), pendingCompactions, pendingThreshold);
            return false;
        }
        return true;
    }

    public TimeUUID prepareForRepair(TimeUUID parentRepairSession, InetAddressAndPort coordinator, Set<InetAddressAndPort> endpoints, RepairOption options, boolean isForcedRepair, List<ColumnFamilyStore> columnFamilyStores)
    {
        if (!verifyCompactionsPendingThreshold(parentRepairSession, options.getPreviewKind()))
            failRepair(parentRepairSession, "Rejecting incoming repair, pending compactions above threshold"); // failRepair throws exception

        long repairedAt = getRepairedAt(options, isForcedRepair);
        registerParentRepairSession(parentRepairSession, coordinator, columnFamilyStores, options.getRanges(), options.isIncremental(), repairedAt, options.isGlobal(), options.getPreviewKind());
        final CountDownLatch prepareLatch = newCountDownLatch(endpoints.size());
        final AtomicBoolean status = new AtomicBoolean(true);
        final Set<String> failedNodes = synchronizedSet(new HashSet<String>());
        final AtomicInteger timeouts = new AtomicInteger(0);
        RequestCallback callback = new RequestCallback()
        {
            @Override
            public void onResponse(Message msg)
            {
                prepareLatch.decrement();
            }

            @Override
            public void onFailure(InetAddressAndPort from, RequestFailureReason failureReason)
            {
                status.set(false);
                failedNodes.add(from.toString());
                if (failureReason == RequestFailureReason.TIMEOUT)
                    timeouts.incrementAndGet();
                prepareLatch.decrement();
            }

            @Override
            public boolean invokeOnFailure()
            {
                return true;
            }
        };

        List<TableId> tableIds = new ArrayList<>(columnFamilyStores.size());
        for (ColumnFamilyStore cfs : columnFamilyStores)
            tableIds.add(cfs.metadata.id);

        PrepareMessage message = new PrepareMessage(parentRepairSession, tableIds, options.getRanges(), options.isIncremental(), repairedAt, options.isGlobal(), options.getPreviewKind());
        register(new ParticipateState(FBUtilities.getBroadcastAddressAndPort(), message));
        for (InetAddressAndPort neighbour : endpoints)
        {
            if (FailureDetector.instance.isAlive(neighbour))
            {
                Message<RepairMessage> msg = out(PREPARE_MSG, message);
                MessagingService.instance().sendWithCallback(msg, neighbour, callback);
            }
            else
            {
                // we pre-filter the endpoints we want to repair for forced incremental repairs. So if any of the
                // remaining ones go down, we still want to fail so we don't create repair sessions that can't complete
                if (isForcedRepair && !options.isIncremental())
                {
                    prepareLatch.decrement();
                }
                else
                {
                    // bailout early to avoid potentially waiting for a long time.
                    failRepair(parentRepairSession, "Endpoint not alive: " + neighbour);
                }
            }
        }
        try
        {
            if (!prepareLatch.await(getRpcTimeout(MILLISECONDS), MILLISECONDS) || timeouts.get() > 0)
                failRepair(parentRepairSession, "Did not get replies from all endpoints.");
        }
        catch (InterruptedException e)
        {
            failRepair(parentRepairSession, "Interrupted while waiting for prepare repair response.");
        }

        if (!status.get())
        {
            failRepair(parentRepairSession, "Got negative replies from endpoints " + failedNodes);
        }

        return parentRepairSession;
    }

    /**
     * Send Verb.CLEANUP_MSG to the given endpoints. This results in removing parent session object from the
     * endpoint's cache.
     * This method does not throw an exception in case of a messaging failure.
     */
    public void cleanUp(TimeUUID parentRepairSession, Set<InetAddressAndPort> endpoints)
    {
        for (InetAddressAndPort endpoint : endpoints)
        {
            try
            {
                if (FailureDetector.instance.isAlive(endpoint))
                {
                    CleanupMessage message = new CleanupMessage(parentRepairSession);
                    Message<CleanupMessage> msg = Message.out(Verb.CLEANUP_MSG, message);

                    RequestCallback loggingCallback = new RequestCallback()
                    {
                        @Override
                        public void onResponse(Message msg)
                        {
                            logger.trace("Successfully cleaned up {} parent repair session on {}.", parentRepairSession, endpoint);
                        }

                        @Override
                        public void onFailure(InetAddressAndPort from, RequestFailureReason failureReason)
                        {
                            logger.debug("Failed to clean up parent repair session {} on {}. The uncleaned sessions will " +
                                         "be removed on a node restart. This should not be a problem unless you see thousands " +
                                         "of messages like this.", parentRepairSession, endpoint);
                        }
                    };

                    MessagingService.instance().sendWithCallback(msg, endpoint, loggingCallback);
                }
            }
            catch (Exception exc)
            {
                logger.warn("Failed to send a clean up message to {}", endpoint, exc);
            }
        }
        ParticipateState state = participate(parentRepairSession);
        if (state != null)
            state.phase.success("Cleanup message recieved");
    }

    private void failRepair(TimeUUID parentRepairSession, String errorMsg)
    {
        ParticipateState state = participate(parentRepairSession);
        if (state != null)
            state.phase.fail(errorMsg);
        removeParentRepairSession(parentRepairSession);
        throw new RuntimeException(errorMsg);
    }

    public synchronized void registerParentRepairSession(TimeUUID parentRepairSession, InetAddressAndPort coordinator, List<ColumnFamilyStore> columnFamilyStores, Collection<Range<Token>> ranges, boolean isIncremental, long repairedAt, boolean isGlobal, PreviewKind previewKind)
    {
        assert isIncremental || repairedAt == ActiveRepairService.UNREPAIRED_SSTABLE;
        if (!registeredForEndpointChanges)
        {
            Gossiper.instance.register(this);
            FailureDetector.instance.registerFailureDetectionEventListener(this);
            registeredForEndpointChanges = true;
        }

        if (!parentRepairSessions.containsKey(parentRepairSession))
        {
            parentRepairSessions.put(parentRepairSession, new ParentRepairSession(coordinator, columnFamilyStores, ranges, isIncremental, repairedAt, isGlobal, previewKind));
        }
    }

    /**
     * We assume when calling this method that a parent session for the provided identifier
     * exists, and that session is still in progress. When it doesn't, that should mean either
     * {@link #abort(Predicate, String)} or {@link #failRepair(TimeUUID, String)} have removed it.
     *
     * @param parentSessionId an identifier for an active parent repair session
     * @return the {@link ParentRepairSession} associated with the provided identifier
     * @throws NoSuchRepairSessionException if the provided identifier does not map to an active parent session
     */
    public ParentRepairSession getParentRepairSession(TimeUUID parentSessionId) throws NoSuchRepairSessionException
    {
        ParentRepairSession session = parentRepairSessions.get(parentSessionId);
        if (session == null)
            throw new NoSuchRepairSessionException(parentSessionId);

        return session;
    }

    /**
     * called when the repair session is done - either failed or anticompaction has completed
     * <p>
     * clears out any snapshots created by this repair
     *
     * @param parentSessionId an identifier for an active parent repair session
     * @return the {@link ParentRepairSession} associated with the provided identifier
     * @see org.apache.cassandra.db.repair.CassandraTableRepairManager#snapshot(String, Collection, boolean)
     */
    public synchronized ParentRepairSession removeParentRepairSession(TimeUUID parentSessionId)
    {
        String snapshotName = parentSessionId.toString();
        ParentRepairSession session = parentRepairSessions.remove(parentSessionId);
        if (session == null)
            return null;

        if (session.hasSnapshots)
        {
            snapshotExecutor.submit(() -> {
                logger.info("[repair #{}] Clearing snapshots for {}", parentSessionId,
                            session.columnFamilyStores.values()
                                                      .stream()
                                                      .map(cfs -> cfs.metadata().toString()).collect(Collectors.joining(", ")));
                long startNanos = nanoTime();
                for (ColumnFamilyStore cfs : session.columnFamilyStores.values())
                {
                    if (cfs.snapshotExists(snapshotName))
                        cfs.clearSnapshot(snapshotName);
                }
                logger.info("[repair #{}] Cleared snapshots in {}ms", parentSessionId, TimeUnit.NANOSECONDS.toMillis(nanoTime() - startNanos));
            });
        }
        return session;
    }

    public void handleMessage(Message<? extends RepairMessage> message)
    {
        RepairMessage payload = message.payload;
        RepairJobDesc desc = payload.desc;
        RepairSession session = sessions.get(desc.sessionId);

        if (session == null)
        {
            if (payload instanceof ValidationResponse)
            {
                // The trees may be off-heap, and will therefore need to be released.
                ValidationResponse validation = (ValidationResponse) payload;
                MerkleTrees trees = validation.trees;

                // The response from a failed validation won't have any trees.
                if (trees != null)
                    trees.release();
            }

            return;
        }

        switch (message.verb())
        {
            case VALIDATION_RSP:
                ValidationResponse validation = (ValidationResponse) payload;
                session.validationComplete(desc, message.from(), validation.trees);
                break;
            case SYNC_RSP:
                // one of replica is synced.
                SyncResponse sync = (SyncResponse) payload;
                session.syncComplete(desc, sync.nodes, sync.success, sync.summaries);
                break;
            default:
                break;
        }
    }

    /**
     * We keep a ParentRepairSession around for the duration of the entire repair, for example, on a 256 token vnode rf=3 cluster
     * we would have 768 RepairSession but only one ParentRepairSession. We use the PRS to avoid anticompacting the sstables
     * 768 times, instead we take all repaired ranges at the end of the repair and anticompact once.
     */
    public static class ParentRepairSession
    {
        private final Keyspace keyspace;
        private final Map<TableId, ColumnFamilyStore> columnFamilyStores = new HashMap<>();
        private final Collection<Range<Token>> ranges;
        public final boolean isIncremental;
        public final boolean isGlobal;
        public final long repairedAt;
        public final InetAddressAndPort coordinator;
        public final PreviewKind previewKind;
        public volatile boolean hasSnapshots = false;

        public ParentRepairSession(InetAddressAndPort coordinator, List<ColumnFamilyStore> columnFamilyStores, Collection<Range<Token>> ranges, boolean isIncremental, long repairedAt, boolean isGlobal, PreviewKind previewKind)
        {
            this.coordinator = coordinator;
            Set<Keyspace> keyspaces = new HashSet<>();
            for (ColumnFamilyStore cfs : columnFamilyStores)
            {
                keyspaces.add(cfs.keyspace);
                this.columnFamilyStores.put(cfs.metadata.id, cfs);
            }

            Preconditions.checkArgument(keyspaces.size() == 1, "repair sessions cannot operate on multiple keyspaces");
            this.keyspace = Iterables.getOnlyElement(keyspaces);

            this.ranges = ranges;
            this.repairedAt = repairedAt;
            this.isIncremental = isIncremental;
            this.isGlobal = isGlobal;
            this.previewKind = previewKind;
        }

        public boolean isPreview()
        {
            return previewKind != PreviewKind.NONE;
        }

        public Collection<ColumnFamilyStore> getColumnFamilyStores()
        {
            return ImmutableSet.<ColumnFamilyStore>builder().addAll(columnFamilyStores.values()).build();
        }

        public Keyspace getKeyspace()
        {
            return keyspace;
        }

        public Set<TableId> getTableIds()
        {
            return ImmutableSet.copyOf(transform(getColumnFamilyStores(), cfs -> cfs.metadata.id));
        }

        public Set<Range<Token>> getRanges()
        {
            return ImmutableSet.copyOf(ranges);
        }

        @Override
        public String toString()
        {
            return "ParentRepairSession{" +
                   "columnFamilyStores=" + columnFamilyStores +
                   ", ranges=" + ranges +
                   ", repairedAt=" + repairedAt +
                   '}';
        }

        public void setHasSnapshots()
        {
            hasSnapshots = true;
        }
    }

    /*
    If the coordinator node dies we should remove the parent repair session from the other nodes.
    This uses the same notifications as we get in RepairSession
     */
    public void onJoin(InetAddressAndPort endpoint, EndpointState epState)
    {
    }

    public void beforeChange(InetAddressAndPort endpoint, EndpointState currentState, ApplicationState newStateKey, VersionedValue newValue)
    {
    }

    public void onChange(InetAddressAndPort endpoint, ApplicationState state, VersionedValue value)
    {
    }

    public void onAlive(InetAddressAndPort endpoint, EndpointState state)
    {
    }

    public void onDead(InetAddressAndPort endpoint, EndpointState state)
    {
    }

    public void onRemove(InetAddressAndPort endpoint)
    {
        convict(endpoint, Double.MAX_VALUE);
    }

    public void onRestart(InetAddressAndPort endpoint, EndpointState state)
    {
        convict(endpoint, Double.MAX_VALUE);
    }

    /**
     * Something has happened to a remote node - if that node is a coordinator, we mark the parent repair session id as failed.
     * <p>
     * The fail marker is kept in the map for 24h to make sure that if the coordinator does not agree
     * that the repair failed, we need to fail the entire repair session
     *
     * @param ep  endpoint to be convicted
     * @param phi the value of phi with with ep was convicted
     */
    public void convict(InetAddressAndPort ep, double phi)
    {
        // We want a higher confidence in the failure detection than usual because failing a repair wrongly has a high cost.
        if (phi < 2 * DatabaseDescriptor.getPhiConvictThreshold() || parentRepairSessions.isEmpty())
            return;

        abort((prs) -> prs.coordinator.equals(ep), "Removing {} in parent repair sessions");
    }

    public int getRepairPendingCompactionRejectThreshold()
    {
        return DatabaseDescriptor.getRepairPendingCompactionRejectThreshold();
    }

    public void setRepairPendingCompactionRejectThreshold(int value)
    {
        DatabaseDescriptor.setRepairPendingCompactionRejectThreshold(value);
    }

    /**
     * Remove any parent repair sessions matching predicate
     */
    public void abort(Predicate<ParentRepairSession> predicate, String message)
    {
        Set<TimeUUID> parentSessionsToRemove = new HashSet<>();
        for (Map.Entry<TimeUUID, ParentRepairSession> repairSessionEntry : parentRepairSessions.entrySet())
        {
            if (predicate.test(repairSessionEntry.getValue()))
                parentSessionsToRemove.add(repairSessionEntry.getKey());
        }
        if (!parentSessionsToRemove.isEmpty())
        {
            logger.info(message, parentSessionsToRemove);
            parentSessionsToRemove.forEach(this::removeParentRepairSession);
        }
    }

    @VisibleForTesting
    public int parentRepairSessionCount()
    {
        return parentRepairSessions.size();
    }

    @VisibleForTesting
    public int sessionCount()
    {
        return sessions.size();
    }

    public Future<?> repairPaxosForTopologyChange(String ksName, Collection<Range<Token>> ranges, String reason)
    {
        if (!paxosRepairEnabled())
        {
            logger.warn("Not running paxos repair for topology change because paxos repair has been disabled");
            return ImmediateFuture.success(null);
        }

        if (ranges.isEmpty())
        {
            logger.warn("Not running paxos repair for topology change because there are no ranges to repair");
            return ImmediateFuture.success(null);
        }
        List<TableMetadata> tables = Lists.newArrayList(Schema.instance.getKeyspaceMetadata(ksName).tables);
        List<Future<Void>> futures = new ArrayList<>(ranges.size() * tables.size());
        Keyspace keyspace = Keyspace.open(ksName);
        AbstractReplicationStrategy replication = keyspace.getReplicationStrategy();
        for (Range<Token> range: ranges)
        {
            for (TableMetadata table : tables)
            {
                Set<InetAddressAndPort> endpoints = replication.getNaturalReplicas(range.right).filter(FailureDetector.isReplicaAlive).endpoints();
                if (!PaxosRepair.hasSufficientLiveNodesForTopologyChange(keyspace, range, endpoints))
                {
                    Set<InetAddressAndPort> downEndpoints = replication.getNaturalReplicas(range.right).filter(e -> !endpoints.contains(e)).endpoints();
                    downEndpoints.removeAll(endpoints);

                    throw new RuntimeException(String.format("Insufficient live nodes to repair paxos for %s in %s for %s.\n" +
                                                             "There must be enough live nodes to satisfy EACH_QUORUM, but the following nodes are down: %s\n" +
                                                             "This check can be skipped by setting either the yaml property skip_paxos_repair_on_topology_change or " +
                                                             "the system property cassandra.skip_paxos_repair_on_topology_change to false. The jmx property " +
                                                             "StorageService.SkipPaxosRepairOnTopologyChange can also be set to false to temporarily disable without " +
                                                             "restarting the node\n" +
                                                             "Individual keyspaces can be skipped with the yaml property skip_paxos_repair_on_topology_change_keyspaces, the" +
                                                             "system property cassandra.skip_paxos_repair_on_topology_change_keyspaces, or temporarily with the jmx" +
                                                             "property StorageService.SkipPaxosRepairOnTopologyChangeKeyspaces\n" +
                                                             "Skipping this check can lead to paxos correctness issues",
                                                             range, ksName, reason, downEndpoints));
                }
                EndpointsForToken pending = StorageService.instance.getTokenMetadata().pendingEndpointsForToken(range.right, ksName);
                if (pending.size() > 1 && !Boolean.getBoolean("cassandra.paxos_repair_allow_multiple_pending_unsafe"))
                {
                    throw new RuntimeException(String.format("Cannot begin paxos auto repair for %s in %s.%s, multiple pending endpoints exist for range (%s). " +
                                                             "Set -Dcassandra.paxos_repair_allow_multiple_pending_unsafe=true to skip this check",
                                                             range, table.keyspace, table.name, pending));

                }
                Future<Void> future = PaxosCleanup.cleanup(endpoints, table, Collections.singleton(range), false, repairCommandExecutor());
                futures.add(future);
            }
        }

        return FutureCombiner.allOf(futures);
    }

    public int getPaxosRepairParallelism()
    {
        return DatabaseDescriptor.getPaxosRepairParallelism();
    }

    public void setPaxosRepairParallelism(int v)
    {
        DatabaseDescriptor.setPaxosRepairParallelism(v);
    }

    public void shutdownNowAndWait(long timeout, TimeUnit unit) throws InterruptedException, TimeoutException
    {
        ExecutorUtils.shutdownNowAndWait(timeout, unit, snapshotExecutor);
    }

    public Collection<CoordinatorState> coordinators()
    {
        return repairs.asMap().values();
    }

    public CoordinatorState coordinator(TimeUUID id)
    {
        return repairs.getIfPresent(id);
    }

    public void register(CoordinatorState state)
    {
        repairs.put(state.id, state);
    }

    public boolean register(ParticipateState state)
    {
        synchronized (participates)
        {
            ParticipateState current = participates.getIfPresent(state.id);
            if (current != null)
                return false;
            participates.put(state.id, state);
        }
        return true;
    }

    public Collection<ParticipateState> participates()
    {
        return participates.asMap().values();
    }

    public ParticipateState participate(TimeUUID id)
    {
        return participates.getIfPresent(id);
    }

    public Collection<ValidationState> validations()
    {
        return participates.asMap().values().stream().flatMap(p -> p.validations().stream()).collect(Collectors.toList());
    }

    public ValidationState validation(UUID id)
    {
        for (ValidationState state : validations())
        {
            if (state.id.equals(id))
                return state;
        }
        return null;
    }
}<|MERGE_RESOLUTION|>--- conflicted
+++ resolved
@@ -45,6 +45,7 @@
 import org.apache.cassandra.config.Config;
 import org.apache.cassandra.config.DurationSpec;
 import org.apache.cassandra.db.compaction.CompactionManager;
+import org.apache.cassandra.repair.Scheduler;
 import org.apache.cassandra.locator.AbstractReplicationStrategy;
 import org.apache.cassandra.locator.EndpointsByRange;
 import org.apache.cassandra.locator.EndpointsForRange;
@@ -91,7 +92,6 @@
 import org.apache.cassandra.repair.RepairJobDesc;
 import org.apache.cassandra.repair.RepairParallelism;
 import org.apache.cassandra.repair.RepairSession;
-import org.apache.cassandra.repair.Scheduler;
 import org.apache.cassandra.repair.consistent.CoordinatorSessions;
 import org.apache.cassandra.repair.consistent.LocalSessions;
 import org.apache.cassandra.repair.consistent.admin.CleanupSummary;
@@ -307,6 +307,19 @@
         return DatabaseDescriptor.getRepairSessionSpaceInMiB();
     }
 
+    @Override
+    public int getConcurrentMerkleTreeRequests()
+    {
+        return DatabaseDescriptor.getConcurrentMerkleTreeRequests();
+    }
+
+    @Override
+    public void setConcurrentMerkleTreeRequests(int value)
+    {
+        logger.info("Setting concurrent_merkle_tree_requests to {}", value);
+        DatabaseDescriptor.setConcurrentMerkleTreeRequests(value);
+    }
+
     public List<CompositeData> getRepairStats(List<String> schemaArgs, String rangeString)
     {
         List<CompositeData> stats = new ArrayList<>();
@@ -385,14 +398,10 @@
                                              boolean pullRepair,
                                              PreviewKind previewKind,
                                              boolean optimiseStreams,
-<<<<<<< HEAD
                                              boolean repairPaxos,
                                              boolean paxosOnly,
                                              ExecutorPlus executor,
-=======
-                                             ListeningExecutorService executor,
                                              Scheduler validationScheduler,
->>>>>>> 505f5af6
                                              String... cfnames)
     {
         if (repairPaxos && previewKind != PreviewKind.NONE)
@@ -404,12 +413,7 @@
         if (cfnames.length == 0)
             return null;
 
-<<<<<<< HEAD
-        final RepairSession session = new RepairSession(parentRepairSession, range, keyspace,
-=======
-        final RepairSession session = new RepairSession(parentRepairSession, UUIDGen.getTimeUUID(),
-                                                        validationScheduler, range, keyspace,
->>>>>>> 505f5af6
+        final RepairSession session = new RepairSession(parentRepairSession, validationScheduler, range, keyspace,
                                                         parallelismDegree, isIncremental, pullRepair,
                                                         previewKind, optimiseStreams, repairPaxos, paxosOnly, cfnames);
         repairs.getIfPresent(parentRepairSession).register(session.state);
