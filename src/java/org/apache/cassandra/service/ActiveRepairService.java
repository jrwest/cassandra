/*
 * Licensed to the Apache Software Foundation (ASF) under one
 * or more contributor license agreements.  See the NOTICE file
 * distributed with this work for additional information
 * regarding copyright ownership.  The ASF licenses this file
 * to you under the Apache License, Version 2.0 (the
 * "License"); you may not use this file except in compliance
 * with the License.  You may obtain a copy of the License at
 *
 *     http://www.apache.org/licenses/LICENSE-2.0
 *
 * Unless required by applicable law or agreed to in writing, software
 * distributed under the License is distributed on an "AS IS" BASIS,
 * WITHOUT WARRANTIES OR CONDITIONS OF ANY KIND, either express or implied.
 * See the License for the specific language governing permissions and
 * limitations under the License.
 */
package org.apache.cassandra.service;

import java.io.IOException;
import java.lang.management.ManagementFactory;
import java.net.InetAddress;
import java.net.UnknownHostException;
import java.util.*;
import java.util.concurrent.*;
import java.util.concurrent.atomic.AtomicBoolean;

import javax.management.MBeanServer;
import javax.management.ObjectName;

import com.google.common.base.Predicate;
import com.google.common.collect.ImmutableSet;
import com.google.common.collect.Iterables;
import com.google.common.collect.Multimap;
import com.google.common.collect.Sets;
import com.google.common.util.concurrent.AbstractFuture;

import com.google.common.util.concurrent.ListeningExecutorService;
import com.google.common.util.concurrent.MoreExecutors;
import org.slf4j.Logger;
import org.slf4j.LoggerFactory;

import org.apache.cassandra.concurrent.ScheduledExecutors;
import org.apache.cassandra.config.DatabaseDescriptor;
import org.apache.cassandra.db.ColumnFamilyStore;
import org.apache.cassandra.dht.Bounds;
import org.apache.cassandra.dht.Range;
import org.apache.cassandra.dht.Token;
import org.apache.cassandra.exceptions.RequestFailureReason;
import org.apache.cassandra.gms.ApplicationState;
import org.apache.cassandra.gms.EndpointState;
import org.apache.cassandra.gms.FailureDetector;
import org.apache.cassandra.gms.Gossiper;
import org.apache.cassandra.gms.IFailureDetector;
import org.apache.cassandra.gms.IEndpointStateChangeSubscriber;
import org.apache.cassandra.gms.IFailureDetectionEventListener;
import org.apache.cassandra.gms.VersionedValue;
import org.apache.cassandra.io.sstable.format.SSTableReader;
import org.apache.cassandra.locator.TokenMetadata;
import org.apache.cassandra.net.IAsyncCallbackWithFailure;
import org.apache.cassandra.net.MessageIn;
import org.apache.cassandra.net.MessageOut;
import org.apache.cassandra.net.MessagingService;
import org.apache.cassandra.repair.RepairJobDesc;
import org.apache.cassandra.repair.RepairParallelism;
import org.apache.cassandra.repair.RepairSession;
import org.apache.cassandra.repair.consistent.CoordinatorSessions;
import org.apache.cassandra.repair.consistent.LocalSessions;
import org.apache.cassandra.repair.messages.*;
import org.apache.cassandra.schema.TableId;
import org.apache.cassandra.utils.CassandraVersion;
import org.apache.cassandra.utils.Clock;
import org.apache.cassandra.utils.FBUtilities;
import org.apache.cassandra.utils.UUIDGen;

/**
 * ActiveRepairService is the starting point for manual "active" repairs.
 *
 * Each user triggered repair will correspond to one or multiple repair session,
 * one for each token range to repair. On repair session might repair multiple
 * column families. For each of those column families, the repair session will
 * request merkle trees for each replica of the range being repaired, diff those
 * trees upon receiving them, schedule the streaming ofthe parts to repair (based on
 * the tree diffs) and wait for all those operation. See RepairSession for more
 * details.
 *
 * The creation of a repair session is done through the submitRepairSession that
 * returns a future on the completion of that session.
 */
public class ActiveRepairService implements IEndpointStateChangeSubscriber, IFailureDetectionEventListener, ActiveRepairServiceMBean
{
    public static class ConsistentSessions
    {
        public final LocalSessions local = new LocalSessions();
        public final CoordinatorSessions coordinated = new CoordinatorSessions();
    }

    public final ConsistentSessions consistent = new ConsistentSessions();

    private boolean registeredForEndpointChanges = false;

    public static CassandraVersion SUPPORTS_GLOBAL_PREPARE_FLAG_VERSION = new CassandraVersion("2.2.1");

    private static final Logger logger = LoggerFactory.getLogger(ActiveRepairService.class);
    // singleton enforcement
    public static final ActiveRepairService instance = new ActiveRepairService(FailureDetector.instance, Gossiper.instance);

    public static final long UNREPAIRED_SSTABLE = 0;
    public static final UUID NO_PENDING_REPAIR = null;

    /**
     * A map of active coordinator session.
     */
    private final ConcurrentMap<UUID, RepairSession> sessions = new ConcurrentHashMap<>();

    private final ConcurrentMap<UUID, ParentRepairSession> parentRepairSessions = new ConcurrentHashMap<>();

    private final IFailureDetector failureDetector;
    private final Gossiper gossiper;

    public ActiveRepairService(IFailureDetector failureDetector, Gossiper gossiper)
    {
        this.failureDetector = failureDetector;
        this.gossiper = gossiper;

        MBeanServer mbs = ManagementFactory.getPlatformMBeanServer();
        try
        {
            mbs.registerMBean(this, new ObjectName(MBEAN_NAME));
        }
        catch (Exception e)
        {
            throw new RuntimeException(e);
        }
    }

    public void start()
    {
        consistent.local.start();
        ScheduledExecutors.optionalTasks.scheduleAtFixedRate(consistent.local::cleanup, 0,
                                                             LocalSessions.CLEANUP_INTERVAL,
                                                             TimeUnit.SECONDS);
    }

    @Override
    public List<Map<String, String>> getSessions(boolean all)
    {
        return consistent.local.sessionInfo(all);
    }

    @Override
    public void failSession(String session, boolean force)
    {
        UUID sessionID = UUID.fromString(session);
        consistent.local.cancelSession(sessionID, force);
    }

    /**
     * Requests repairs for the given keyspace and column families.
     *
     * @return Future for asynchronous call or null if there is no need to repair
     */
    public RepairSession submitRepairSession(UUID parentRepairSession,
                                             Collection<Range<Token>> range,
                                             String keyspace,
                                             RepairParallelism parallelismDegree,
                                             Set<InetAddress> endpoints,
                                             long repairedAt,
                                             boolean isConsistent,
                                             boolean pullRepair,
                                             ListeningExecutorService executor,
                                             String... cfnames)
    {
        if (endpoints.isEmpty())
            return null;

        if (cfnames.length == 0)
            return null;

        final RepairSession session = new RepairSession(parentRepairSession, UUIDGen.getTimeUUID(), range, keyspace, parallelismDegree, endpoints, repairedAt, isConsistent, pullRepair, cfnames);

        sessions.put(session.getId(), session);
        // register listeners
        registerOnFdAndGossip(session);

        // remove session at completion
        session.addListener(new Runnable()
        {
            /**
             * When repair finished, do clean up
             */
            public void run()
            {
                sessions.remove(session.getId());
            }
        }, MoreExecutors.directExecutor());
        session.start(executor);
        return session;
    }

    private <T extends AbstractFuture &
               IEndpointStateChangeSubscriber &
               IFailureDetectionEventListener> void registerOnFdAndGossip(final T task)
    {
        gossiper.register(task);
        failureDetector.registerFailureDetectionEventListener(task);

        // unregister listeners at completion
        task.addListener(new Runnable()
        {
            /**
             * When repair finished, do clean up
             */
            public void run()
            {
                failureDetector.unregisterFailureDetectionEventListener(task);
                gossiper.unregister(task);
            }
        }, MoreExecutors.sameThreadExecutor());
    }

    public synchronized void terminateSessions()
    {
        Throwable cause = new IOException("Terminate session is called");
        for (RepairSession session : sessions.values())
        {
            session.forceShutdown(cause);
        }
        parentRepairSessions.clear();
    }

    /**
     * Return all of the neighbors with whom we share the provided range.
     *
     * @param keyspaceName keyspace to repair
     * @param keyspaceLocalRanges local-range for given keyspaceName
     * @param toRepair token to repair
     * @param dataCenters the data centers to involve in the repair
     *
     * @return neighbors with whom we share the provided range
     */
    public static Set<InetAddress> getNeighbors(String keyspaceName, Collection<Range<Token>> keyspaceLocalRanges,
                                                Range<Token> toRepair, Collection<String> dataCenters,
                                                Collection<String> hosts)
    {
        StorageService ss = StorageService.instance;
        Map<Range<Token>, List<InetAddress>> replicaSets = ss.getRangeToAddressMap(keyspaceName);
        Range<Token> rangeSuperSet = null;
        for (Range<Token> range : keyspaceLocalRanges)
        {
            if (range.contains(toRepair))
            {
                rangeSuperSet = range;
                break;
            }
            else if (range.intersects(toRepair))
            {
                throw new IllegalArgumentException(String.format("Requested range %s intersects a local range (%s) " +
                                                                 "but is not fully contained in one; this would lead to " +
                                                                 "imprecise repair. keyspace: %s", toRepair.toString(),
                                                                 range.toString(), keyspaceName));
            }
        }
        if (rangeSuperSet == null || !replicaSets.containsKey(rangeSuperSet))
            return Collections.emptySet();

        Set<InetAddress> neighbors = new HashSet<>(replicaSets.get(rangeSuperSet));
        neighbors.remove(FBUtilities.getBroadcastAddress());

        if (dataCenters != null && !dataCenters.isEmpty())
        {
            TokenMetadata.Topology topology = ss.getTokenMetadata().cloneOnlyTokenMap().getTopology();
            Set<InetAddress> dcEndpoints = Sets.newHashSet();
            Multimap<String,InetAddress> dcEndpointsMap = topology.getDatacenterEndpoints();
            for (String dc : dataCenters)
            {
                Collection<InetAddress> c = dcEndpointsMap.get(dc);
                if (c != null)
                   dcEndpoints.addAll(c);
            }
            return Sets.intersection(neighbors, dcEndpoints);
        }
        else if (hosts != null && !hosts.isEmpty())
        {
            Set<InetAddress> specifiedHost = new HashSet<>();
            for (final String host : hosts)
            {
                try
                {
                    final InetAddress endpoint = InetAddress.getByName(host.trim());
                    if (endpoint.equals(FBUtilities.getBroadcastAddress()) || neighbors.contains(endpoint))
                        specifiedHost.add(endpoint);
                }
                catch (UnknownHostException e)
                {
                    throw new IllegalArgumentException("Unknown host specified " + host, e);
                }
            }

            if (!specifiedHost.contains(FBUtilities.getBroadcastAddress()))
                throw new IllegalArgumentException("The current host must be part of the repair");

            if (specifiedHost.size() <= 1)
            {
                String msg = "Specified hosts %s do not share range %s needed for repair. Either restrict repair ranges " +
                             "with -st/-et options, or specify one of the neighbors that share this range with " +
                             "this node: %s.";
                throw new IllegalArgumentException(String.format(msg, hosts, toRepair, neighbors));
            }

            specifiedHost.remove(FBUtilities.getBroadcastAddress());
            return specifiedHost;

        }

        return neighbors;
    }

    public UUID prepareForRepair(UUID parentRepairSession, InetAddress coordinator, Set<InetAddress> endpoints, RepairOption options, List<ColumnFamilyStore> columnFamilyStores)
    {
        // we only want repairedAt for incremental repairs, for non incremental repairs, UNREPAIRED_SSTABLE will preserve repairedAt on streamed sstables
        long repairedAt = options.isIncremental() ? Clock.instance.currentTimeMillis() : ActiveRepairService.UNREPAIRED_SSTABLE;
        registerParentRepairSession(parentRepairSession, coordinator, columnFamilyStores, options.getRanges(), options.isIncremental(), repairedAt, options.isGlobal());
        final CountDownLatch prepareLatch = new CountDownLatch(endpoints.size());
        final AtomicBoolean status = new AtomicBoolean(true);
        final Set<String> failedNodes = Collections.synchronizedSet(new HashSet<String>());
        IAsyncCallbackWithFailure callback = new IAsyncCallbackWithFailure()
        {
            public void response(MessageIn msg)
            {
                prepareLatch.countDown();
            }

            public boolean isLatencyForSnitch()
            {
                return false;
            }

            public void onFailure(InetAddress from, RequestFailureReason failureReason)
            {
                status.set(false);
                failedNodes.add(from.getHostAddress());
                prepareLatch.countDown();
            }
        };

        List<TableId> tableIds = new ArrayList<>(columnFamilyStores.size());
        for (ColumnFamilyStore cfs : columnFamilyStores)
            tableIds.add(cfs.metadata.id);

        for (InetAddress neighbour : endpoints)
        {
            if (FailureDetector.instance.isAlive(neighbour))
            {
                PrepareMessage message = new PrepareMessage(parentRepairSession, tableIds, options.getRanges(), options.isIncremental(), repairedAt, options.isGlobal());
                MessageOut<RepairMessage> msg = message.createMessage();
                MessagingService.instance().sendRR(msg, neighbour, callback, DatabaseDescriptor.getRpcTimeout(), true);
            }
            else
            {
                // bailout early to avoid potentially waiting for a long time.
                failRepair(parentRepairSession, "Endpoint not alive: " + neighbour);
            }
        }

        try
        {
<<<<<<< HEAD
            prepareLatch.await(DatabaseDescriptor.getRpcTimeout(), TimeUnit.MILLISECONDS);
        }
        catch (InterruptedException e)
        {
            removeParentRepairSession(parentRepairSession);
            throw new RuntimeException("Did not get replies from all endpoints. List of failed endpoint(s): " + failedNodes, e);
=======
            // Failed repair is expensive so we wait for longer time.
            if (!prepareLatch.await(1, TimeUnit.HOURS)) {
                failRepair(parentRepairSession, "Did not get replies from all endpoints.");
            }
        }
        catch (InterruptedException e)
        {
            failRepair(parentRepairSession, "Interrupted while waiting for prepare repair response.");
>>>>>>> 4d24958d
        }

        if (!status.get())
        {
<<<<<<< HEAD
            removeParentRepairSession(parentRepairSession);
            throw new RuntimeException("Did not get positive replies from all endpoints. List of failed endpoint(s): " + failedNodes);
=======
            failRepair(parentRepairSession, "Got negative replies from endpoints " + failedNodes);
>>>>>>> 4d24958d
        }

        return parentRepairSession;
    }

<<<<<<< HEAD
    public void registerParentRepairSession(UUID parentRepairSession, InetAddress coordinator, List<ColumnFamilyStore> columnFamilyStores, Collection<Range<Token>> ranges, boolean isIncremental, long repairedAt, boolean isGlobal)
=======
    private void failRepair(UUID parentRepairSession, String errorMsg) {
        removeParentRepairSession(parentRepairSession);
        throw new RuntimeException(errorMsg);
    }

    public void registerParentRepairSession(UUID parentRepairSession, InetAddress coordinator, List<ColumnFamilyStore> columnFamilyStores, Collection<Range<Token>> ranges, boolean isIncremental, long timestamp, boolean isGlobal)
>>>>>>> 4d24958d
    {
        assert isIncremental || repairedAt == ActiveRepairService.UNREPAIRED_SSTABLE;
        if (!registeredForEndpointChanges)
        {
            Gossiper.instance.register(this);
            FailureDetector.instance.registerFailureDetectionEventListener(this);
            registeredForEndpointChanges = true;
        }

        parentRepairSessions.put(parentRepairSession, new ParentRepairSession(coordinator, columnFamilyStores, ranges, isIncremental, repairedAt, isGlobal));
    }

    public ParentRepairSession getParentRepairSession(UUID parentSessionId)
    {
        ParentRepairSession session = parentRepairSessions.get(parentSessionId);
        // this can happen if a node thinks that the coordinator was down, but that coordinator got back before noticing
        // that it was down itself.
        if (session == null)
            throw new RuntimeException("Parent repair session with id = " + parentSessionId + " has failed.");

        return session;
    }

    /**
     * called when the repair session is done - either failed or anticompaction has completed
     *
     * clears out any snapshots created by this repair
     *
     * @param parentSessionId
     * @return
     */
    public synchronized ParentRepairSession removeParentRepairSession(UUID parentSessionId)
    {
        String snapshotName = parentSessionId.toString();
        for (ColumnFamilyStore cfs : getParentRepairSession(parentSessionId).columnFamilyStores.values())
        {
            if (cfs.snapshotExists(snapshotName))
                cfs.clearSnapshot(snapshotName);
        }
        return parentRepairSessions.remove(parentSessionId);
    }

    public void handleMessage(InetAddress endpoint, RepairMessage message)
    {
        RepairJobDesc desc = message.desc;
        RepairSession session = sessions.get(desc.sessionId);
        if (session == null)
            return;
        switch (message.messageType)
        {
            case VALIDATION_COMPLETE:
                ValidationComplete validation = (ValidationComplete) message;
                session.validationComplete(desc, endpoint, validation.trees);
                break;
            case SYNC_COMPLETE:
                // one of replica is synced.
                SyncComplete sync = (SyncComplete) message;
                session.syncComplete(desc, sync.nodes, sync.success);
                break;
            default:
                break;
        }
    }

    /**
     * We keep a ParentRepairSession around for the duration of the entire repair, for example, on a 256 token vnode rf=3 cluster
     * we would have 768 RepairSession but only one ParentRepairSession. We use the PRS to avoid anticompacting the sstables
     * 768 times, instead we take all repaired ranges at the end of the repair and anticompact once.
     */
    public static class ParentRepairSession
    {
        private final Map<TableId, ColumnFamilyStore> columnFamilyStores = new HashMap<>();
        private final Collection<Range<Token>> ranges;
        public final boolean isIncremental;
        public final boolean isGlobal;
        public final long repairedAt;
        public final InetAddress coordinator;

        public ParentRepairSession(InetAddress coordinator, List<ColumnFamilyStore> columnFamilyStores, Collection<Range<Token>> ranges, boolean isIncremental, long repairedAt, boolean isGlobal)
        {
            this.coordinator = coordinator;
            for (ColumnFamilyStore cfs : columnFamilyStores)
            {
                this.columnFamilyStores.put(cfs.metadata.id, cfs);
            }
            this.ranges = ranges;
            this.repairedAt = repairedAt;
            this.isIncremental = isIncremental;
            this.isGlobal = isGlobal;
        }

        public synchronized void maybeSnapshot(TableId tableId, UUID parentSessionId)
        {
            String snapshotName = parentSessionId.toString();
            if (!columnFamilyStores.get(tableId).snapshotExists(snapshotName))
            {
                Set<SSTableReader> snapshottedSSTables = columnFamilyStores.get(tableId).snapshot(snapshotName, new Predicate<SSTableReader>()
                {
                    public boolean apply(SSTableReader sstable)
                    {
                        return sstable != null &&
                               (!isIncremental || !sstable.isRepaired()) &&
                               !(sstable.metadata().isIndex()) && // exclude SSTables from 2i
                               new Bounds<>(sstable.first.getToken(), sstable.last.getToken()).intersects(ranges);
                    }
                }, true, false);
            }
        }

        public long getRepairedAt()
        {
            if (isGlobal)
                return repairedAt;
            return ActiveRepairService.UNREPAIRED_SSTABLE;
        }

        public Collection<ColumnFamilyStore> getColumnFamilyStores()
        {
            return ImmutableSet.<ColumnFamilyStore>builder().addAll(columnFamilyStores.values()).build();
        }

        public Set<TableId> getTableIds()
        {
            return ImmutableSet.copyOf(Iterables.transform(getColumnFamilyStores(), cfs -> cfs.metadata.id));
        }

        public Collection<Range<Token>> getRanges()
        {
            return ImmutableSet.copyOf(ranges);
        }

        @Override
        public String toString()
        {
            return "ParentRepairSession{" +
                    "columnFamilyStores=" + columnFamilyStores +
                    ", ranges=" + ranges +
                    ", repairedAt=" + repairedAt +
                    '}';
        }
    }

    /*
    If the coordinator node dies we should remove the parent repair session from the other nodes.
    This uses the same notifications as we get in RepairSession
     */
    public void onJoin(InetAddress endpoint, EndpointState epState) {}
    public void beforeChange(InetAddress endpoint, EndpointState currentState, ApplicationState newStateKey, VersionedValue newValue) {}
    public void onChange(InetAddress endpoint, ApplicationState state, VersionedValue value) {}
    public void onAlive(InetAddress endpoint, EndpointState state) {}
    public void onDead(InetAddress endpoint, EndpointState state) {}

    public void onRemove(InetAddress endpoint)
    {
        convict(endpoint, Double.MAX_VALUE);
    }

    public void onRestart(InetAddress endpoint, EndpointState state)
    {
        convict(endpoint, Double.MAX_VALUE);
    }

    /**
     * Something has happened to a remote node - if that node is a coordinator, we mark the parent repair session id as failed.
     *
     * The fail marker is kept in the map for 24h to make sure that if the coordinator does not agree
     * that the repair failed, we need to fail the entire repair session
     *
     * @param ep  endpoint to be convicted
     * @param phi the value of phi with with ep was convicted
     */
    public void convict(InetAddress ep, double phi)
    {
        // We want a higher confidence in the failure detection than usual because failing a repair wrongly has a high cost.
        if (phi < 2 * DatabaseDescriptor.getPhiConvictThreshold() || parentRepairSessions.isEmpty())
            return;

        Set<UUID> toRemove = new HashSet<>();

        for (Map.Entry<UUID, ParentRepairSession> repairSessionEntry : parentRepairSessions.entrySet())
        {
            if (repairSessionEntry.getValue().coordinator.equals(ep))
            {
                toRemove.add(repairSessionEntry.getKey());
            }
        }

        if (!toRemove.isEmpty())
        {
            logger.debug("Removing {} in parent repair sessions", toRemove);
            for (UUID id : toRemove)
                removeParentRepairSession(id);
        }
    }

}<|MERGE_RESOLUTION|>--- conflicted
+++ resolved
@@ -362,17 +362,8 @@
                 failRepair(parentRepairSession, "Endpoint not alive: " + neighbour);
             }
         }
-
         try
         {
-<<<<<<< HEAD
-            prepareLatch.await(DatabaseDescriptor.getRpcTimeout(), TimeUnit.MILLISECONDS);
-        }
-        catch (InterruptedException e)
-        {
-            removeParentRepairSession(parentRepairSession);
-            throw new RuntimeException("Did not get replies from all endpoints. List of failed endpoint(s): " + failedNodes, e);
-=======
             // Failed repair is expensive so we wait for longer time.
             if (!prepareLatch.await(1, TimeUnit.HOURS)) {
                 failRepair(parentRepairSession, "Did not get replies from all endpoints.");
@@ -381,32 +372,22 @@
         catch (InterruptedException e)
         {
             failRepair(parentRepairSession, "Interrupted while waiting for prepare repair response.");
->>>>>>> 4d24958d
         }
 
         if (!status.get())
         {
-<<<<<<< HEAD
-            removeParentRepairSession(parentRepairSession);
-            throw new RuntimeException("Did not get positive replies from all endpoints. List of failed endpoint(s): " + failedNodes);
-=======
             failRepair(parentRepairSession, "Got negative replies from endpoints " + failedNodes);
->>>>>>> 4d24958d
         }
 
         return parentRepairSession;
     }
 
-<<<<<<< HEAD
-    public void registerParentRepairSession(UUID parentRepairSession, InetAddress coordinator, List<ColumnFamilyStore> columnFamilyStores, Collection<Range<Token>> ranges, boolean isIncremental, long repairedAt, boolean isGlobal)
-=======
     private void failRepair(UUID parentRepairSession, String errorMsg) {
         removeParentRepairSession(parentRepairSession);
         throw new RuntimeException(errorMsg);
     }
 
-    public void registerParentRepairSession(UUID parentRepairSession, InetAddress coordinator, List<ColumnFamilyStore> columnFamilyStores, Collection<Range<Token>> ranges, boolean isIncremental, long timestamp, boolean isGlobal)
->>>>>>> 4d24958d
+    public void registerParentRepairSession(UUID parentRepairSession, InetAddress coordinator, List<ColumnFamilyStore> columnFamilyStores, Collection<Range<Token>> ranges, boolean isIncremental, long repairedAt, boolean isGlobal)
     {
         assert isIncremental || repairedAt == ActiveRepairService.UNREPAIRED_SSTABLE;
         if (!registeredForEndpointChanges)
