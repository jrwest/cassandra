/*
 * Licensed to the Apache Software Foundation (ASF) under one
 * or more contributor license agreements.  See the NOTICE file
 * distributed with this work for additional information
 * regarding copyright ownership.  The ASF licenses this file
 * to you under the Apache License, Version 2.0 (the
 * "License"); you may not use this file except in compliance
 * with the License.  You may obtain a copy of the License at
 *
 *     http://www.apache.org/licenses/LICENSE-2.0
 *
 * Unless required by applicable law or agreed to in writing, software
 * distributed under the License is distributed on an "AS IS" BASIS,
 * WITHOUT WARRANTIES OR CONDITIONS OF ANY KIND, either express or implied.
 * See the License for the specific language governing permissions and
 * limitations under the License.
 */
package org.apache.cassandra.db.partitions;

import java.io.IOError;
import java.io.IOException;
import java.util.*;

import org.apache.cassandra.db.*;
import org.apache.cassandra.db.filter.ColumnFilter;
import org.apache.cassandra.db.rows.*;
import org.apache.cassandra.db.transform.FilteredPartitions;
import org.apache.cassandra.db.transform.MorePartitions;
import org.apache.cassandra.db.transform.Transformation;
import org.apache.cassandra.io.util.DataInputPlus;
import org.apache.cassandra.io.util.DataOutputPlus;
import org.apache.cassandra.schema.TableMetadata;
import org.apache.cassandra.utils.MergeIterator;

/**
 * Static methods to work with partition iterators.
 */
public abstract class UnfilteredPartitionIterators
{
    private static final Serializer serializer = new Serializer();

    private static final Comparator<UnfilteredRowIterator> partitionComparator = (p1, p2) -> p1.partitionKey().compareTo(p2.partitionKey());

    private UnfilteredPartitionIterators() {}

    public interface MergeListener
    {
        public UnfilteredRowIterators.MergeListener getRowMergeListener(DecoratedKey partitionKey, List<UnfilteredRowIterator> versions);
<<<<<<< HEAD
        public void close();

        public static MergeListener NOOP = new MergeListener()
        {
            public UnfilteredRowIterators.MergeListener getRowMergeListener(DecoratedKey partitionKey, List<UnfilteredRowIterator> versions)
            {
                return UnfilteredRowIterators.MergeListener.NOOP;
            }

            public void close() {}
        };
=======
        public default void close() {}
>>>>>>> 7014cd5a
    }

    @SuppressWarnings("resource") // The created resources are returned right away
    public static UnfilteredRowIterator getOnlyElement(final UnfilteredPartitionIterator iter, SinglePartitionReadCommand command)
    {
        // If the query has no results, we'll get an empty iterator, but we still
        // want a RowIterator out of this method, so we return an empty one.
        UnfilteredRowIterator toReturn = iter.hasNext()
                              ? iter.next()
                              : EmptyIterators.unfilteredRow(command.metadata(),
                                                             command.partitionKey(),
                                                             command.clusteringIndexFilter().isReversed());

        // Note that in general, we should wrap the result so that it's close method actually
        // close the whole UnfilteredPartitionIterator.
        class Close extends Transformation
        {
            public void onPartitionClose()
            {
                // asserting this only now because it bothers Serializer if hasNext() is called before
                // the previously returned iterator hasn't been fully consumed.
                boolean hadNext = iter.hasNext();
                iter.close();
                assert !hadNext;
            }
        }
        return Transformation.apply(toReturn, new Close());
    }

    public static UnfilteredPartitionIterator concat(final List<UnfilteredPartitionIterator> iterators)
    {
        if (iterators.size() == 1)
            return iterators.get(0);

        class Extend implements MorePartitions<UnfilteredPartitionIterator>
        {
            int i = 1;
            public UnfilteredPartitionIterator moreContents()
            {
                if (i >= iterators.size())
                    return null;
                return iterators.get(i++);
            }
        }
        return MorePartitions.extend(iterators.get(0), new Extend());
    }

    public static PartitionIterator filter(final UnfilteredPartitionIterator iterator, final int nowInSec)
    {
        return FilteredPartitions.filter(iterator, nowInSec);
    }

    @SuppressWarnings("resource")
    public static UnfilteredPartitionIterator merge(final List<? extends UnfilteredPartitionIterator> iterators, final MergeListener listener)
    {
        assert !iterators.isEmpty();

        final TableMetadata metadata = iterators.get(0).metadata();

        final MergeIterator<UnfilteredRowIterator, UnfilteredRowIterator> merged = MergeIterator.get(iterators, partitionComparator, new MergeIterator.Reducer<UnfilteredRowIterator, UnfilteredRowIterator>()
        {
            private final List<UnfilteredRowIterator> toMerge = new ArrayList<>(iterators.size());

            private DecoratedKey partitionKey;
            private boolean isReverseOrder;

            public void reduce(int idx, UnfilteredRowIterator current)
            {
                partitionKey = current.partitionKey();
                isReverseOrder = current.isReverseOrder();

                // Note that because the MergeListener cares about it, we want to preserve the index of the iterator.
                // Non-present iterator will thus be set to empty in getReduced.
                toMerge.set(idx, current);
            }

            @SuppressWarnings("resource")
            protected UnfilteredRowIterator getReduced()
            {
                UnfilteredRowIterators.MergeListener rowListener = listener == null
                                                                 ? null
                                                                 : listener.getRowMergeListener(partitionKey, toMerge);

                // Make a single empty iterator object to merge, we don't need toMerge.size() copiess
                UnfilteredRowIterator empty = null;

                // Replace nulls by empty iterators
                for (int i = 0; i < toMerge.size(); i++)
                {
                    if (toMerge.get(i) == null)
                    {
                        if (null == empty)
                            empty = EmptyIterators.unfilteredRow(metadata, partitionKey, isReverseOrder);
                        toMerge.set(i, empty);
                    }
                }

                return UnfilteredRowIterators.merge(toMerge, rowListener);
            }

            protected void onKeyChange()
            {
                toMerge.clear();
                for (int i = 0; i < iterators.size(); i++)
                    toMerge.add(null);
            }
        });

        return new AbstractUnfilteredPartitionIterator()
        {
            public TableMetadata metadata()
            {
                return metadata;
            }

            public boolean hasNext()
            {
                return merged.hasNext();
            }

            public UnfilteredRowIterator next()
            {
                return merged.next();
            }

            @Override
            public void close()
            {
                merged.close();

                if (listener != null)
                    listener.close();
            }
        };
    }

    @SuppressWarnings("resource")
    public static UnfilteredPartitionIterator mergeLazily(final List<? extends UnfilteredPartitionIterator> iterators)
    {
        assert !iterators.isEmpty();

        if (iterators.size() == 1)
            return iterators.get(0);

        final TableMetadata metadata = iterators.get(0).metadata();

        final MergeIterator<UnfilteredRowIterator, UnfilteredRowIterator> merged = MergeIterator.get(iterators, partitionComparator, new MergeIterator.Reducer<UnfilteredRowIterator, UnfilteredRowIterator>()
        {
            private final List<UnfilteredRowIterator> toMerge = new ArrayList<>(iterators.size());

            public void reduce(int idx, UnfilteredRowIterator current)
            {
                toMerge.add(current);
            }

            protected UnfilteredRowIterator getReduced()
            {
                return new LazilyInitializedUnfilteredRowIterator(toMerge.get(0).partitionKey())
                {
                    protected UnfilteredRowIterator initializeIterator()
                    {
                        return UnfilteredRowIterators.merge(toMerge);
                    }
                };
            }

            protected void onKeyChange()
            {
                toMerge.clear();
            }
        });

        return new AbstractUnfilteredPartitionIterator()
        {
            public TableMetadata metadata()
            {
                return metadata;
            }

            public boolean hasNext()
            {
                return merged.hasNext();
            }

            public UnfilteredRowIterator next()
            {
                return merged.next();
            }

            @Override
            public void close()
            {
                merged.close();
            }
        };
    }

    /**
     * Digests the the provided iterator.
     *
     * Caller must close the provided iterator.
     *
     * @param iterator the iterator to digest.
     * @param digest the {@link Digest} to use.
     * @param version the messaging protocol to use when producing the digest.
     */
    public static void digest(UnfilteredPartitionIterator iterator, Digest digest, int version)
    {
        while (iterator.hasNext())
        {
            try (UnfilteredRowIterator partition = iterator.next())
            {
                UnfilteredRowIterators.digest(partition, digest, version);
            }
        }
    }

    public static Serializer serializerForIntraNode()
    {
        return serializer;
    }

    /**
     * Wraps the provided iterator so it logs the returned rows/RT for debugging purposes.
     * <p>
     * Note that this is only meant for debugging as this can log a very large amount of
     * logging at INFO.
     */
    public static UnfilteredPartitionIterator loggingIterator(UnfilteredPartitionIterator iterator, final String id, final boolean fullDetails)
    {
        class Logging extends Transformation<UnfilteredRowIterator>
        {
            public UnfilteredRowIterator applyToPartition(UnfilteredRowIterator partition)
            {
                return UnfilteredRowIterators.loggingIterator(partition, id, fullDetails);
            }
        }
        return Transformation.apply(iterator, new Logging());
    }

    /**
     * Serialize each UnfilteredSerializer one after the other, with an initial byte that indicates whether
     * we're done or not.
     */
    public static class Serializer
    {
        public void serialize(UnfilteredPartitionIterator iter, ColumnFilter selection, DataOutputPlus out, int version) throws IOException
        {
            // Previously, a boolean indicating if this was for a thrift query.
            // Unused since 4.0 but kept on wire for compatibility.
            out.writeBoolean(false);
            while (iter.hasNext())
            {
                out.writeBoolean(true);
                try (UnfilteredRowIterator partition = iter.next())
                {
                    UnfilteredRowIteratorSerializer.serializer.serialize(partition, selection, out, version);
                }
            }
            out.writeBoolean(false);
        }

        public UnfilteredPartitionIterator deserialize(final DataInputPlus in, final int version, final TableMetadata metadata, final ColumnFilter selection, final DeserializationHelper.Flag flag) throws IOException
        {
            // Skip now unused isForThrift boolean
            in.readBoolean();

            return new AbstractUnfilteredPartitionIterator()
            {
                private UnfilteredRowIterator next;
                private boolean hasNext;
                private boolean nextReturned = true;

                public TableMetadata metadata()
                {
                    return metadata;
                }

                public boolean hasNext()
                {
                    if (!nextReturned)
                        return hasNext;

                    /*
                     * We must consume the previous iterator before we start deserializing the next partition, so
                     * that we start from the right position in the byte stream.
                     *
                     * It's possible however that it hasn't been fully consumed by upstream consumers - for example,
                     * if a per partition limit caused merge iterator to stop early (see CASSANDRA-13911).
                     *
                     * In that case we must drain the unconsumed iterator fully ourselves, here.
                     *
                     * NOTE: transformations of the upstream BaseRows won't be applied for these consumed elements,
                     * so, for exmaple, they won't be counted.
                     */
                    if (null != next)
                        while (next.hasNext())
                            next.next();

                    try
                    {
                        hasNext = in.readBoolean();
                        nextReturned = false;
                        return hasNext;
                    }
                    catch (IOException e)
                    {
                        throw new IOError(e);
                    }
                }

                public UnfilteredRowIterator next()
                {
                    if (nextReturned && !hasNext())
                        throw new NoSuchElementException();

                    try
                    {
                        nextReturned = true;
                        next = UnfilteredRowIteratorSerializer.serializer.deserialize(in, version, metadata, selection, flag);
                        return next;
                    }
                    catch (IOException e)
                    {
                        throw new IOError(e);
                    }
                }

                @Override
                public void close()
                {
                    if (next != null)
                        next.close();
                }
            };
        }
    }
}<|MERGE_RESOLUTION|>--- conflicted
+++ resolved
@@ -46,21 +46,9 @@
     public interface MergeListener
     {
         public UnfilteredRowIterators.MergeListener getRowMergeListener(DecoratedKey partitionKey, List<UnfilteredRowIterator> versions);
-<<<<<<< HEAD
-        public void close();
-
-        public static MergeListener NOOP = new MergeListener()
-        {
-            public UnfilteredRowIterators.MergeListener getRowMergeListener(DecoratedKey partitionKey, List<UnfilteredRowIterator> versions)
-            {
-                return UnfilteredRowIterators.MergeListener.NOOP;
-            }
-
-            public void close() {}
-        };
-=======
         public default void close() {}
->>>>>>> 7014cd5a
+
+        public static MergeListener NOOP = (partitionKey, versions) -> UnfilteredRowIterators.MergeListener.NOOP;
     }
 
     @SuppressWarnings("resource") // The created resources are returned right away
