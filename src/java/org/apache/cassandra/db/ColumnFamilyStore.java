/*
 * Licensed to the Apache Software Foundation (ASF) under one
 * or more contributor license agreements.  See the NOTICE file
 * distributed with this work for additional information
 * regarding copyright ownership.  The ASF licenses this file
 * to you under the Apache License, Version 2.0 (the
 * "License"); you may not use this file except in compliance
 * with the License.  You may obtain a copy of the License at
 *
 *     http://www.apache.org/licenses/LICENSE-2.0
 *
 * Unless required by applicable law or agreed to in writing, software
 * distributed under the License is distributed on an "AS IS" BASIS,
 * WITHOUT WARRANTIES OR CONDITIONS OF ANY KIND, either express or implied.
 * See the License for the specific language governing permissions and
 * limitations under the License.
 */
package org.apache.cassandra.db;

import java.io.File;
import java.io.IOException;
import java.io.PrintStream;
import java.nio.ByteBuffer;
import java.nio.file.Files;
import java.util.*;
import java.util.Objects;
import java.util.concurrent.*;
import java.util.concurrent.atomic.AtomicInteger;
import java.util.concurrent.atomic.AtomicReference;
import java.util.regex.Pattern;
import javax.management.*;
import javax.management.openmbean.*;

import com.google.common.annotations.VisibleForTesting;
import com.google.common.base.*;
import com.google.common.base.Throwables;
import com.google.common.collect.*;
import com.google.common.util.concurrent.*;
import org.slf4j.Logger;
import org.slf4j.LoggerFactory;

import com.clearspring.analytics.stream.Counter;
import org.apache.cassandra.cache.*;
import org.apache.cassandra.concurrent.*;
import org.apache.cassandra.config.*;
import org.apache.cassandra.db.commitlog.CommitLog;
import org.apache.cassandra.db.commitlog.CommitLogPosition;
import org.apache.cassandra.db.compaction.*;
import org.apache.cassandra.db.filter.ClusteringIndexFilter;
import org.apache.cassandra.db.filter.DataLimits;
import org.apache.cassandra.db.view.TableViews;
import org.apache.cassandra.db.lifecycle.*;
import org.apache.cassandra.db.partitions.CachedPartition;
import org.apache.cassandra.db.partitions.PartitionUpdate;
import org.apache.cassandra.db.rows.CellPath;
import org.apache.cassandra.dht.*;
import org.apache.cassandra.dht.Range;
import org.apache.cassandra.exceptions.ConfigurationException;
import org.apache.cassandra.exceptions.StartupException;
import org.apache.cassandra.index.SecondaryIndexManager;
import org.apache.cassandra.index.internal.CassandraIndex;
import org.apache.cassandra.index.transactions.UpdateTransaction;
import org.apache.cassandra.io.FSError;
import org.apache.cassandra.io.FSWriteError;
import org.apache.cassandra.io.sstable.Component;
import org.apache.cassandra.io.sstable.CorruptSSTableException;
import org.apache.cassandra.io.sstable.Descriptor;
import org.apache.cassandra.io.sstable.SSTableMultiWriter;
import org.apache.cassandra.io.sstable.format.*;
import org.apache.cassandra.io.sstable.format.big.BigFormat;
import org.apache.cassandra.io.sstable.metadata.MetadataCollector;
import org.apache.cassandra.io.util.FileUtils;
import org.apache.cassandra.metrics.TableMetrics;
import org.apache.cassandra.metrics.TableMetrics.Sampler;
import org.apache.cassandra.schema.*;
import org.apache.cassandra.schema.CompactionParams.TombstoneOption;
import org.apache.cassandra.service.CacheService;
import org.apache.cassandra.service.StorageService;
import org.apache.cassandra.utils.*;
import org.apache.cassandra.utils.TopKSampler.SamplerResult;
import org.apache.cassandra.utils.concurrent.OpOrder;
import org.apache.cassandra.utils.concurrent.Refs;
import org.apache.cassandra.utils.memory.MemtableAllocator;
import org.json.simple.JSONArray;
import org.json.simple.JSONObject;

import static org.apache.cassandra.utils.Throwables.maybeFail;
import static org.apache.cassandra.utils.Throwables.merge;

public class ColumnFamilyStore implements ColumnFamilyStoreMBean
{
    // The directories which will be searched for sstables on cfs instantiation.
    private static volatile Directories.DataDirectory[] initialDirectories = Directories.dataDirectories;

    /**
     * A hook to add additional directories to initialDirectories.
     * Any additional directories should be added prior to ColumnFamilyStore instantiation on startup
     *
     * Since the directories used by a given table are determined by the compaction strategy,
     * it's possible for sstables to be written to directories specified outside of cassandra.yaml.
     * By adding additional directories to initialDirectories, sstables in these extra locations are
     * made discoverable on sstable instantiation.
     */
    public static synchronized void addInitialDirectories(Directories.DataDirectory[] newDirectories)
    {
        assert newDirectories != null;

        Set<Directories.DataDirectory> existing = Sets.newHashSet(initialDirectories);

        List<Directories.DataDirectory> replacementList = Lists.newArrayList(initialDirectories);
        for (Directories.DataDirectory directory: newDirectories)
        {
            if (!existing.contains(directory))
            {
                replacementList.add(directory);
            }
        }

        Directories.DataDirectory[] replacementArray = new Directories.DataDirectory[replacementList.size()];
        replacementList.toArray(replacementArray);
        initialDirectories = replacementArray;
    }

    public static Directories.DataDirectory[] getInitialDirectories()
    {
        Directories.DataDirectory[] src = initialDirectories;
        return Arrays.copyOf(src, src.length);
    }

    private static final Logger logger = LoggerFactory.getLogger(ColumnFamilyStore.class);

<<<<<<< HEAD
    /*
    We keep a pool of threads for each data directory, size of each pool is memtable_flush_writers.
    When flushing we start a Flush runnable in the flushExecutor. Flush calculates how to split the
    memtable ranges over the existing data directories and creates a FlushRunnable for each of the directories.
    The FlushRunnables are executed in the perDiskflushExecutors and the Flush will block until all FlushRunnables
    are finished. By having flushExecutor size the same size as each of the perDiskflushExecutors we make sure we can
    have that many flushes going at the same time.
    */
    private static final ExecutorService flushExecutor = new JMXEnabledThreadPoolExecutor(DatabaseDescriptor.getFlushWriters(),
                                                                                          StageManager.KEEPALIVE,
                                                                                          TimeUnit.SECONDS,
                                                                                          new LinkedBlockingQueue<Runnable>(),
                                                                                          new NamedThreadFactory("MemtableFlushWriter"),
                                                                                          "internal");
=======
    private static final ThreadPoolExecutor flushExecutor = new JMXEnabledThreadPoolExecutor(DatabaseDescriptor.getFlushWriters(),
                                                                                             StageManager.KEEPALIVE,
                                                                                             TimeUnit.SECONDS,
                                                                                             new LinkedBlockingQueue<>(),
                                                                                             new NamedThreadFactory("MemtableFlushWriter"),
                                                                                             "internal");
>>>>>>> 0a1e900a

    private static final ExecutorService [] perDiskflushExecutors = new ExecutorService[DatabaseDescriptor.getAllDataFileLocations().length];
    static
    {
        for (int i = 0; i < DatabaseDescriptor.getAllDataFileLocations().length; i++)
        {
            perDiskflushExecutors[i] = new JMXEnabledThreadPoolExecutor(DatabaseDescriptor.getFlushWriters(),
                                                                        StageManager.KEEPALIVE,
                                                                        TimeUnit.SECONDS,
                                                                        new LinkedBlockingQueue<Runnable>(),
                                                                        new NamedThreadFactory("PerDiskMemtableFlushWriter_"+i),
                                                                        "internal");
        }
    }

    // post-flush executor is single threaded to provide guarantee that any flush Future on a CF will never return until prior flushes have completed
    private static final ThreadPoolExecutor postFlushExecutor = new JMXEnabledThreadPoolExecutor(1,
                                                                                                 StageManager.KEEPALIVE,
                                                                                                 TimeUnit.SECONDS,
                                                                                                 new LinkedBlockingQueue<>(),
                                                                                                 new NamedThreadFactory("MemtablePostFlush"),
                                                                                                 "internal");

    private static final ThreadPoolExecutor reclaimExecutor = new JMXEnabledThreadPoolExecutor(1,
                                                                                               StageManager.KEEPALIVE,
                                                                                               TimeUnit.SECONDS,
                                                                                               new LinkedBlockingQueue<>(),
                                                                                               new NamedThreadFactory("MemtableReclaimMemory"),
                                                                                               "internal");

    private static final String[] COUNTER_NAMES = new String[]{"raw", "count", "error", "string"};
    private static final String[] COUNTER_DESCS = new String[]
                                                  { "partition key in raw hex bytes",
                                                    "value of this partition for given sampler",
                                                    "value is within the error bounds plus or minus of this",
                                                    "the partition key turned into a human readable format" };
    private static final CompositeType COUNTER_COMPOSITE_TYPE;
    private static final TabularType COUNTER_TYPE;

    private static final String[] SAMPLER_NAMES = new String[]{"cardinality", "partitions"};
    private static final String[] SAMPLER_DESCS = new String[]
                                                  { "cardinality of partitions",
                                                    "list of counter results" };

    private static final String SAMPLING_RESULTS_NAME = "SAMPLING_RESULTS";
    private static final CompositeType SAMPLING_RESULT;

    public static final String SNAPSHOT_TRUNCATE_PREFIX = "truncated";
    public static final String SNAPSHOT_DROP_PREFIX = "dropped";

    static
    {
        try
        {
            OpenType<?>[] counterTypes = new OpenType[] { SimpleType.STRING, SimpleType.LONG, SimpleType.LONG, SimpleType.STRING };
            COUNTER_COMPOSITE_TYPE = new CompositeType(SAMPLING_RESULTS_NAME, SAMPLING_RESULTS_NAME, COUNTER_NAMES, COUNTER_DESCS, counterTypes);
            COUNTER_TYPE = new TabularType(SAMPLING_RESULTS_NAME, SAMPLING_RESULTS_NAME, COUNTER_COMPOSITE_TYPE, COUNTER_NAMES);

            OpenType<?>[] samplerTypes = new OpenType[] { SimpleType.LONG, COUNTER_TYPE };
            SAMPLING_RESULT = new CompositeType(SAMPLING_RESULTS_NAME, SAMPLING_RESULTS_NAME, SAMPLER_NAMES, SAMPLER_DESCS, samplerTypes);
        } catch (OpenDataException e)
        {
            throw Throwables.propagate(e);
        }
    }

    public final Keyspace keyspace;
    public final String name;
    public final CFMetaData metadata;
    private final String mbeanName;
    @Deprecated
    private final String oldMBeanName;
    private volatile boolean valid = true;

    /**
     * Memtables and SSTables on disk for this column family.
     *
     * We synchronize on the Tracker to ensure isolation when we want to make sure
     * that the memtable we're acting on doesn't change out from under us.  I.e., flush
     * syncronizes on it to make sure it can submit on both executors atomically,
     * so anyone else who wants to make sure flush doesn't interfere should as well.
     */
    private final Tracker data;

    /* The read order, used to track accesses to off-heap memtable storage */
    public final OpOrder readOrdering = new OpOrder();

    /* This is used to generate the next index for a SSTable */
    private final AtomicInteger fileIndexGenerator = new AtomicInteger(0);

    public final SecondaryIndexManager indexManager;
    public final TableViews viewManager;

    /* These are locally held copies to be changed from the config during runtime */
    private volatile DefaultValue<Integer> minCompactionThreshold;
    private volatile DefaultValue<Integer> maxCompactionThreshold;
    private volatile DefaultValue<Double> crcCheckChance;

    private final CompactionStrategyManager compactionStrategyManager;

    private volatile Directories directories;

    public final TableMetrics metric;
    public volatile long sampleLatencyNanos;
    private final ScheduledFuture<?> latencyCalculator;

    private volatile boolean compactionSpaceCheck = true;

    @VisibleForTesting
    final DiskBoundaryManager diskBoundaryManager = new DiskBoundaryManager();

    public static void shutdownFlushExecutor() throws InterruptedException
    {
        flushExecutor.shutdown();
        flushExecutor.awaitTermination(60, TimeUnit.SECONDS);
    }

    public static void shutdownPostFlushExecutor() throws InterruptedException
    {
        postFlushExecutor.shutdown();
        postFlushExecutor.awaitTermination(60, TimeUnit.SECONDS);
    }

    public static void shutdownExecutorsAndWait(long timeout, TimeUnit unit) throws InterruptedException, TimeoutException
    {
        List<ExecutorService> executors = new ArrayList<>(perDiskflushExecutors.length + 3);
        Collections.addAll(executors, reclaimExecutor, postFlushExecutor, flushExecutor);
        Collections.addAll(executors, perDiskflushExecutors);
        ExecutorUtils.shutdownAndWait(timeout, unit, executors);
    }

    public void reload()
    {
        // metadata object has been mutated directly. make all the members jibe with new settings.

        // only update these runtime-modifiable settings if they have not been modified.
        if (!minCompactionThreshold.isModified())
            for (ColumnFamilyStore cfs : concatWithIndexes())
                cfs.minCompactionThreshold = new DefaultValue(metadata.params.compaction.minCompactionThreshold());
        if (!maxCompactionThreshold.isModified())
            for (ColumnFamilyStore cfs : concatWithIndexes())
                cfs.maxCompactionThreshold = new DefaultValue(metadata.params.compaction.maxCompactionThreshold());
        if (!crcCheckChance.isModified())
            for (ColumnFamilyStore cfs : concatWithIndexes())
                cfs.crcCheckChance = new DefaultValue(metadata.params.crcCheckChance);

        compactionStrategyManager.maybeReload(metadata);
        directories = compactionStrategyManager.getDirectories();

        scheduleFlush();

        indexManager.reload();

        // If the CF comparator has changed, we need to change the memtable,
        // because the old one still aliases the previous comparator.
        if (data.getView().getCurrentMemtable().initialComparator != metadata.comparator)
            switchMemtable();
    }

    void scheduleFlush()
    {
        int period = metadata.params.memtableFlushPeriodInMs;
        if (period > 0)
        {
            logger.trace("scheduling flush in {} ms", period);
            WrappedRunnable runnable = new WrappedRunnable()
            {
                protected void runMayThrow()
                {
                    synchronized (data)
                    {
                        Memtable current = data.getView().getCurrentMemtable();
                        // if we're not expired, we've been hit by a scheduled flush for an already flushed memtable, so ignore
                        if (current.isExpired())
                        {
                            if (current.isClean())
                            {
                                // if we're still clean, instead of swapping just reschedule a flush for later
                                scheduleFlush();
                            }
                            else
                            {
                                // we'll be rescheduled by the constructor of the Memtable.
                                forceFlush();
                            }
                        }
                    }
                }
            };
            ScheduledExecutors.scheduledTasks.schedule(runnable, period, TimeUnit.MILLISECONDS);
        }
    }

    public static Runnable getBackgroundCompactionTaskSubmitter()
    {
        return () -> {
            for (Keyspace keyspace : Keyspace.all())
                for (ColumnFamilyStore cfs : keyspace.getColumnFamilyStores())
                    CompactionManager.instance.submitBackground(cfs);
        };
    }

    public void setCompactionParametersJson(String options)
    {
        setCompactionParameters(FBUtilities.fromJsonMap(options));
    }

    public String getCompactionParametersJson()
    {
        return FBUtilities.json(getCompactionParameters());
    }

    public void setCompactionParameters(Map<String, String> options)
    {
        try
        {
            CompactionParams compactionParams = CompactionParams.fromMap(options);
            compactionParams.validate();
            compactionStrategyManager.setNewLocalCompactionStrategy(compactionParams);
        }
        catch (Throwable t)
        {
            logger.error("Could not set new local compaction strategy", t);
            // dont propagate the ConfigurationException over jmx, user will only see a ClassNotFoundException
            throw new IllegalArgumentException("Could not set new local compaction strategy: "+t.getMessage());
        }
    }

    public Map<String, String> getCompactionParameters()
    {
        return compactionStrategyManager.getCompactionParams().asMap();
    }

    public Map<String,String> getCompressionParameters()
    {
        return metadata.params.compression.asMap();
    }

    public void setCompressionParameters(Map<String,String> opts)
    {
        try
        {
            metadata.compression(CompressionParams.fromMap(opts));
            metadata.params.compression.validate();
        }
        catch (ConfigurationException e)
        {
            throw new IllegalArgumentException(e.getMessage());
        }
    }

<<<<<<< HEAD
    @VisibleForTesting
    public ColumnFamilyStore(Keyspace keyspace,
                              String columnFamilyName,
                              int generation,
                              CFMetaData metadata,
                              Directories directories,
                              boolean loadSSTables,
                              boolean registerBookeeping,
                              boolean offline)
=======
    private ColumnFamilyStore(Keyspace keyspace,
                              String columnFamilyName,
                              int generation,
                              CFMetaData metadata,
                              Directories directories,
                              boolean loadSSTables)
    {
        this(keyspace, columnFamilyName, generation, metadata, directories, loadSSTables, true);
    }


    @VisibleForTesting
    public ColumnFamilyStore(Keyspace keyspace,
                             String columnFamilyName,
                             int generation,
                             CFMetaData metadata,
                             Directories directories,
                             boolean loadSSTables,
                             boolean registerBookkeeping)
>>>>>>> 0a1e900a
    {
        assert directories != null;
        assert metadata != null : "null metadata for " + keyspace + ':' + columnFamilyName;

        this.keyspace = keyspace;
        this.metadata = metadata;
        name = columnFamilyName;
        minCompactionThreshold = new DefaultValue<>(metadata.params.compaction.minCompactionThreshold());
        maxCompactionThreshold = new DefaultValue<>(metadata.params.compaction.maxCompactionThreshold());
        crcCheckChance = new DefaultValue<>(metadata.params.crcCheckChance);
        indexManager = new SecondaryIndexManager(this);
        viewManager = keyspace.viewManager.forTable(metadata);
        fileIndexGenerator.set(generation);
        sampleLatencyNanos = TimeUnit.MILLISECONDS.toNanos(DatabaseDescriptor.getReadRpcTimeout() / 2);

        logger.info("Initializing {}.{}", keyspace.getName(), name);

        // Create Memtable only on online
        Memtable initialMemtable = null;
        if (DatabaseDescriptor.isDaemonInitialized())
            initialMemtable = new Memtable(new AtomicReference<>(CommitLog.instance.getCurrentPosition()), this);
        data = new Tracker(initialMemtable, loadSSTables);

        Collection<SSTableReader> sstables = null;
        // scan for sstables corresponding to this cf and load them
        if (data.loadsstables)
        {
            Directories.SSTableLister sstableFiles = directories.sstableLister(Directories.OnTxnErr.IGNORE).skipTemporary(true);
            sstables = SSTableReader.openAll(sstableFiles.list().entrySet(), metadata);
            data.addInitialSSTablesWithoutUpdatingSize(sstables);
        }

        /**
         * When creating a CFS offline we change the default logic needed by CASSANDRA-8671
         * and link the passed directories to be picked up by the compaction strategy
         */
        if (offline)
            this.directories = directories;
        else
            this.directories = new Directories(metadata, Directories.dataDirectories);


        // compaction strategy should be created after the CFS has been prepared
        compactionStrategyManager = new CompactionStrategyManager(this);

        // Since compaction can re-define data dir we need to reinit directories
        this.directories = compactionStrategyManager.getDirectories();

        if (maxCompactionThreshold.value() <= 0 || minCompactionThreshold.value() <=0)
        {
            logger.warn("Disabling compaction strategy by setting compaction thresholds to 0 is deprecated, set the compaction option 'enabled' to 'false' instead.");
            this.compactionStrategyManager.disable();
        }

        // create the private ColumnFamilyStores for the secondary column indexes
        for (IndexMetadata info : metadata.getIndexes())
            indexManager.addIndex(info);

        metric = new TableMetrics(this);

        if (data.loadsstables)
        {
            data.updateInitialSSTableSize(sstables);
        }

        if (registerBookeeping)
        {
            // register the mbean
            mbeanName = String.format("org.apache.cassandra.db:type=%s,keyspace=%s,table=%s",
                                      isIndex() ? "IndexTables" : "Tables",
                                      keyspace.getName(), name);
            oldMBeanName = String.format("org.apache.cassandra.db:type=%s,keyspace=%s,columnfamily=%s",
                                         isIndex() ? "IndexColumnFamilies" : "ColumnFamilies",
                                         keyspace.getName(), name);
            try
            {
                ObjectName[] objectNames = {new ObjectName(mbeanName), new ObjectName(oldMBeanName)};
                for (ObjectName objectName : objectNames)
                {
                    MBeanWrapper.instance.registerMBean(this, objectName);
                }
            }
            catch (Exception e)
            {
                throw new RuntimeException(e);
            }
            logger.trace("retryPolicy for {} is {}", name, this.metadata.params.speculativeRetry);
            latencyCalculator = ScheduledExecutors.optionalTasks.scheduleWithFixedDelay(() -> {
                SpeculativeRetryParam retryPolicy = ColumnFamilyStore.this.metadata.params.speculativeRetry;
                switch (retryPolicy.kind())
                {
                    case PERCENTILE:
                        // get percentile in nanos
                        sampleLatencyNanos = (long) (metric.coordinatorReadLatency.getSnapshot().getValue(retryPolicy.threshold()));
                        break;
                    case CUSTOM:
                        sampleLatencyNanos = (long) retryPolicy.threshold();
                        break;
                    default:
                        sampleLatencyNanos = Long.MAX_VALUE;
                        break;
                }
            }, DatabaseDescriptor.getReadRpcTimeout(), DatabaseDescriptor.getReadRpcTimeout(), TimeUnit.MILLISECONDS);
        }
        else
        {
            latencyCalculator = ScheduledExecutors.optionalTasks.schedule(Runnables.doNothing(), 0, TimeUnit.NANOSECONDS);
            mbeanName = null;
            oldMBeanName= null;
        }
    }

    public Directories getDirectories()
    {
        return directories;
    }

    public SSTableMultiWriter createSSTableMultiWriter(Descriptor descriptor, long keyCount, long repairedAt, int sstableLevel, SerializationHeader header, LifecycleNewTracker lifecycleNewTracker)
    {
        MetadataCollector collector = new MetadataCollector(metadata.comparator).sstableLevel(sstableLevel);
        return createSSTableMultiWriter(descriptor, keyCount, repairedAt, collector, header, lifecycleNewTracker);
    }

    public SSTableMultiWriter createSSTableMultiWriter(Descriptor descriptor, long keyCount, long repairedAt, MetadataCollector metadataCollector, SerializationHeader header, LifecycleNewTracker lifecycleNewTracker)
    {
        return getCompactionStrategyManager().createSSTableMultiWriter(descriptor, keyCount, repairedAt, metadataCollector, header, indexManager.listIndexes(), lifecycleNewTracker);
    }

    public boolean supportsEarlyOpen()
    {
        return compactionStrategyManager.supportsEarlyOpen();
    }

    /** call when dropping or renaming a CF. Performs mbean housekeeping and invalidates CFS to other operations */
    public void invalidate()
    {
        invalidate(true);
    }

    public void invalidate(boolean expectMBean)
    {
        // disable and cancel in-progress compactions before invalidating
        valid = false;

        try
        {
            unregisterMBean();
        }
        catch (Exception e)
        {
            if (expectMBean)
            {
                JVMStabilityInspector.inspectThrowable(e);
                // this shouldn't block anything.
                logger.warn("Failed unregistering mbean: {}", mbeanName, e);
            }
        }

        latencyCalculator.cancel(false);
        compactionStrategyManager.shutdown();
        SystemKeyspace.removeTruncationRecord(metadata.cfId);

        data.dropSSTables();
        LifecycleTransaction.waitForDeletions();
        indexManager.invalidateAllIndexesBlocking();

        invalidateCaches();
    }

    /**
     * Removes every SSTable in the directory from the Tracker's view.
     * @param directory the unreadable directory, possibly with SSTables in it, but not necessarily.
     */
    void maybeRemoveUnreadableSSTables(File directory)
    {
        data.removeUnreadableSSTables(directory);
    }

    void unregisterMBean() throws MalformedObjectNameException
    {
        ObjectName[] objectNames = {new ObjectName(mbeanName), new ObjectName(oldMBeanName)};
        for (ObjectName objectName : objectNames)
        {
            if (MBeanWrapper.instance.isRegistered(objectName))
                MBeanWrapper.instance.unregisterMBean(objectName);
        }

        // unregister metrics
        metric.release();
    }


    public static ColumnFamilyStore createColumnFamilyStore(Keyspace keyspace, CFMetaData metadata, boolean loadSSTables)
    {
        return createColumnFamilyStore(keyspace, metadata.cfName, metadata, loadSSTables);
    }

    public static synchronized ColumnFamilyStore createColumnFamilyStore(Keyspace keyspace,
                                                                         String columnFamily,
                                                                         CFMetaData metadata,
                                                                         boolean loadSSTables)
    {
        Directories directories = new Directories(metadata, initialDirectories);
        return createColumnFamilyStore(keyspace, columnFamily, metadata, directories, loadSSTables, true, false);
    }

    /** This is only directly used by offline tools */
    public static synchronized ColumnFamilyStore createColumnFamilyStore(Keyspace keyspace,
                                                                         String columnFamily,
                                                                         CFMetaData metadata,
                                                                         Directories directories,
                                                                         boolean loadSSTables,
                                                                         boolean registerBookkeeping,
                                                                         boolean offline)
    {
        // get the max generation number, to prevent generation conflicts
        Directories.SSTableLister lister = directories.sstableLister(Directories.OnTxnErr.IGNORE).includeBackups(true);
        List<Integer> generations = new ArrayList<>();
        for (Map.Entry<Descriptor, Set<Component>> entry : lister.list().entrySet())
        {
            Descriptor desc = entry.getKey();
            generations.add(desc.generation);
            if (!desc.isCompatible())
                throw new RuntimeException(String.format("Incompatible SSTable found. Current version %s is unable to read file: %s. Please run upgradesstables.",
                                                         desc.getFormat().getLatestVersion(), desc));
        }
        Collections.sort(generations);
        int value = (generations.size() > 0) ? (generations.get(generations.size() - 1)) : 0;

        return new ColumnFamilyStore(keyspace, columnFamily, value, metadata, directories, loadSSTables, registerBookkeeping, offline);
    }

    /**
     * Removes unnecessary files from the cf directory at startup: these include temp files, orphans, zero-length files
     * and compacted sstables. Files that cannot be recognized will be ignored.
     */
    public static void  scrubDataDirectories(CFMetaData metadata) throws StartupException
    {
        Directories directories = new Directories(metadata, initialDirectories);
        Set<File> cleanedDirectories = new HashSet<>();

        // clear ephemeral snapshots that were not properly cleared last session (CASSANDRA-7357)
        clearEphemeralSnapshots(directories);

        directories.removeTemporaryDirectories();

        logger.trace("Removing temporary or obsoleted files from unfinished operations for table {}", metadata.cfName);
        if (!LifecycleTransaction.removeUnfinishedLeftovers(metadata))
            throw new StartupException(StartupException.ERR_WRONG_DISK_STATE,
                                       String.format("Cannot remove temporary or obsoleted files for %s.%s due to a problem with transaction " +
                                                     "log files. Please check records with problems in the log messages above and fix them. " +
                                                     "Refer to the 3.0 upgrading instructions in NEWS.txt " +
                                                     "for a description of transaction log files.", metadata.ksName, metadata.cfName));

        logger.trace("Further extra check for orphan sstable files for {}", metadata.cfName);
        for (Map.Entry<Descriptor,Set<Component>> sstableFiles : directories.sstableLister(Directories.OnTxnErr.IGNORE).list().entrySet())
        {
            Descriptor desc = sstableFiles.getKey();
            File directory = desc.directory;
            Set<Component> components = sstableFiles.getValue();

            if (!cleanedDirectories.contains(directory))
            {
                cleanedDirectories.add(directory);
                for (File tmpFile : desc.getTemporaryFiles())
                    tmpFile.delete();
            }

            File dataFile = new File(desc.filenameFor(Component.DATA));
            if (components.contains(Component.DATA) && dataFile.length() > 0)
                // everything appears to be in order... moving on.
                continue;

            // missing the DATA file! all components are orphaned
            logger.warn("Removing orphans for {}: {}", desc, components);
            for (Component component : components)
            {
                File file = new File(desc.filenameFor(component));
                if (file.exists())
                    FileUtils.deleteWithConfirm(desc.filenameFor(component));
            }
        }

        // cleanup incomplete saved caches
        Pattern tmpCacheFilePattern = Pattern.compile(metadata.ksName + '-' + metadata.cfName + "-(Key|Row)Cache.*\\.tmp$");
        File dir = new File(DatabaseDescriptor.getSavedCachesLocation());

        if (dir.exists())
        {
            assert dir.isDirectory();
            for (File file : Objects.requireNonNull(dir.listFiles()))
                if (tmpCacheFilePattern.matcher(file.getName()).matches())
                    if (!file.delete())
                        logger.warn("could not delete {}", file.getAbsolutePath());
        }

        // also clean out any index leftovers.
        for (IndexMetadata index : metadata.getIndexes())
            if (!index.isCustom())
            {
                CFMetaData indexMetadata = CassandraIndex.indexCfsMetadata(metadata, index);
                scrubDataDirectories(indexMetadata);
            }
    }

    /**
     * See #{@code StorageService.loadNewSSTables(String, String)} for more info
     *
     * @param ksName The keyspace name
     * @param cfName The columnFamily name
     */
    public static void loadNewSSTables(String ksName, String cfName)
    {
        /* ks/cf existence checks will be done by open and getCFS methods for us */
        Keyspace keyspace = Keyspace.open(ksName);
        keyspace.getColumnFamilyStore(cfName).loadNewSSTables();
    }

    /**
     * #{@inheritDoc}
     */
    public synchronized void loadNewSSTables()
    {
        logger.info("Loading new SSTables for {}/{}...", keyspace.getName(), name);

        Set<Descriptor> currentDescriptors = new HashSet<>();
        for (SSTableReader sstable : getSSTables(SSTableSet.CANONICAL))
            currentDescriptors.add(sstable.descriptor);
        Set<SSTableReader> newSSTables = new HashSet<>();

        Directories.SSTableLister lister = getDirectories().sstableLister(Directories.OnTxnErr.IGNORE).skipTemporary(true);
        for (Map.Entry<Descriptor, Set<Component>> entry : lister.list().entrySet())
        {
            Descriptor descriptor = entry.getKey();

            if (currentDescriptors.contains(descriptor))
                continue; // old (initialized) SSTable found, skipping

            if (!descriptor.isCompatible())
                throw new RuntimeException(String.format("Can't open incompatible SSTable! Current version %s, found file: %s",
                                                         descriptor.getFormat().getLatestVersion(),
                                                         descriptor));

            // force foreign sstables to level 0
            try
            {
                if (new File(descriptor.filenameFor(Component.STATS)).exists())
                    descriptor.getMetadataSerializer().mutateLevel(descriptor, 0);
            }
            catch (IOException e)
            {
                JVMStabilityInspector.inspectThrowable(new CorruptSSTableException(e, entry.getKey().filenameFor(Component.STATS)));
                logger.error("Cannot read sstable {}; other IO error, skipping table", entry, e);
                continue;
            }

            // Increment the generation until we find a filename that doesn't exist. This is needed because the new
            // SSTables that are being loaded might already use these generation numbers.
            Descriptor newDescriptor;
            do
            {
                newDescriptor = new Descriptor(descriptor.version,
                                               descriptor.directory,
                                               descriptor.ksname,
                                               descriptor.cfname,
                                               fileIndexGenerator.incrementAndGet(),
                                               descriptor.formatType,
                                               descriptor.digestComponent);
            }
            while (new File(newDescriptor.filenameFor(Component.DATA)).exists());

            logger.info("Renaming new SSTable {} to {}", descriptor, newDescriptor);
            SSTableWriter.rename(descriptor, newDescriptor, entry.getValue());

            SSTableReader reader;
            try
            {
                reader = SSTableReader.open(newDescriptor, entry.getValue(), metadata);
            }
            catch (CorruptSSTableException ex)
            {
                JVMStabilityInspector.inspectThrowable(ex);
                logger.error("Corrupt sstable {}; skipping table", entry, ex);
                continue;
            }
            catch (FSError ex)
            {
                JVMStabilityInspector.inspectThrowable(ex);
                logger.error("Cannot read sstable {}; file system error, skipping table", entry, ex);
                continue;
            }
            catch (IOException ex)
            {
                JVMStabilityInspector.inspectThrowable(new CorruptSSTableException(ex, entry.getKey().filenameFor(Component.DATA)));
                logger.error("Cannot read sstable {}; other IO error, skipping table", entry, ex);
                continue;
            }
            newSSTables.add(reader);
        }

        if (newSSTables.isEmpty())
        {
            logger.info("No new SSTables were found for {}/{}", keyspace.getName(), name);
            return;
        }

        logger.info("Loading new SSTables and building secondary indexes for {}/{}: {}", keyspace.getName(), name, newSSTables);

        try (Refs<SSTableReader> refs = Refs.ref(newSSTables))
        {
            data.addSSTables(newSSTables);
            indexManager.buildAllIndexesBlocking(newSSTables);
        }

        logger.info("Done loading load new SSTables for {}/{}", keyspace.getName(), name);
    }

    public void rebuildSecondaryIndex(String idxName)
    {
        rebuildSecondaryIndex(keyspace.getName(), metadata.cfName, idxName);
    }

    public static void rebuildSecondaryIndex(String ksName, String cfName, String... idxNames)
    {
        ColumnFamilyStore cfs = Keyspace.open(ksName).getColumnFamilyStore(cfName);

        Set<String> indexes = new HashSet<>(Arrays.asList(idxNames));

        Iterable<SSTableReader> sstables = cfs.getSSTables(SSTableSet.CANONICAL);
        try (Refs<SSTableReader> refs = Refs.ref(sstables))
        {
            logger.info("User Requested secondary index re-build for {}/{} indexes: {}", ksName, cfName, Joiner.on(',').join(idxNames));
            cfs.indexManager.rebuildIndexesBlocking(refs, indexes);
        }
    }

    @Deprecated
    public String getColumnFamilyName()
    {
        return getTableName();
    }

    public String getTableName()
    {
        return name;
    }

    public String getSSTablePath(File directory)
    {
        return getSSTablePath(directory, SSTableFormat.Type.current().info.getLatestVersion(), SSTableFormat.Type.current());
    }

    public String getSSTablePath(File directory, SSTableFormat.Type format)
    {
        return getSSTablePath(directory, format.info.getLatestVersion(), format);
    }

    private String getSSTablePath(File directory, Version version, SSTableFormat.Type format)
    {
        Descriptor desc = new Descriptor(version,
                                         directory,
                                         keyspace.getName(),
                                         name,
                                         fileIndexGenerator.incrementAndGet(),
                                         format,
                                         Component.digestFor(BigFormat.latestVersion.uncompressedChecksumType()));
        return desc.filenameFor(Component.DATA);
    }

    /**
     * Switches the memtable iff the live memtable is the one provided
     *
     * @param memtable
     */
    public ListenableFuture<CommitLogPosition> switchMemtableIfCurrent(Memtable memtable)
    {
        synchronized (data)
        {
            if (data.getView().getCurrentMemtable() == memtable)
                return switchMemtable();
        }
        logger.debug("Memtable is no longer current, returning future that completes when current flushing operation completes");
        return waitForFlushes();
    }

    /*
     * switchMemtable puts Memtable.getSortedContents on the writer executor.  When the write is complete,
     * we turn the writer into an SSTableReader and add it to ssTables where it is available for reads.
     * This method does not block except for synchronizing on Tracker, but the Future it returns will
     * not complete until the Memtable (and all prior Memtables) have been successfully flushed, and the CL
     * marked clean up to the position owned by the Memtable.
     */
    public ListenableFuture<CommitLogPosition> switchMemtable()
    {
        synchronized (data)
        {
            logFlush();
            Flush flush = new Flush(false);
            flushExecutor.execute(flush);
            postFlushExecutor.execute(flush.postFlushTask);
            return flush.postFlushTask;
        }
    }

    // print out size of all memtables we're enqueuing
    private void logFlush()
    {
        // reclaiming includes that which we are GC-ing;
        float onHeapRatio = 0, offHeapRatio = 0;
        long onHeapTotal = 0, offHeapTotal = 0;
        Memtable memtable = getTracker().getView().getCurrentMemtable();
        onHeapRatio +=  memtable.getAllocator().onHeap().ownershipRatio();
        offHeapRatio += memtable.getAllocator().offHeap().ownershipRatio();
        onHeapTotal += memtable.getAllocator().onHeap().owns();
        offHeapTotal += memtable.getAllocator().offHeap().owns();

        for (ColumnFamilyStore indexCfs : indexManager.getAllIndexColumnFamilyStores())
        {
            MemtableAllocator allocator = indexCfs.getTracker().getView().getCurrentMemtable().getAllocator();
            onHeapRatio += allocator.onHeap().ownershipRatio();
            offHeapRatio += allocator.offHeap().ownershipRatio();
            onHeapTotal += allocator.onHeap().owns();
            offHeapTotal += allocator.offHeap().owns();
        }

<<<<<<< HEAD
        logger.debug("Enqueuing flush of {}: {}",
                     name,
                     String.format("%s (%.0f%%) on-heap, %s (%.0f%%) off-heap",
                                   FBUtilities.prettyPrintMemory(onHeapTotal),
                                   onHeapRatio * 100,
                                   FBUtilities.prettyPrintMemory(offHeapTotal),
                                   offHeapRatio * 100));
=======
        logger.debug("Enqueuing flush of {}: {}", name, String.format("%d (%.0f%%) on-heap, %d (%.0f%%) off-heap",
                                                                      onHeapTotal, onHeapRatio * 100, offHeapTotal, offHeapRatio * 100));
>>>>>>> 0a1e900a
    }


    /**
     * Flush if there is unflushed data in the memtables
     *
     * @return a Future yielding the commit log position that can be guaranteed to have been successfully written
     *         to sstables for this table once the future completes
     */
    public ListenableFuture<CommitLogPosition> forceFlush()
    {
        synchronized (data)
        {
            Memtable current = data.getView().getCurrentMemtable();
            for (ColumnFamilyStore cfs : concatWithIndexes())
                if (!cfs.data.getView().getCurrentMemtable().isClean())
                    return switchMemtableIfCurrent(current);
            return waitForFlushes();
        }
    }

    /**
     * Flush if there is unflushed data that was written to the CommitLog before @param flushIfDirtyBefore
     * (inclusive).
     *
     * @return a Future yielding the commit log position that can be guaranteed to have been successfully written
     *         to sstables for this table once the future completes
     */
    public ListenableFuture<?> forceFlush(CommitLogPosition flushIfDirtyBefore)
    {
        // we don't loop through the remaining memtables since here we only care about commit log dirtiness
        // and this does not vary between a table and its table-backed indexes
        Memtable current = data.getView().getCurrentMemtable();
        if (current.mayContainDataBefore(flushIfDirtyBefore))
            return switchMemtableIfCurrent(current);
        return waitForFlushes();
    }

    /**
     * @return a Future yielding the commit log position that can be guaranteed to have been successfully written
     *         to sstables for this table once the future completes
     */
    private ListenableFuture<CommitLogPosition> waitForFlushes()
    {
        // we grab the current memtable; once any preceding memtables have flushed, we know its
        // commitLogLowerBound has been set (as this it is set with the upper bound of the preceding memtable)
        final Memtable current = data.getView().getCurrentMemtable();
<<<<<<< HEAD
        ListenableFutureTask<CommitLogPosition> task = ListenableFutureTask.create(() -> {
=======
        ListenableFutureTask<ReplayPosition> task = ListenableFutureTask.create(() -> {
>>>>>>> 0a1e900a
            logger.debug("forceFlush requested but everything is clean in {}", name);
            return current.getCommitLogLowerBound();
        });
        postFlushExecutor.execute(task);
        return task;
    }

    public CommitLogPosition forceBlockingFlush()
    {
        return FBUtilities.waitOnFuture(forceFlush());
    }

    /**
     * Both synchronises custom secondary indexes and provides ordering guarantees for futures on switchMemtable/flush
     * etc, which expect to be able to wait until the flush (and all prior flushes) requested have completed.
     */
    private final class PostFlush implements Callable<CommitLogPosition>
    {
        final CountDownLatch latch = new CountDownLatch(1);
        final List<Memtable> memtables;
        volatile Throwable flushFailure = null;

        private PostFlush(List<Memtable> memtables)
        {
            this.memtables = memtables;
        }

        public CommitLogPosition call()
        {
            try
            {
                // we wait on the latch for the commitLogUpperBound to be set, and so that waiters
                // on this task can rely on all prior flushes being complete
                latch.await();
            }
            catch (InterruptedException e)
            {
                throw new IllegalStateException();
            }

            CommitLogPosition commitLogUpperBound = CommitLogPosition.NONE;
            // If a flush errored out but the error was ignored, make sure we don't discard the commit log.
            if (flushFailure == null && !memtables.isEmpty())
            {
                Memtable memtable = memtables.get(0);
                commitLogUpperBound = memtable.getCommitLogUpperBound();
                CommitLog.instance.discardCompletedSegments(metadata.cfId, memtable.getCommitLogLowerBound(), commitLogUpperBound);
            }

            metric.pendingFlushes.dec();

            if (flushFailure != null)
                throw Throwables.propagate(flushFailure);

            return commitLogUpperBound;
        }
    }

    /**
     * Should only be constructed/used from switchMemtable() or truncate(), with ownership of the Tracker monitor.
     * In the constructor the current memtable(s) are swapped, and a barrier on outstanding writes is issued;
     * when run by the flushWriter the barrier is waited on to ensure all outstanding writes have completed
     * before all memtables are immediately written, and the CL is either immediately marked clean or, if
     * there are custom secondary indexes, the post flush clean up is left to update those indexes and mark
     * the CL clean
     */
    private final class Flush implements Runnable
    {
        final OpOrder.Barrier writeBarrier;
        final List<Memtable> memtables = new ArrayList<>();
        final ListenableFutureTask<CommitLogPosition> postFlushTask;
        final PostFlush postFlush;
        final boolean truncate;

        private Flush(boolean truncate)
        {
            if (logger.isTraceEnabled())
                logger.trace("Creating flush task {}@{}", hashCode(), name);
            // if true, we won't flush, we'll just wait for any outstanding writes, switch the memtable, and discard
            this.truncate = truncate;

            metric.pendingFlushes.inc();
            /*
             * To ensure correctness of switch without blocking writes, run() needs to wait for all write operations
             * started prior to the switch to complete. We do this by creating a Barrier on the writeOrdering
             * that all write operations register themselves with, and assigning this barrier to the memtables,
             * after which we *.issue()* the barrier. This barrier is used to direct write operations started prior
             * to the barrier.issue() into the memtable we have switched out, and any started after to its replacement.
             * In doing so it also tells the write operations to update the commitLogUpperBound of the memtable, so
             * that we know the CL position we are dirty to, which can be marked clean when we complete.
             */
            writeBarrier = Keyspace.writeOrder.newBarrier();

            // submit flushes for the memtable for any indexed sub-cfses, and our own
            AtomicReference<CommitLogPosition> commitLogUpperBound = new AtomicReference<>();
            for (ColumnFamilyStore cfs : concatWithIndexes())
            {
                // switch all memtables, regardless of their dirty status, setting the barrier
                // so that we can reach a coordinated decision about cleanliness once they
                // are no longer possible to be modified
                Memtable newMemtable = new Memtable(commitLogUpperBound, cfs);
                Memtable oldMemtable = cfs.data.switchMemtable(truncate, newMemtable);
                oldMemtable.setDiscarding(writeBarrier, commitLogUpperBound);
                memtables.add(oldMemtable);
            }

            // we then ensure an atomic decision is made about the upper bound of the continuous range of commit log
            // records owned by this memtable
            setCommitLogUpperBound(commitLogUpperBound);

            // we then issue the barrier; this lets us wait for all operations started prior to the barrier to complete;
            // since this happens after wiring up the commitLogUpperBound, we also know all operations with earlier
            // commit log segment position have also completed, i.e. the memtables are done and ready to flush
            writeBarrier.issue();
            postFlush = new PostFlush(memtables);
<<<<<<< HEAD
            postFlushTask = ListenableFutureTask.create(postFlush);
=======

            if (logger.isTraceEnabled())
                logger.trace("Created flush task {}@{}", hashCode(), name);
>>>>>>> 0a1e900a
        }

        public void run()
        {
            if (logger.isTraceEnabled())
                logger.trace("Flush task {}@{} starts executing, waiting on barrier", hashCode(), name);

            long start = System.nanoTime();

            // mark writes older than the barrier as blocking progress, permitting them to exceed our memory limit
            // if they are stuck waiting on it, then wait for them all to complete
            writeBarrier.markBlocking();
            writeBarrier.await();

            if (logger.isTraceEnabled())
                logger.trace("Flush task for task {}@{} waited {} ms at the barrier", hashCode(), name, TimeUnit.NANOSECONDS.toMillis(System.nanoTime() - start));

            // mark all memtables as flushing, removing them from the live memtable list
            for (Memtable memtable : memtables)
                memtable.cfs.data.markFlushing(memtable);

            metric.memtableSwitchCount.inc();

            try
            {
                // Flush "data" memtable with non-cf 2i first;
                flushMemtable(memtables.get(0), true);
                for (int i = 1; i < memtables.size(); i++)
                    flushMemtable(memtables.get(i), false);
            }
            catch (Throwable t)
            {
                JVMStabilityInspector.inspectThrowable(t);
                postFlush.flushFailure = t;
            }
            // signal the post-flush we've done our work
            postFlush.latch.countDown();
        }

        public Collection<SSTableReader> flushMemtable(Memtable memtable, boolean flushNonCf2i)
        {
            if (memtable.isClean() || truncate)
            {
                memtable.cfs.replaceFlushed(memtable, Collections.emptyList());
                reclaim(memtable);
                return Collections.emptyList();
            }

            List<Future<SSTableMultiWriter>> futures = new ArrayList<>();
            long totalBytesOnDisk = 0;
            long maxBytesOnDisk = 0;
            long minBytesOnDisk = Long.MAX_VALUE;
            List<SSTableReader> sstables = new ArrayList<>();
            try (LifecycleTransaction txn = LifecycleTransaction.offline(OperationType.FLUSH))
            {
                List<Memtable.FlushRunnable> flushRunnables = null;
                List<SSTableMultiWriter> flushResults = null;

                try
                {
                    // flush the memtable
                    flushRunnables = memtable.flushRunnables(txn);

                    for (int i = 0; i < flushRunnables.size(); i++)
                        futures.add(perDiskflushExecutors[i].submit(flushRunnables.get(i)));

                    /**
                     * we can flush 2is as soon as the barrier completes, as they will be consistent with (or ahead of) the
                     * flushed memtables and CL position, which is as good as we can guarantee.
                     * TODO: SecondaryIndex should support setBarrier(), so custom implementations can co-ordinate exactly
                     * with CL as we do with memtables/CFS-backed SecondaryIndexes.
                     */
                    if (flushNonCf2i)
                        indexManager.flushAllNonCFSBackedIndexesBlocking();

                    flushResults = Lists.newArrayList(FBUtilities.waitOnFutures(futures));
                }
                catch (Throwable t)
                {
                    t = memtable.abortRunnables(flushRunnables, t);
                    t = txn.abort(t);
                    throw Throwables.propagate(t);
                }

                try
                {
                    Iterator<SSTableMultiWriter> writerIterator = flushResults.iterator();
                    while (writerIterator.hasNext())
                    {
                        @SuppressWarnings("resource")
                        SSTableMultiWriter writer = writerIterator.next();
                        if (writer.getFilePointer() > 0)
                        {
                            writer.setOpenResult(true).prepareToCommit();
                        }
                        else
                        {
                            maybeFail(writer.abort(null));
                            writerIterator.remove();
                        }
                    }
                }
                catch (Throwable t)
                {
                    for (SSTableMultiWriter writer : flushResults)
                        t = writer.abort(t);
                    t = txn.abort(t);
                    Throwables.propagate(t);
                }

                txn.prepareToCommit();

                Throwable accumulate = null;
                for (SSTableMultiWriter writer : flushResults)
                    accumulate = writer.commit(accumulate);

                maybeFail(txn.commit(accumulate));

                for (SSTableMultiWriter writer : flushResults)
                {
                    Collection<SSTableReader> flushedSSTables = writer.finished();
                    for (SSTableReader sstable : flushedSSTables)
                    {
                        if (sstable != null)
                        {
                            sstables.add(sstable);
                            long size = sstable.bytesOnDisk();
                            totalBytesOnDisk += size;
                            maxBytesOnDisk = Math.max(maxBytesOnDisk, size);
                            minBytesOnDisk = Math.min(minBytesOnDisk, size);
                        }
                    }
                }
            }
<<<<<<< HEAD
            memtable.cfs.replaceFlushed(memtable, sstables);
            reclaim(memtable);
            memtable.cfs.compactionStrategyManager.compactionLogger.flush(sstables);
            logger.debug("Flushed to {} ({} sstables, {}), biggest {}, smallest {}",
                         sstables,
                         sstables.size(),
                         FBUtilities.prettyPrintMemory(totalBytesOnDisk),
                         FBUtilities.prettyPrintMemory(maxBytesOnDisk),
                         FBUtilities.prettyPrintMemory(minBytesOnDisk));
            return sstables;
=======
            catch (Throwable e)
            {
                JVMStabilityInspector.inspectThrowable(e);
                // If we weren't killed, try to continue work but do not allow CommitLog to be discarded.
                postFlush.flushFailure = e;
            }
            finally
            {
                if (logger.isTraceEnabled())
                    logger.trace("Flush task {}@{} signaling post flush task", hashCode(), name);

                // signal the post-flush we've done our work
                postFlush.latch.countDown();

                if (logger.isTraceEnabled())
                    logger.trace("Flush task task {}@{} finished", hashCode(), name);
            }
>>>>>>> 0a1e900a
        }

        private void reclaim(final Memtable memtable)
        {
            // issue a read barrier for reclaiming the memory, and offload the wait to another thread
            final OpOrder.Barrier readBarrier = readOrdering.newBarrier();
            readBarrier.issue();
            postFlushTask.addListener(new WrappedRunnable()
            {
                public void runMayThrow()
                {
                    readBarrier.await();
                    memtable.setDiscarded();
                }
            }, reclaimExecutor);
        }
    }

    // atomically set the upper bound for the commit log
    private static void setCommitLogUpperBound(AtomicReference<CommitLogPosition> commitLogUpperBound)
    {
        // we attempt to set the holder to the current commit log context. at the same time all writes to the memtables are
        // also maintaining this value, so if somebody sneaks ahead of us somehow (should be rare) we simply retry,
        // so that we know all operations prior to the position have not reached it yet
        CommitLogPosition lastReplayPosition;
        while (true)
        {
            lastReplayPosition = new Memtable.LastCommitLogPosition((CommitLog.instance.getCurrentPosition()));
            CommitLogPosition currentLast = commitLogUpperBound.get();
            if ((currentLast == null || currentLast.compareTo(lastReplayPosition) <= 0)
                && commitLogUpperBound.compareAndSet(currentLast, lastReplayPosition))
                break;
        }
    }

    /**
     * Finds the largest memtable, as a percentage of *either* on- or off-heap memory limits, and immediately
     * queues it for flushing. If the memtable selected is flushed before this completes, no work is done.
     */
    public static CompletableFuture<Boolean> flushLargestMemtable()
    {
        float largestRatio = 0f;
        Memtable largest = null;
        float liveOnHeap = 0, liveOffHeap = 0;
        for (ColumnFamilyStore cfs : ColumnFamilyStore.all())
        {
            // we take a reference to the current main memtable for the CF prior to snapping its ownership ratios
            // to ensure we have some ordering guarantee for performing the switchMemtableIf(), i.e. we will only
            // swap if the memtables we are measuring here haven't already been swapped by the time we try to swap them
            Memtable current = cfs.getTracker().getView().getCurrentMemtable();

            // find the total ownership ratio for the memtable and all SecondaryIndexes owned by this CF,
            // both on- and off-heap, and select the largest of the two ratios to weight this CF
            float onHeap = 0f, offHeap = 0f;
            onHeap += current.getAllocator().onHeap().ownershipRatio();
            offHeap += current.getAllocator().offHeap().ownershipRatio();

            for (ColumnFamilyStore indexCfs : cfs.indexManager.getAllIndexColumnFamilyStores())
            {
                MemtableAllocator allocator = indexCfs.getTracker().getView().getCurrentMemtable().getAllocator();
                onHeap += allocator.onHeap().ownershipRatio();
                offHeap += allocator.offHeap().ownershipRatio();
            }

            float ratio = Math.max(onHeap, offHeap);
            if (ratio > largestRatio)
            {
                largest = current;
                largestRatio = ratio;
            }

            liveOnHeap += onHeap;
            liveOffHeap += offHeap;
        }

        CompletableFuture<Boolean> returnFuture = new CompletableFuture<>();

        if (largest != null)
        {
            float usedOnHeap = Memtable.MEMORY_POOL.onHeap.usedRatio();
            float usedOffHeap = Memtable.MEMORY_POOL.offHeap.usedRatio();
            float flushingOnHeap = Memtable.MEMORY_POOL.onHeap.reclaimingRatio();
            float flushingOffHeap = Memtable.MEMORY_POOL.offHeap.reclaimingRatio();
            float thisOnHeap = largest.getAllocator().onHeap().ownershipRatio();
            float thisOffHeap = largest.getAllocator().offHeap().ownershipRatio();
            logger.debug("Flushing largest {} to free up room. Used total: {}, live: {}, flushing: {}, this: {}",
                         largest.cfs, ratio(usedOnHeap, usedOffHeap), ratio(liveOnHeap, liveOffHeap),
                         ratio(flushingOnHeap, flushingOffHeap), ratio(thisOnHeap, thisOffHeap));

            ListenableFuture<ReplayPosition> flushFuture = largest.cfs.switchMemtableIfCurrent(largest);
            flushFuture.addListener(() -> {
                try
                {
                    flushFuture.get();
                    returnFuture.complete(true);
                }
                catch (Throwable t)
                {
                    returnFuture.completeExceptionally(t);
                }
            }, MoreExecutors.directExecutor());
        }
        else
        {
            logger.debug("Flushing of largest memtable, not done, no memtable found");

            returnFuture.complete(false);
        }

        return returnFuture;
    }

    private static String ratio(float onHeap, float offHeap)
    {
        return String.format("%.2f/%.2f", onHeap, offHeap);
    }

    /**
     * Insert/Update the column family for this key.
     * Caller is responsible for acquiring Keyspace.switchLock
     * param @ lock - lock that needs to be used.
     * param @ key - key for update/insert
     * param @ columnFamily - columnFamily changes
     */
    public void apply(PartitionUpdate update, UpdateTransaction indexer, OpOrder.Group opGroup, CommitLogPosition commitLogPosition)

    {
        long start = System.nanoTime();
        try
        {
            Memtable mt = data.getMemtableFor(opGroup, commitLogPosition);
            long timeDelta = mt.put(update, indexer, opGroup);
            DecoratedKey key = update.partitionKey();
            invalidateCachedPartition(key);
            metric.samplers.get(Sampler.WRITES).addSample(key.getKey(), key.hashCode(), 1);
            StorageHook.instance.reportWrite(metadata.cfId, update);
            metric.writeLatency.addNano(System.nanoTime() - start);
            // CASSANDRA-11117 - certain resolution paths on memtable put can result in very
            // large time deltas, either through a variety of sentinel timestamps (used for empty values, ensuring
            // a minimal write, etc). This limits the time delta to the max value the histogram
            // can bucket correctly. This also filters the Long.MAX_VALUE case where there was no previous value
            // to update.
            if(timeDelta < Long.MAX_VALUE)
                metric.colUpdateTimeDeltaHistogram.update(Math.min(18165375903306L, timeDelta));
        }
        catch (RuntimeException e)
        {
            throw new RuntimeException(e.getMessage()
                                       + " for ks: "
                                       + keyspace.getName() + ", table: " + name, e);
        }
    }

    /**
     * @param sstables
     * @return sstables whose key range overlaps with that of the given sstables, not including itself.
     * (The given sstables may or may not overlap with each other.)
     */
    public Collection<SSTableReader> getOverlappingLiveSSTables(Iterable<SSTableReader> sstables)
    {
        logger.trace("Checking for sstables overlapping {}", sstables);

        // a normal compaction won't ever have an empty sstables list, but we create a skeleton
        // compaction controller for streaming, and that passes an empty list.
        if (!sstables.iterator().hasNext())
            return ImmutableSet.of();

        View view = data.getView();

        List<SSTableReader> sortedByFirst = Lists.newArrayList(sstables);
        Collections.sort(sortedByFirst, (o1, o2) -> o1.first.compareTo(o2.first));

        List<AbstractBounds<PartitionPosition>> bounds = new ArrayList<>();
        DecoratedKey first = null, last = null;
        /*
        normalize the intervals covered by the sstables
        assume we have sstables like this (brackets representing first/last key in the sstable);
        [   ] [   ]    [   ]   [  ]
           [   ]         [       ]
        then we can, instead of searching the interval tree 6 times, normalize the intervals and
        only query the tree 2 times, for these intervals;
        [         ]    [          ]
         */
        for (SSTableReader sstable : sortedByFirst)
        {
            if (first == null)
            {
                first = sstable.first;
                last = sstable.last;
            }
            else
            {
                if (sstable.first.compareTo(last) <= 0) // we do overlap
                {
                    if (sstable.last.compareTo(last) > 0)
                        last = sstable.last;
                }
                else
                {
                    bounds.add(AbstractBounds.bounds(first, true, last, true));
                    first = sstable.first;
                    last = sstable.last;
                }
            }
        }
        bounds.add(AbstractBounds.bounds(first, true, last, true));
        Set<SSTableReader> results = new HashSet<>();

        for (AbstractBounds<PartitionPosition> bound : bounds)
            Iterables.addAll(results, view.liveSSTablesInBounds(bound.left, bound.right));

        return Sets.difference(results, ImmutableSet.copyOf(sstables));
    }

    /**
     * like getOverlappingSSTables, but acquires references before returning
     */
    public Refs<SSTableReader> getAndReferenceOverlappingLiveSSTables(Iterable<SSTableReader> sstables)
    {
        while (true)
        {
            Iterable<SSTableReader> overlapped = getOverlappingLiveSSTables(sstables);
            Refs<SSTableReader> refs = Refs.tryRef(overlapped);
            if (refs != null)
                return refs;
        }
    }

    /*
     * Called after a BinaryMemtable flushes its in-memory data, or we add a file
     * via bootstrap. This information is cached in the ColumnFamilyStore.
     * This is useful for reads because the ColumnFamilyStore first looks in
     * the in-memory store and the into the disk to find the key. If invoked
     * during recoveryMode the onMemtableFlush() need not be invoked.
     *
     * param @ filename - filename just flushed to disk
     */
    public void addSSTable(SSTableReader sstable)
    {
        assert sstable.getColumnFamilyName().equals(name);
        addSSTables(Arrays.asList(sstable));
    }

    public void addSSTables(Collection<SSTableReader> sstables)
    {
        data.addSSTables(sstables);
        CompactionManager.instance.submitBackground(this);
    }

    /**
     * Calculate expected file size of SSTable after compaction.
     *
     * If operation type is {@code CLEANUP} and we're not dealing with an index sstable,
     * then we calculate expected file size with checking token range to be eliminated.
     *
     * Otherwise, we just add up all the files' size, which is the worst case file
     * size for compaction of all the list of files given.
     *
     * @param sstables SSTables to calculate expected compacted file size
     * @param operation Operation type
     * @return Expected file size of SSTable after compaction
     */
    public long getExpectedCompactedFileSize(Iterable<SSTableReader> sstables, OperationType operation)
    {
        if (operation != OperationType.CLEANUP || isIndex())
        {
            return SSTableReader.getTotalBytes(sstables);
        }

        // cleanup size estimation only counts bytes for keys local to this node
        long expectedFileSize = 0;
        Collection<Range<Token>> ranges = StorageService.instance.getLocalRanges(keyspace.getName());
        for (SSTableReader sstable : sstables)
        {
            List<Pair<Long, Long>> positions = sstable.getPositionsForRanges(ranges);
            for (Pair<Long, Long> position : positions)
                expectedFileSize += position.right - position.left;
        }

        double compressionRatio = metric.compressionRatio.getValue();
        if (compressionRatio > 0d)
            expectedFileSize *= compressionRatio;

        return expectedFileSize;
    }

    /*
     *  Find the maximum size file in the list .
     */
    public SSTableReader getMaxSizeFile(Iterable<SSTableReader> sstables)
    {
        long maxSize = 0L;
        SSTableReader maxFile = null;
        for (SSTableReader sstable : sstables)
        {
            if (sstable.onDiskLength() > maxSize)
            {
                maxSize = sstable.onDiskLength();
                maxFile = sstable;
            }
        }
        return maxFile;
    }

    public CompactionManager.AllSSTableOpStatus forceCleanup(int jobs) throws ExecutionException, InterruptedException
    {
        return CompactionManager.instance.performCleanup(ColumnFamilyStore.this, jobs);
    }

    public CompactionManager.AllSSTableOpStatus scrub(boolean disableSnapshot, boolean skipCorrupted, boolean checkData, boolean reinsertOverflowedTTL, int jobs) throws ExecutionException, InterruptedException
    {
        return scrub(disableSnapshot, skipCorrupted, reinsertOverflowedTTL, false, checkData, jobs);
    }

    @VisibleForTesting
    public CompactionManager.AllSSTableOpStatus scrub(boolean disableSnapshot, boolean skipCorrupted, boolean reinsertOverflowedTTL, boolean alwaysFail, boolean checkData, int jobs) throws ExecutionException, InterruptedException
    {
        // skip snapshot creation during scrub, SEE JIRA 5891
        if(!disableSnapshot)
            snapshotWithoutFlush("pre-scrub-" + System.currentTimeMillis());

        try
        {
            return CompactionManager.instance.performScrub(ColumnFamilyStore.this, skipCorrupted, checkData, reinsertOverflowedTTL, jobs);
        }
        catch(Throwable t)
        {
            if (!rebuildOnFailedScrub(t))
                throw t;

            return alwaysFail ? CompactionManager.AllSSTableOpStatus.ABORTED : CompactionManager.AllSSTableOpStatus.SUCCESSFUL;
        }
    }

    /**
     * CASSANDRA-5174 : For an index cfs we may be able to discard everything and just rebuild
     * the index when a scrub fails.
     *
     * @return true if we are an index cfs and we successfully rebuilt the index
     */
    public boolean rebuildOnFailedScrub(Throwable failure)
    {
        if (!isIndex() || !SecondaryIndexManager.isIndexColumnFamilyStore(this))
            return false;

        truncateBlocking();

        logger.warn("Rebuilding index for {} because of <{}>", name, failure.getMessage());

        ColumnFamilyStore parentCfs = SecondaryIndexManager.getParentCfs(this);
        assert parentCfs.indexManager.getAllIndexColumnFamilyStores().contains(this);

        String indexName = SecondaryIndexManager.getIndexName(this);

        parentCfs.rebuildSecondaryIndex(indexName);
        return true;
    }

    public CompactionManager.AllSSTableOpStatus verify(boolean extendedVerify) throws ExecutionException, InterruptedException
    {
        return CompactionManager.instance.performVerify(ColumnFamilyStore.this, extendedVerify);
    }

    public CompactionManager.AllSSTableOpStatus sstablesRewrite(boolean excludeCurrentVersion, int jobs) throws ExecutionException, InterruptedException
    {
        return CompactionManager.instance.performSSTableRewrite(ColumnFamilyStore.this, excludeCurrentVersion, jobs);
    }

    public CompactionManager.AllSSTableOpStatus relocateSSTables(int jobs) throws ExecutionException, InterruptedException
    {
        return CompactionManager.instance.relocateSSTables(this, jobs);
    }

    public CompactionManager.AllSSTableOpStatus garbageCollect(TombstoneOption tombstoneOption, int jobs) throws ExecutionException, InterruptedException
    {
        return CompactionManager.instance.performGarbageCollection(this, tombstoneOption, jobs);
    }

    public void markObsolete(Collection<SSTableReader> sstables, OperationType compactionType)
    {
        assert !sstables.isEmpty();
        maybeFail(data.dropSSTables(Predicates.in(sstables), compactionType, null));
    }

    void replaceFlushed(Memtable memtable, Collection<SSTableReader> sstables)
    {
        compactionStrategyManager.replaceFlushed(memtable, sstables);
    }

    public boolean isValid()
    {
        return valid;
    }

    /**
     * Package protected for access from the CompactionManager.
     */
    public Tracker getTracker()
    {
        return data;
    }

    public Set<SSTableReader> getLiveSSTables()
    {
        return data.getView().liveSSTables();
    }

    public Iterable<SSTableReader> getSSTables(SSTableSet sstableSet)
    {
        return data.getView().select(sstableSet);
    }

    public Iterable<SSTableReader> getUncompactingSSTables()
    {
        return data.getUncompacting();
    }

    public boolean isFilterFullyCoveredBy(ClusteringIndexFilter filter, DataLimits limits, CachedPartition cached, int nowInSec)
    {
        // We can use the cached value only if we know that no data it doesn't contain could be covered
        // by the query filter, that is if:
        //   1) either the whole partition is cached
        //   2) or we can ensure than any data the filter selects is in the cached partition

        // We can guarantee that a partition is fully cached if the number of rows it contains is less than
        // what we're caching. Wen doing that, we should be careful about expiring cells: we should count
        // something expired that wasn't when the partition was cached, or we could decide that the whole
        // partition is cached when it's not. This is why we use CachedPartition#cachedLiveRows.
        if (cached.cachedLiveRows() < metadata.params.caching.rowsPerPartitionToCache())
            return true;

        // If the whole partition isn't cached, then we must guarantee that the filter cannot select data that
        // is not in the cache. We can guarantee that if either the filter is a "head filter" and the cached
        // partition has more live rows that queried (where live rows refers to the rows that are live now),
        // or if we can prove that everything the filter selects is in the cached partition based on its content.
        return (filter.isHeadFilter() && limits.hasEnoughLiveData(cached,
                                                                  nowInSec,
                                                                  filter.selectsAllPartition(),
                                                                  metadata.enforceStrictLiveness()))
               || filter.isFullyCoveredBy(cached);
    }

    public int gcBefore(int nowInSec)
    {
        return nowInSec - metadata.params.gcGraceSeconds;
    }

    @SuppressWarnings("resource")
    public RefViewFragment selectAndReference(Function<View, Iterable<SSTableReader>> filter)
    {
        long failingSince = -1L;
        while (true)
        {
            ViewFragment view = select(filter);
            Refs<SSTableReader> refs = Refs.tryRef(view.sstables);
            if (refs != null)
                return new RefViewFragment(view.sstables, view.memtables, refs);
            if (failingSince <= 0)
            {
                failingSince = System.nanoTime();
            }
            else if (System.nanoTime() - failingSince > TimeUnit.MILLISECONDS.toNanos(100))
            {
                List<SSTableReader> released = new ArrayList<>();
                for (SSTableReader reader : view.sstables)
                    if (reader.selfRef().globalCount() == 0)
                        released.add(reader);
                NoSpamLogger.log(logger, NoSpamLogger.Level.WARN, 1, TimeUnit.SECONDS,
                                 "Spinning trying to capture readers {}, released: {}, ", view.sstables, released);
                failingSince = System.nanoTime();
            }
        }
    }

    public ViewFragment select(Function<View, Iterable<SSTableReader>> filter)
    {
        View view = data.getView();
        List<SSTableReader> sstables = Lists.newArrayList(Objects.requireNonNull(filter.apply(view)));
        return new ViewFragment(sstables, view.getAllMemtables());
    }

    // WARNING: this returns the set of LIVE sstables only, which may be only partially written
    public List<String> getSSTablesForKey(String key)
    {
        return getSSTablesForKey(key, false);
    }

    public List<String> getSSTablesForKey(String key, boolean hexFormat)
    {
        ByteBuffer keyBuffer = hexFormat ? ByteBufferUtil.hexToBytes(key) : metadata.getKeyValidator().fromString(key);
        DecoratedKey dk = decorateKey(keyBuffer);
        try (OpOrder.Group op = readOrdering.start())
        {
            List<String> files = new ArrayList<>();
            for (SSTableReader sstr : select(View.select(SSTableSet.LIVE, dk)).sstables)
            {
                // check if the key actually exists in this sstable, without updating cache and stats
                if (sstr.getPosition(dk, SSTableReader.Operator.EQ, false) != null)
                    files.add(sstr.getFilename());
            }
            return files;
        }
    }


    public void beginLocalSampling(String sampler, int capacity)
    {
        metric.samplers.get(Sampler.valueOf(sampler)).beginSampling(capacity);
    }

    public CompositeData finishLocalSampling(String sampler, int count) throws OpenDataException
    {
        SamplerResult<ByteBuffer> samplerResults = metric.samplers.get(Sampler.valueOf(sampler))
                                                                  .finishSampling(count);
        TabularDataSupport result = new TabularDataSupport(COUNTER_TYPE);
        for (Counter<ByteBuffer> counter : samplerResults.topK)
        {
            //Not duplicating the buffer for safety because AbstractSerializer and ByteBufferUtil.bytesToHex
            //don't modify position or limit
            ByteBuffer key = counter.getItem();
            result.put(new CompositeDataSupport(COUNTER_COMPOSITE_TYPE, COUNTER_NAMES, new Object[] {
<<<<<<< HEAD
                    ByteBufferUtil.bytesToHex(key), // raw
                    counter.getCount(),  // count
                    counter.getError(),  // error
                    metadata.getKeyValidator().getString(key) })); // string
=======
            Hex.bytesToHex(key), // raw
            counter.getCount(),  // count
            counter.getError(),  // error
            metadata.getKeyValidator().getString(ByteBuffer.wrap(key)) })); // string
>>>>>>> 0a1e900a
        }
        return new CompositeDataSupport(SAMPLING_RESULT, SAMPLER_NAMES, new Object[]{
        samplerResults.cardinality, result});
    }

    public boolean isCompactionDiskSpaceCheckEnabled()
    {
        return compactionSpaceCheck;
    }

    public void compactionDiskSpaceCheck(boolean enable)
    {
        compactionSpaceCheck = enable;
    }

    public void cleanupCache()
    {
        Collection<Range<Token>> ranges = StorageService.instance.getLocalRanges(keyspace.getName());

        for (Iterator<RowCacheKey> keyIter = CacheService.instance.rowCache.keyIterator();
             keyIter.hasNext(); )
        {
            RowCacheKey key = keyIter.next();
            DecoratedKey dk = decorateKey(ByteBuffer.wrap(key.key));
            if (key.ksAndCFName.equals(metadata.ksAndCFName) && !Range.isInRanges(dk.getToken(), ranges))
                invalidateCachedPartition(dk);
        }

        if (metadata.isCounter())
        {
            for (Iterator<CounterCacheKey> keyIter = CacheService.instance.counterCache.keyIterator();
                 keyIter.hasNext(); )
            {
                CounterCacheKey key = keyIter.next();
                DecoratedKey dk = decorateKey(ByteBuffer.wrap(key.partitionKey));
                if (key.ksAndCFName.equals(metadata.ksAndCFName) && !Range.isInRanges(dk.getToken(), ranges))
                    CacheService.instance.counterCache.remove(key);
            }
        }
    }

    public ClusteringComparator getComparator()
    {
        return metadata.comparator;
    }

    public void snapshotWithoutFlush(String snapshotName)
    {
        snapshotWithoutFlush(snapshotName, null, false);
    }

    /**
     * @param ephemeral If this flag is set to true, the snapshot will be cleaned during next startup
     */
    public Set<SSTableReader> snapshotWithoutFlush(String snapshotName, Predicate<SSTableReader> predicate, boolean ephemeral)
    {
        Set<SSTableReader> snapshottedSSTables = new HashSet<>();
        final JSONArray filesJSONArr = new JSONArray();
        for (ColumnFamilyStore cfs : concatWithIndexes())
        {
            try (RefViewFragment currentView = cfs.selectAndReference(View.select(SSTableSet.CANONICAL, (x) -> predicate == null || predicate.apply(x))))
            {
                for (SSTableReader ssTable : currentView.sstables)
                {
                    File snapshotDirectory = Directories.getSnapshotDirectory(ssTable.descriptor, snapshotName);
                    ssTable.createLinks(snapshotDirectory.getPath()); // hard links
                    filesJSONArr.add(ssTable.descriptor.relativeFilenameFor(Component.DATA));

                    if (logger.isTraceEnabled())
                        logger.trace("Snapshot for {} keyspace data file {} created in {}", keyspace, ssTable.getFilename(), snapshotDirectory);
                    snapshottedSSTables.add(ssTable);
                }
            }
        }

        writeSnapshotManifest(filesJSONArr, snapshotName);
        if (!SchemaConstants.isLocalSystemKeyspace(metadata.ksName) && !SchemaConstants.isReplicatedSystemKeyspace(metadata.ksName))
            writeSnapshotSchema(snapshotName);

        if (ephemeral)
            createEphemeralSnapshotMarkerFile(snapshotName);
        return snapshottedSSTables;
    }

    private void writeSnapshotManifest(final JSONArray filesJSONArr, final String snapshotName)
    {
        final File manifestFile = getDirectories().getSnapshotManifestFile(snapshotName);

        try
        {
            if (!manifestFile.getParentFile().exists())
                manifestFile.getParentFile().mkdirs();

            try (PrintStream out = new PrintStream(manifestFile))
            {
                final JSONObject manifestJSON = new JSONObject();
                manifestJSON.put("files", filesJSONArr);
                out.println(manifestJSON.toJSONString());
            }
        }
        catch (IOException e)
        {
            throw new FSWriteError(e, manifestFile);
        }
    }

    private void writeSnapshotSchema(final String snapshotName)
    {
        final File schemaFile = getDirectories().getSnapshotSchemaFile(snapshotName);

        try
        {
            if (!schemaFile.getParentFile().exists())
                schemaFile.getParentFile().mkdirs();

            try (PrintStream out = new PrintStream(schemaFile))
            {
                for (String s: ColumnFamilyStoreCQLHelper.dumpReCreateStatements(metadata))
                    out.println(s);
            }
        }
        catch (IOException e)
        {
            throw new FSWriteError(e, schemaFile);
        }
    }

    private void createEphemeralSnapshotMarkerFile(final String snapshot)
    {
        final File ephemeralSnapshotMarker = getDirectories().getNewEphemeralSnapshotMarkerFile(snapshot);

        try
        {
            if (!ephemeralSnapshotMarker.getParentFile().exists())
                ephemeralSnapshotMarker.getParentFile().mkdirs();

            Files.createFile(ephemeralSnapshotMarker.toPath());
            logger.trace("Created ephemeral snapshot marker file on {}.", ephemeralSnapshotMarker.getAbsolutePath());
        }
        catch (IOException e)
        {
            logger.warn(String.format("Could not create marker file %s for ephemeral snapshot %s. " +
                                      "In case there is a failure in the operation that created " +
                                      "this snapshot, you may need to clean it manually afterwards.",
                                      ephemeralSnapshotMarker.getAbsolutePath(), snapshot), e);
        }
    }

    protected static void clearEphemeralSnapshots(Directories directories)
    {
        for (String ephemeralSnapshot : directories.listEphemeralSnapshots())
        {
            logger.trace("Clearing ephemeral snapshot {} leftover from previous session.", ephemeralSnapshot);
            Directories.clearSnapshot(ephemeralSnapshot, directories.getCFDirectories());
        }
    }

    public Refs<SSTableReader> getSnapshotSSTableReader(String tag) throws IOException
    {
        Map<Integer, SSTableReader> active = new HashMap<>();
        for (SSTableReader sstable : getSSTables(SSTableSet.CANONICAL))
            active.put(sstable.descriptor.generation, sstable);
        Map<Descriptor, Set<Component>> snapshots = getDirectories().sstableLister(Directories.OnTxnErr.IGNORE).snapshots(tag).list();
        Refs<SSTableReader> refs = new Refs<>();
        try
        {
            for (Map.Entry<Descriptor, Set<Component>> entries : snapshots.entrySet())
            {
                // Try acquire reference to an active sstable instead of snapshot if it exists,
                // to avoid opening new sstables. If it fails, use the snapshot reference instead.
                SSTableReader sstable = active.get(entries.getKey().generation);
                if (sstable == null || !refs.tryRef(sstable))
                {
                    if (logger.isTraceEnabled())
                        logger.trace("using snapshot sstable {}", entries.getKey());
                    // open offline so we don't modify components or track hotness.
                    sstable = SSTableReader.open(entries.getKey(), entries.getValue(), metadata, true, true);
                    refs.tryRef(sstable);
                    // release the self ref as we never add the snapshot sstable to DataTracker where it is otherwise released
                    sstable.selfRef().release();
                }
                else if (logger.isTraceEnabled())
                {
                    logger.trace("using active sstable {}", entries.getKey());
                }
            }
        }
        catch (IOException | RuntimeException e)
        {
            // In case one of the snapshot sstables fails to open,
            // we must release the references to the ones we opened so far
            refs.release();
            throw e;
        }
        return refs;
    }

    /**
     * Take a snap shot of this columnfamily store.
     *
     * @param snapshotName the name of the associated with the snapshot
     */
    public Set<SSTableReader> snapshot(String snapshotName)
    {
        return snapshot(snapshotName, false);
    }

    /**
     * Take a snap shot of this columnfamily store.
     *
     * @param snapshotName the name of the associated with the snapshot
     * @param skipFlush Skip blocking flush of memtable
     */
    public Set<SSTableReader> snapshot(String snapshotName, boolean skipFlush)
    {
        return snapshot(snapshotName, null, false, skipFlush);
    }


    /**
     * @param ephemeral If this flag is set to true, the snapshot will be cleaned up during next startup
     * @param skipFlush Skip blocking flush of memtable
     */
    public Set<SSTableReader> snapshot(String snapshotName, Predicate<SSTableReader> predicate, boolean ephemeral, boolean skipFlush)
    {
        if (!skipFlush)
        {
            forceBlockingFlush();
        }
        return snapshotWithoutFlush(snapshotName, predicate, ephemeral);
    }

    public boolean snapshotExists(String snapshotName)
    {
        return getDirectories().snapshotExists(snapshotName);
    }

    public long getSnapshotCreationTime(String snapshotName)
    {
        return getDirectories().snapshotCreationTime(snapshotName);
    }

    /**
     * Clear all the snapshots for a given column family.
     *
     * @param snapshotName the user supplied snapshot name. If left empty,
     *                     all the snapshots will be cleaned.
     */
    public void clearSnapshot(String snapshotName)
    {
        List<File> snapshotDirs = getDirectories().getCFDirectories();
        Directories.clearSnapshot(snapshotName, snapshotDirs);
    }
    /**
     *
     * @return  Return a map of all snapshots to space being used
     * The pair for a snapshot has true size and size on disk.
     */
    public Map<String, Pair<Long,Long>> getSnapshotDetails()
    {
        return getDirectories().getSnapshotDetails();
    }

    /**
     * @return the cached partition for @param key if it is already present in the cache.
     * Not that this will not readAndCache the parition if it is not present, nor
     * are these calls counted in cache statistics.
     *
     * Note that this WILL cause deserialization of a SerializingCache partition, so if all you
     * need to know is whether a partition is present or not, use containsCachedParition instead.
     */
    public CachedPartition getRawCachedPartition(DecoratedKey key)
    {
        if (!isRowCacheEnabled())
            return null;
        IRowCacheEntry cached = CacheService.instance.rowCache.getInternal(new RowCacheKey(metadata.ksAndCFName, key));
        return cached == null || cached instanceof RowCacheSentinel ? null : (CachedPartition)cached;
    }

    private void invalidateCaches()
    {
        CacheService.instance.invalidateKeyCacheForCf(metadata.ksAndCFName);
        CacheService.instance.invalidateRowCacheForCf(metadata.ksAndCFName);
        if (metadata.isCounter())
            CacheService.instance.invalidateCounterCacheForCf(metadata.ksAndCFName);
    }

    public int invalidateRowCache(Collection<Bounds<Token>> boundsToInvalidate)
    {
        int invalidatedKeys = 0;
        for (Iterator<RowCacheKey> keyIter = CacheService.instance.rowCache.keyIterator();
             keyIter.hasNext(); )
        {
            RowCacheKey key = keyIter.next();
            DecoratedKey dk = decorateKey(ByteBuffer.wrap(key.key));
            if (key.ksAndCFName.equals(metadata.ksAndCFName) && Bounds.isInBounds(dk.getToken(), boundsToInvalidate))
            {
                invalidateCachedPartition(dk);
                invalidatedKeys++;
            }
        }
        return invalidatedKeys;
    }

    public int invalidateCounterCache(Collection<Bounds<Token>> boundsToInvalidate)
    {
        int invalidatedKeys = 0;
        for (Iterator<CounterCacheKey> keyIter = CacheService.instance.counterCache.keyIterator();
             keyIter.hasNext(); )
        {
            CounterCacheKey key = keyIter.next();
            DecoratedKey dk = decorateKey(ByteBuffer.wrap(key.partitionKey));
            if (key.ksAndCFName.equals(metadata.ksAndCFName) && Bounds.isInBounds(dk.getToken(), boundsToInvalidate))
            {
                CacheService.instance.counterCache.remove(key);
                invalidatedKeys++;
            }
        }
        return invalidatedKeys;
    }

    /**
     * @return true if @param key is contained in the row cache
     */
    public boolean containsCachedParition(DecoratedKey key)
    {
        return CacheService.instance.rowCache.getCapacity() != 0 && CacheService.instance.rowCache.containsKey(new RowCacheKey(metadata.ksAndCFName, key));
    }

    public void invalidateCachedPartition(RowCacheKey key)
    {
        CacheService.instance.rowCache.remove(key);
    }

    public void invalidateCachedPartition(DecoratedKey key)
    {
        if (!isRowCacheEnabled())
            return;

        invalidateCachedPartition(new RowCacheKey(metadata.ksAndCFName, key));
    }

    public ClockAndCount getCachedCounter(ByteBuffer partitionKey, Clustering clustering, ColumnDefinition column, CellPath path)
    {
        if (CacheService.instance.counterCache.getCapacity() == 0L) // counter cache disabled.
            return null;
        return CacheService.instance.counterCache.get(CounterCacheKey.create(metadata.ksAndCFName, partitionKey, clustering, column, path));
    }

    public void putCachedCounter(ByteBuffer partitionKey, Clustering clustering, ColumnDefinition column, CellPath path, ClockAndCount clockAndCount)
    {
        if (CacheService.instance.counterCache.getCapacity() == 0L) // counter cache disabled.
            return;
        CacheService.instance.counterCache.put(CounterCacheKey.create(metadata.ksAndCFName, partitionKey, clustering, column, path), clockAndCount);
    }

    public void forceMajorCompaction()
    {
        forceMajorCompaction(false);
    }

<<<<<<< HEAD
    public void forceMajorCompaction(boolean splitOutput) throws InterruptedException, ExecutionException
=======

    public void forceMajorCompaction(boolean splitOutput)
>>>>>>> 0a1e900a
    {
        CompactionManager.instance.performMaximal(this, splitOutput);
    }

    public void forceCompactionForTokenRange(Collection<Range<Token>> tokenRanges) throws ExecutionException, InterruptedException
    {
        CompactionManager.instance.forceCompactionForTokenRange(this, tokenRanges);
    }

    public static Iterable<ColumnFamilyStore> all()
    {
        List<Iterable<ColumnFamilyStore>> stores = new ArrayList<>(Schema.instance.getKeyspaces().size());
        for (Keyspace keyspace : Keyspace.all())
        {
            stores.add(keyspace.getColumnFamilyStores());
        }
        return Iterables.concat(stores);
    }

    public Iterable<DecoratedKey> keySamples(Range<Token> range)
    {
        try (RefViewFragment view = selectAndReference(View.selectFunction(SSTableSet.CANONICAL)))
        {
            Iterable<DecoratedKey>[] samples = new Iterable[view.sstables.size()];
            int i = 0;
            for (SSTableReader sstable: view.sstables)
            {
                samples[i++] = sstable.getKeySamples(range);
            }
            return Iterables.concat(samples);
        }
    }

    public long estimatedKeysForRange(Range<Token> range)
    {
        try (RefViewFragment view = selectAndReference(View.selectFunction(SSTableSet.CANONICAL)))
        {
            long count = 0;
            for (SSTableReader sstable : view.sstables)
                count += sstable.estimatedKeysForRanges(Collections.singleton(range));
            return count;
        }
    }

    /**
     * For testing.  No effort is made to clear historical or even the current memtables, nor for
     * thread safety.  All we do is wipe the sstable containers clean, while leaving the actual
     * data files present on disk.  (This allows tests to easily call loadNewSSTables on them.)
     */
    @VisibleForTesting
    public void clearUnsafe()
    {
        for (final ColumnFamilyStore cfs : concatWithIndexes())
        {
<<<<<<< HEAD
            cfs.runWithCompactionsDisabled(new Callable<Void>()
            {
                public Void call()
                {
                    cfs.data.reset(new Memtable(new AtomicReference<>(CommitLogPosition.NONE), cfs));
                    return null;
                }
=======
            cfs.runWithCompactionsDisabled((Callable<Void>) () -> {
                cfs.data.reset(new Memtable(new AtomicReference<>(ReplayPosition.NONE), cfs));
                return null;
>>>>>>> 0a1e900a
            }, true, false);
        }
    }

    /**
     * Truncate deletes the entire column family's data with no expensive tombstone creation
     */
    public void truncateBlocking()
    {
        // We have two goals here:
        // - truncate should delete everything written before truncate was invoked
        // - but not delete anything that isn't part of the snapshot we create.
        // We accomplish this by first flushing manually, then snapshotting, and
        // recording the timestamp IN BETWEEN those actions. Any sstables created
        // with this timestamp or greater time, will not be marked for delete.
        //
        // Bonus complication: since we store commit log segment position in sstable metadata,
        // truncating those sstables means we will replay any CL segments from the
        // beginning if we restart before they [the CL segments] are discarded for
        // normal reasons post-truncate.  To prevent this, we store truncation
        // position in the System keyspace.
        logger.info("Truncating {}.{}", keyspace.getName(), name);

        final long truncatedAt;
        final CommitLogPosition replayAfter;

        if (keyspace.getMetadata().params.durableWrites || DatabaseDescriptor.isAutoSnapshot())
        {
            replayAfter = forceBlockingFlush();
            viewManager.forceBlockingFlush();
        }
        else
        {
            // just nuke the memtable data w/o writing to disk first
            viewManager.dumpMemtables();
            try
            {
                replayAfter = dumpMemtable().get();
            }
            catch (Exception e)
            {
                throw new RuntimeException(e);
            }
        }

        long now = System.currentTimeMillis();
        // make sure none of our sstables are somehow in the future (clock drift, perhaps)
        for (ColumnFamilyStore cfs : concatWithIndexes())
            for (SSTableReader sstable : cfs.getLiveSSTables())
                now = Math.max(now, sstable.maxDataAge);
        truncatedAt = now;

        Runnable truncateRunnable = () -> {
            logger.debug("Discarding sstable data for truncated CF + indexes");
            data.notifyTruncated(truncatedAt);

<<<<<<< HEAD
                if (DatabaseDescriptor.isAutoSnapshot())
                    snapshot(Keyspace.getTimestampedSnapshotNameWithPrefix(name, SNAPSHOT_TRUNCATE_PREFIX));
=======
            if (DatabaseDescriptor.isAutoSnapshot())
                snapshot(Keyspace.getTimestampedSnapshotName(name));
>>>>>>> 0a1e900a

            discardSSTables(truncatedAt);

            indexManager.truncateAllIndexesBlocking(truncatedAt);
            viewManager.truncateBlocking(replayAfter, truncatedAt);

            SystemKeyspace.saveTruncationRecord(ColumnFamilyStore.this, truncatedAt, replayAfter);
            logger.trace("cleaning out row cache");
            invalidateCaches();
        };

        runWithCompactionsDisabled(Executors.callable(truncateRunnable), true, true);
        logger.info("Truncate of {}.{} is complete", keyspace.getName(), name);
    }

    /**
     * Drops current memtable without flushing to disk. This should only be called when truncating a column family which is not durable.
     */
    public Future<CommitLogPosition> dumpMemtable()
    {
        synchronized (data)
        {
            final Flush flush = new Flush(true);
            flushExecutor.execute(flush);
            postFlushExecutor.execute(flush.postFlushTask);
            return flush.postFlushTask;
        }
    }

    public <V> V runWithCompactionsDisabled(Callable<V> callable, boolean interruptValidation, boolean interruptViews)
    {
        // synchronize so that concurrent invocations don't re-enable compactions partway through unexpectedly,
        // and so we only run one major compaction at a time
        synchronized (this)
        {
            logger.trace("Cancelling in-progress compactions for {}", metadata.cfName);

            Iterable<ColumnFamilyStore> selfWithAuxiliaryCfs = interruptViews
                                                               ? Iterables.concat(concatWithIndexes(), viewManager.allViewsCfs())
                                                               : concatWithIndexes();

            try (CompactionManager.CompactionPauser pause = CompactionManager.instance.pauseGlobalCompaction();
                 CompactionManager.CompactionPauser pausedStrategies = pauseCompactionStrategies(selfWithAuxiliaryCfs))
            {
                // interrupt in-progress compactions
                CompactionManager.instance.interruptCompactionForCFs(selfWithAuxiliaryCfs, interruptValidation);
                CompactionManager.instance.waitForCessation(selfWithAuxiliaryCfs);

                // doublecheck that we finished, instead of timing out
                for (ColumnFamilyStore cfs : selfWithAuxiliaryCfs)
                {
                    if (!cfs.getTracker().getCompacting().isEmpty())
                    {
                        logger.warn("Unable to cancel in-progress compactions for {}.  Perhaps there is an unusually large row in progress somewhere, or the system is simply overloaded.", metadata.cfName);
                        return null;
                    }
                }
                logger.trace("Compactions successfully cancelled");

                // run our task
                try
                {
                    return callable.call();
                }
                catch (Exception e)
                {
                    throw new RuntimeException(e);
                }
            }
        }
    }

    private static CompactionManager.CompactionPauser pauseCompactionStrategies(Iterable<ColumnFamilyStore> toPause)
    {
        ArrayList<ColumnFamilyStore> successfullyPaused = new ArrayList<>();
        try
        {
            for (ColumnFamilyStore cfs : toPause)
            {
                successfullyPaused.ensureCapacity(successfullyPaused.size() + 1); // to avoid OOM:ing after pausing the strategies
                cfs.getCompactionStrategyManager().pause();
                successfullyPaused.add(cfs);
            }
            return () -> maybeFail(resumeAll(null, toPause));
        }
        catch (Throwable t)
        {
            resumeAll(t, successfullyPaused);
            throw t;
        }
    }

    private static Throwable resumeAll(Throwable accumulate, Iterable<ColumnFamilyStore> cfss)
    {
        for (ColumnFamilyStore cfs : cfss)
        {
            try
            {
                cfs.getCompactionStrategyManager().resume();
            }
            catch (Throwable t)
            {
                accumulate = merge(accumulate, t);
            }
        }
        return accumulate;
    }

    public LifecycleTransaction markAllCompacting(final OperationType operationType)
    {
<<<<<<< HEAD
        Callable<LifecycleTransaction> callable = new Callable<LifecycleTransaction>()
        {
            public LifecycleTransaction call()
            {
                assert data.getCompacting().isEmpty() : data.getCompacting();
                Iterable<SSTableReader> sstables = getLiveSSTables();
                sstables = AbstractCompactionStrategy.filterSuspectSSTables(sstables);
                LifecycleTransaction modifier = data.tryModify(sstables, operationType);
                assert modifier != null: "something marked things compacting while compactions are disabled";
                return modifier;
            }
=======
        Callable<LifecycleTransaction> callable = () -> {
            assert data.getCompacting().isEmpty() : data.getCompacting();
            Iterable<SSTableReader> sstables = getLiveSSTables();
            sstables = AbstractCompactionStrategy.filterSuspectSSTables(sstables);
            LifecycleTransaction modifier = data.tryModify(sstables, operationType);
            assert modifier != null: "something marked things compacting while compactions are disabled";
            return modifier;
>>>>>>> 0a1e900a
        };

        return runWithCompactionsDisabled(callable, false, false);
    }


    @Override
    public String toString()
    {
        return "CFS(" +
               "Keyspace='" + keyspace.getName() + '\'' +
               ", ColumnFamily='" + name + '\'' +
               ')';
    }

    public void disableAutoCompaction()
    {
        // we don't use CompactionStrategy.pause since we don't want users flipping that on and off
        // during runWithCompactionsDisabled
        compactionStrategyManager.disable();
    }

    public void enableAutoCompaction()
    {
        enableAutoCompaction(false);
    }

    /**
     * used for tests - to be able to check things after a minor compaction
     * @param waitForFutures if we should block until autocompaction is done
     */
    @VisibleForTesting
    public void enableAutoCompaction(boolean waitForFutures)
    {
        compactionStrategyManager.enable();
        List<Future<?>> futures = CompactionManager.instance.submitBackground(this);
        if (waitForFutures)
            FBUtilities.waitOnFutures(futures);
    }

    public boolean isAutoCompactionDisabled()
    {
        return !this.compactionStrategyManager.isEnabled();
    }

    /*
     JMX getters and setters for the Default<T>s.
       - get/set minCompactionThreshold
       - get/set maxCompactionThreshold
       - get     memsize
       - get     memops
       - get/set memtime
     */

    public CompactionStrategyManager getCompactionStrategyManager()
    {
        return compactionStrategyManager;
    }

    public void setCrcCheckChance(double crcCheckChance)
    {
        try
        {
            TableParams.builder().crcCheckChance(crcCheckChance).build().validate();
            for (ColumnFamilyStore cfs : concatWithIndexes())
            {
                cfs.crcCheckChance.set(crcCheckChance);
                for (SSTableReader sstable : cfs.getSSTables(SSTableSet.LIVE))
                    sstable.setCrcCheckChance(crcCheckChance);
            }
        }
        catch (ConfigurationException e)
        {
            throw new IllegalArgumentException(e.getMessage());
        }
    }


    public Double getCrcCheckChance()
    {
        return crcCheckChance.value();
    }

    public void setCompactionThresholds(int minThreshold, int maxThreshold)
    {
        validateCompactionThresholds(minThreshold, maxThreshold);

        minCompactionThreshold.set(minThreshold);
        maxCompactionThreshold.set(maxThreshold);
        CompactionManager.instance.submitBackground(this);
    }

    public int getMinimumCompactionThreshold()
    {
        return minCompactionThreshold.value();
    }

    public void setMinimumCompactionThreshold(int minCompactionThreshold)
    {
        validateCompactionThresholds(minCompactionThreshold, maxCompactionThreshold.value());
        this.minCompactionThreshold.set(minCompactionThreshold);
    }

    public int getMaximumCompactionThreshold()
    {
        return maxCompactionThreshold.value();
    }

    public void setMaximumCompactionThreshold(int maxCompactionThreshold)
    {
        validateCompactionThresholds(minCompactionThreshold.value(), maxCompactionThreshold);
        this.maxCompactionThreshold.set(maxCompactionThreshold);
    }

    private void validateCompactionThresholds(int minThreshold, int maxThreshold)
    {
        if (minThreshold > maxThreshold)
            throw new RuntimeException(String.format("The min_compaction_threshold cannot be larger than the max_compaction_threshold. " +
                                                     "Min is '%d', Max is '%d'.", minThreshold, maxThreshold));

        if (maxThreshold == 0 || minThreshold == 0)
            throw new RuntimeException("Disabling compaction by setting min_compaction_threshold or max_compaction_threshold to 0 " +
                                       "is deprecated, set the compaction strategy option 'enabled' to 'false' instead or use the nodetool command 'disableautocompaction'.");
    }

    // End JMX get/set.

    public int getMeanColumns()
    {
        long sum = 0;
        long count = 0;
        for (SSTableReader sstable : getSSTables(SSTableSet.CANONICAL))
        {
            long n = sstable.getEstimatedColumnCount().count();
            sum += sstable.getEstimatedColumnCount().mean() * n;
            count += n;
        }
        return count > 0 ? (int) (sum / count) : 0;
    }

    public double getMeanPartitionSize()
    {
        long sum = 0;
        long count = 0;
        for (SSTableReader sstable : getSSTables(SSTableSet.CANONICAL))
        {
            long n = sstable.getEstimatedPartitionSize().count();
            sum += sstable.getEstimatedPartitionSize().mean() * n;
            count += n;
        }
        return count > 0 ? sum * 1.0 / count : 0;
    }

    public long estimateKeys()
    {
        long n = 0;
        for (SSTableReader sstable : getSSTables(SSTableSet.CANONICAL))
            n += sstable.estimatedKeys();
        return n;
    }

    public IPartitioner getPartitioner()
    {
        return metadata.partitioner;
    }

    public DecoratedKey decorateKey(ByteBuffer key)
    {
        return metadata.decorateKey(key);
    }

    /** true if this CFS contains secondary index data */
    public boolean isIndex()
    {
        return metadata.isIndex();
    }

    public Iterable<ColumnFamilyStore> concatWithIndexes()
    {
        // we return the main CFS first, which we rely on for simplicity in switchMemtable(), for getting the
        // latest commit log segment position
        return Iterables.concat(Collections.singleton(this), indexManager.getAllIndexColumnFamilyStores());
    }

    public List<String> getBuiltIndexes()
    {
        return indexManager.getBuiltIndexNames();
    }

    public int getUnleveledSSTables()
    {
        return compactionStrategyManager.getUnleveledSSTables();
    }

    public int[] getSSTableCountPerLevel()
    {
        return compactionStrategyManager.getSSTableCountPerLevel();
    }

    public int getLevelFanoutSize()
    {
        return compactionStrategyManager.getLevelFanoutSize();
    }

    public static class ViewFragment
    {
        public final List<SSTableReader> sstables;
        public final Iterable<Memtable> memtables;

        public ViewFragment(List<SSTableReader> sstables, Iterable<Memtable> memtables)
        {
            this.sstables = sstables;
            this.memtables = memtables;
        }
    }

    public static class RefViewFragment extends ViewFragment implements AutoCloseable
    {
        public final Refs<SSTableReader> refs;

        public RefViewFragment(List<SSTableReader> sstables, Iterable<Memtable> memtables, Refs<SSTableReader> refs)
        {
            super(sstables, memtables);
            this.refs = refs;
        }

        public void release()
        {
            refs.release();
        }

        public void close()
        {
            refs.release();
        }
    }

    public boolean isEmpty()
    {
        return data.getView().isEmpty();
    }

    public boolean isRowCacheEnabled()
    {

        boolean retval = metadata.params.caching.cacheRows() && CacheService.instance.rowCache.getCapacity() > 0;
        assert(!retval || !isIndex());
        return retval;
    }

    public boolean isCounterCacheEnabled()
    {
        return metadata.isCounter() && CacheService.instance.counterCache.getCapacity() > 0;
    }

    public boolean isKeyCacheEnabled()
    {
        return metadata.params.caching.cacheKeys() && CacheService.instance.keyCache.getCapacity() > 0;
    }

    /**
     * Discard all SSTables that were created before given timestamp.
     *
     * Caller should first ensure that comapctions have quiesced.
     *
     * @param truncatedAt The timestamp of the truncation
     *                    (all SSTables before that timestamp are going be marked as compacted)
     */
    public void discardSSTables(long truncatedAt)
    {
        assert data.getCompacting().isEmpty() : data.getCompacting();

        List<SSTableReader> truncatedSSTables = new ArrayList<>();

        for (SSTableReader sstable : getSSTables(SSTableSet.LIVE))
        {
            if (!sstable.newSince(truncatedAt))
                truncatedSSTables.add(sstable);
        }

        if (!truncatedSSTables.isEmpty())
            markObsolete(truncatedSSTables, OperationType.UNKNOWN);
    }

    public double getDroppableTombstoneRatio()
    {
        double allDroppable = 0;
        long allColumns = 0;
        int localTime = (int)(System.currentTimeMillis()/1000);

        for (SSTableReader sstable : getSSTables(SSTableSet.CANONICAL))
        {
            allDroppable += sstable.getDroppableTombstonesBefore(localTime - sstable.metadata.params.gcGraceSeconds);
            allColumns += sstable.getEstimatedColumnCount().mean() * sstable.getEstimatedColumnCount().count();
        }
        return allColumns > 0 ? allDroppable / allColumns : 0;
    }

    public long trueSnapshotsSize()
    {
        return getDirectories().trueSnapshotsSize();
    }

    @VisibleForTesting
    void resetFileIndexGenerator()
    {
        fileIndexGenerator.set(0);
    }

    /**
     * Returns a ColumnFamilyStore by cfId if it exists, null otherwise
     * Differently from others, this method does not throw exception if the table does not exist.
     */
    public static ColumnFamilyStore getIfExists(UUID cfId)
    {
        Pair<String, String> kscf = Schema.instance.getCF(cfId);
        if (kscf == null)
            return null;

        Keyspace keyspace = Keyspace.open(kscf.left);
        if (keyspace == null)
            return null;

        return keyspace.getColumnFamilyStore(cfId);
    }

    /**
     * Returns a ColumnFamilyStore by ksname and cfname if it exists, null otherwise
     * Differently from others, this method does not throw exception if the keyspace or table does not exist.
     */
    public static ColumnFamilyStore getIfExists(String ksName, String cfName)
    {
        if (ksName == null || cfName == null)
            return null;

        Keyspace keyspace = Keyspace.open(ksName);
        if (keyspace == null)
            return null;

        UUID id = Schema.instance.getId(ksName, cfName);
        if (id == null)
            return null;

        return keyspace.getColumnFamilyStore(id);
    }

    public static TableMetrics metricsFor(UUID tableId)
    {
        return Objects.requireNonNull(getIfExists(tableId)).metric;
    }

    public DiskBoundaries getDiskBoundaries()
    {
        return diskBoundaryManager.getDiskBoundaries(this);
    }

    public void invalidateDiskBoundaries()
    {
        diskBoundaryManager.invalidate();
    }
}<|MERGE_RESOLUTION|>--- conflicted
+++ resolved
@@ -129,7 +129,6 @@
 
     private static final Logger logger = LoggerFactory.getLogger(ColumnFamilyStore.class);
 
-<<<<<<< HEAD
     /*
     We keep a pool of threads for each data directory, size of each pool is memtable_flush_writers.
     When flushing we start a Flush runnable in the flushExecutor. Flush calculates how to split the
@@ -138,20 +137,12 @@
     are finished. By having flushExecutor size the same size as each of the perDiskflushExecutors we make sure we can
     have that many flushes going at the same time.
     */
-    private static final ExecutorService flushExecutor = new JMXEnabledThreadPoolExecutor(DatabaseDescriptor.getFlushWriters(),
-                                                                                          StageManager.KEEPALIVE,
-                                                                                          TimeUnit.SECONDS,
-                                                                                          new LinkedBlockingQueue<Runnable>(),
-                                                                                          new NamedThreadFactory("MemtableFlushWriter"),
-                                                                                          "internal");
-=======
     private static final ThreadPoolExecutor flushExecutor = new JMXEnabledThreadPoolExecutor(DatabaseDescriptor.getFlushWriters(),
                                                                                              StageManager.KEEPALIVE,
                                                                                              TimeUnit.SECONDS,
                                                                                              new LinkedBlockingQueue<>(),
                                                                                              new NamedThreadFactory("MemtableFlushWriter"),
                                                                                              "internal");
->>>>>>> 0a1e900a
 
     private static final ExecutorService [] perDiskflushExecutors = new ExecutorService[DatabaseDescriptor.getAllDataFileLocations().length];
     static
@@ -403,28 +394,6 @@
         }
     }
 
-<<<<<<< HEAD
-    @VisibleForTesting
-    public ColumnFamilyStore(Keyspace keyspace,
-                              String columnFamilyName,
-                              int generation,
-                              CFMetaData metadata,
-                              Directories directories,
-                              boolean loadSSTables,
-                              boolean registerBookeeping,
-                              boolean offline)
-=======
-    private ColumnFamilyStore(Keyspace keyspace,
-                              String columnFamilyName,
-                              int generation,
-                              CFMetaData metadata,
-                              Directories directories,
-                              boolean loadSSTables)
-    {
-        this(keyspace, columnFamilyName, generation, metadata, directories, loadSSTables, true);
-    }
-
-
     @VisibleForTesting
     public ColumnFamilyStore(Keyspace keyspace,
                              String columnFamilyName,
@@ -432,8 +401,8 @@
                              CFMetaData metadata,
                              Directories directories,
                              boolean loadSSTables,
-                             boolean registerBookkeeping)
->>>>>>> 0a1e900a
+                             boolean registerBookeeping,
+                             boolean offline)
     {
         assert directories != null;
         assert metadata != null : "null metadata for " + keyspace + ':' + columnFamilyName;
@@ -959,7 +928,6 @@
             offHeapTotal += allocator.offHeap().owns();
         }
 
-<<<<<<< HEAD
         logger.debug("Enqueuing flush of {}: {}",
                      name,
                      String.format("%s (%.0f%%) on-heap, %s (%.0f%%) off-heap",
@@ -967,10 +935,6 @@
                                    onHeapRatio * 100,
                                    FBUtilities.prettyPrintMemory(offHeapTotal),
                                    offHeapRatio * 100));
-=======
-        logger.debug("Enqueuing flush of {}: {}", name, String.format("%d (%.0f%%) on-heap, %d (%.0f%%) off-heap",
-                                                                      onHeapTotal, onHeapRatio * 100, offHeapTotal, offHeapRatio * 100));
->>>>>>> 0a1e900a
     }
 
 
@@ -1018,11 +982,7 @@
         // we grab the current memtable; once any preceding memtables have flushed, we know its
         // commitLogLowerBound has been set (as this it is set with the upper bound of the preceding memtable)
         final Memtable current = data.getView().getCurrentMemtable();
-<<<<<<< HEAD
         ListenableFutureTask<CommitLogPosition> task = ListenableFutureTask.create(() -> {
-=======
-        ListenableFutureTask<ReplayPosition> task = ListenableFutureTask.create(() -> {
->>>>>>> 0a1e900a
             logger.debug("forceFlush requested but everything is clean in {}", name);
             return current.getCommitLogLowerBound();
         });
@@ -1138,13 +1098,7 @@
             // commit log segment position have also completed, i.e. the memtables are done and ready to flush
             writeBarrier.issue();
             postFlush = new PostFlush(memtables);
-<<<<<<< HEAD
             postFlushTask = ListenableFutureTask.create(postFlush);
-=======
-
-            if (logger.isTraceEnabled())
-                logger.trace("Created flush task {}@{}", hashCode(), name);
->>>>>>> 0a1e900a
         }
 
         public void run()
@@ -1180,12 +1134,22 @@
                 JVMStabilityInspector.inspectThrowable(t);
                 postFlush.flushFailure = t;
             }
+
+            if (logger.isTraceEnabled())
+                logger.trace("Flush task {}@{} signaling post flush task", hashCode(), name);
+
             // signal the post-flush we've done our work
             postFlush.latch.countDown();
+
+            if (logger.isTraceEnabled())
+                logger.trace("Flush task task {}@{} finished", hashCode(), name);
         }
 
         public Collection<SSTableReader> flushMemtable(Memtable memtable, boolean flushNonCf2i)
         {
+            if (logger.isTraceEnabled())
+                logger.trace("Flush task task {}@{} flushing memtable {}", hashCode(), name, memtable);
+
             if (memtable.isClean() || truncate)
             {
                 memtable.cfs.replaceFlushed(memtable, Collections.emptyList());
@@ -1279,7 +1243,6 @@
                     }
                 }
             }
-<<<<<<< HEAD
             memtable.cfs.replaceFlushed(memtable, sstables);
             reclaim(memtable);
             memtable.cfs.compactionStrategyManager.compactionLogger.flush(sstables);
@@ -1290,25 +1253,6 @@
                          FBUtilities.prettyPrintMemory(maxBytesOnDisk),
                          FBUtilities.prettyPrintMemory(minBytesOnDisk));
             return sstables;
-=======
-            catch (Throwable e)
-            {
-                JVMStabilityInspector.inspectThrowable(e);
-                // If we weren't killed, try to continue work but do not allow CommitLog to be discarded.
-                postFlush.flushFailure = e;
-            }
-            finally
-            {
-                if (logger.isTraceEnabled())
-                    logger.trace("Flush task {}@{} signaling post flush task", hashCode(), name);
-
-                // signal the post-flush we've done our work
-                postFlush.latch.countDown();
-
-                if (logger.isTraceEnabled())
-                    logger.trace("Flush task task {}@{} finished", hashCode(), name);
-            }
->>>>>>> 0a1e900a
         }
 
         private void reclaim(final Memtable memtable)
@@ -1398,7 +1342,7 @@
                          largest.cfs, ratio(usedOnHeap, usedOffHeap), ratio(liveOnHeap, liveOffHeap),
                          ratio(flushingOnHeap, flushingOffHeap), ratio(thisOnHeap, thisOffHeap));
 
-            ListenableFuture<ReplayPosition> flushFuture = largest.cfs.switchMemtableIfCurrent(largest);
+            ListenableFuture<CommitLogPosition> flushFuture = largest.cfs.switchMemtableIfCurrent(largest);
             flushFuture.addListener(() -> {
                 try
                 {
@@ -1830,17 +1774,10 @@
             //don't modify position or limit
             ByteBuffer key = counter.getItem();
             result.put(new CompositeDataSupport(COUNTER_COMPOSITE_TYPE, COUNTER_NAMES, new Object[] {
-<<<<<<< HEAD
                     ByteBufferUtil.bytesToHex(key), // raw
                     counter.getCount(),  // count
                     counter.getError(),  // error
                     metadata.getKeyValidator().getString(key) })); // string
-=======
-            Hex.bytesToHex(key), // raw
-            counter.getCount(),  // count
-            counter.getError(),  // error
-            metadata.getKeyValidator().getString(ByteBuffer.wrap(key)) })); // string
->>>>>>> 0a1e900a
         }
         return new CompositeDataSupport(SAMPLING_RESULT, SAMPLER_NAMES, new Object[]{
         samplerResults.cardinality, result});
@@ -2202,13 +2139,8 @@
         forceMajorCompaction(false);
     }
 
-<<<<<<< HEAD
-    public void forceMajorCompaction(boolean splitOutput) throws InterruptedException, ExecutionException
-=======
-
     public void forceMajorCompaction(boolean splitOutput)
->>>>>>> 0a1e900a
-    {
+   {
         CompactionManager.instance.performMaximal(this, splitOutput);
     }
 
@@ -2262,19 +2194,9 @@
     {
         for (final ColumnFamilyStore cfs : concatWithIndexes())
         {
-<<<<<<< HEAD
-            cfs.runWithCompactionsDisabled(new Callable<Void>()
-            {
-                public Void call()
-                {
-                    cfs.data.reset(new Memtable(new AtomicReference<>(CommitLogPosition.NONE), cfs));
-                    return null;
-                }
-=======
             cfs.runWithCompactionsDisabled((Callable<Void>) () -> {
-                cfs.data.reset(new Memtable(new AtomicReference<>(ReplayPosition.NONE), cfs));
+                cfs.data.reset(new Memtable(new AtomicReference<>(CommitLogPosition.NONE), cfs));
                 return null;
->>>>>>> 0a1e900a
             }, true, false);
         }
     }
@@ -2331,13 +2253,8 @@
             logger.debug("Discarding sstable data for truncated CF + indexes");
             data.notifyTruncated(truncatedAt);
 
-<<<<<<< HEAD
-                if (DatabaseDescriptor.isAutoSnapshot())
-                    snapshot(Keyspace.getTimestampedSnapshotNameWithPrefix(name, SNAPSHOT_TRUNCATE_PREFIX));
-=======
             if (DatabaseDescriptor.isAutoSnapshot())
-                snapshot(Keyspace.getTimestampedSnapshotName(name));
->>>>>>> 0a1e900a
+                snapshot(Keyspace.getTimestampedSnapshotNameWithPrefix(name, SNAPSHOT_TRUNCATE_PREFIX));
 
             discardSSTables(truncatedAt);
 
@@ -2448,19 +2365,6 @@
 
     public LifecycleTransaction markAllCompacting(final OperationType operationType)
     {
-<<<<<<< HEAD
-        Callable<LifecycleTransaction> callable = new Callable<LifecycleTransaction>()
-        {
-            public LifecycleTransaction call()
-            {
-                assert data.getCompacting().isEmpty() : data.getCompacting();
-                Iterable<SSTableReader> sstables = getLiveSSTables();
-                sstables = AbstractCompactionStrategy.filterSuspectSSTables(sstables);
-                LifecycleTransaction modifier = data.tryModify(sstables, operationType);
-                assert modifier != null: "something marked things compacting while compactions are disabled";
-                return modifier;
-            }
-=======
         Callable<LifecycleTransaction> callable = () -> {
             assert data.getCompacting().isEmpty() : data.getCompacting();
             Iterable<SSTableReader> sstables = getLiveSSTables();
@@ -2468,7 +2372,6 @@
             LifecycleTransaction modifier = data.tryModify(sstables, operationType);
             assert modifier != null: "something marked things compacting while compactions are disabled";
             return modifier;
->>>>>>> 0a1e900a
         };
 
         return runWithCompactionsDisabled(callable, false, false);
