/*
 * Licensed to the Apache Software Foundation (ASF) under one
 * or more contributor license agreements.  See the NOTICE file
 * distributed with this work for additional information
 * regarding copyright ownership.  The ASF licenses this file
 * to you under the Apache License, Version 2.0 (the
 * "License"); you may not use this file except in compliance
 * with the License.  You may obtain a copy of the License at
 *
 *     http://www.apache.org/licenses/LICENSE-2.0
 *
 * Unless required by applicable law or agreed to in writing, software
 * distributed under the License is distributed on an "AS IS" BASIS,
 * WITHOUT WARRANTIES OR CONDITIONS OF ANY KIND, either express or implied.
 * See the License for the specific language governing permissions and
 * limitations under the License.
 */
package org.apache.cassandra.db;

import java.io.IOException;
import java.util.concurrent.TimeUnit;

import com.google.common.annotations.VisibleForTesting;

import org.apache.cassandra.db.virtual.VirtualKeyspaceRegistry;
import org.apache.cassandra.db.virtual.VirtualTable;
import org.apache.cassandra.config.DatabaseDescriptor;
import org.apache.cassandra.db.filter.ClusteringIndexFilter;
import org.apache.cassandra.db.filter.ColumnFilter;
import org.apache.cassandra.db.filter.DataLimits;
import org.apache.cassandra.db.filter.RowFilter;
import org.apache.cassandra.db.lifecycle.View;
import org.apache.cassandra.db.memtable.Memtable;
import org.apache.cassandra.db.partitions.CachedPartition;
import org.apache.cassandra.db.partitions.PartitionIterator;
import org.apache.cassandra.db.partitions.UnfilteredPartitionIterator;
import org.apache.cassandra.db.partitions.UnfilteredPartitionIterators;
import org.apache.cassandra.db.rows.BaseRowIterator;
import org.apache.cassandra.db.transform.RTBoundValidator;
import org.apache.cassandra.db.transform.Transformation;
import org.apache.cassandra.dht.AbstractBounds;
import org.apache.cassandra.dht.Bounds;
import org.apache.cassandra.exceptions.RequestExecutionException;
import org.apache.cassandra.index.Index;
import org.apache.cassandra.io.sstable.format.SSTableReader;
import org.apache.cassandra.io.sstable.format.SSTableReadsListener;
import org.apache.cassandra.io.util.DataInputPlus;
import org.apache.cassandra.io.util.DataOutputPlus;
import org.apache.cassandra.metrics.TableMetrics;
import org.apache.cassandra.net.Verb;
import org.apache.cassandra.schema.IndexMetadata;
import org.apache.cassandra.schema.TableMetadata;
import org.apache.cassandra.service.ClientState;
import org.apache.cassandra.service.StorageProxy;
import org.apache.cassandra.tracing.Tracing;
import org.apache.cassandra.transport.Dispatcher;

/**
 * A read command that selects a (part of a) range of partitions.
 */
public class PartitionRangeReadCommand extends ReadCommand implements PartitionRangeReadQuery
{
    protected static final SelectionDeserializer selectionDeserializer = new Deserializer();

    protected final DataRange dataRange;

<<<<<<< HEAD
    private PartitionRangeReadCommand(boolean isDigest,
                                      int digestVersion,
                                      boolean acceptsTransient,
                                      TableMetadata metadata,
                                      int nowInSec,
                                      ColumnFilter columnFilter,
                                      RowFilter rowFilter,
                                      DataLimits limits,
                                      DataRange dataRange,
                                      IndexMetadata index,
                                      boolean trackWarnings)
=======
    @VisibleForTesting
    protected PartitionRangeReadCommand(boolean isDigest,
                                     int digestVersion,
                                     boolean acceptsTransient,
                                     TableMetadata metadata,
                                     int nowInSec,
                                     ColumnFilter columnFilter,
                                     RowFilter rowFilter,
                                     DataLimits limits,
                                     DataRange dataRange,
                                     IndexMetadata index)
>>>>>>> b4f1c6d2
    {
        super(Kind.PARTITION_RANGE, isDigest, digestVersion, acceptsTransient, metadata, nowInSec, columnFilter, rowFilter, limits, index, trackWarnings);
        this.dataRange = dataRange;
    }

    private static PartitionRangeReadCommand create(boolean isDigest,
                                                    int digestVersion,
                                                    boolean acceptsTransient,
                                                    TableMetadata metadata,
                                                    int nowInSec,
                                                    ColumnFilter columnFilter,
                                                    RowFilter rowFilter,
                                                    DataLimits limits,
                                                    DataRange dataRange,
                                                    IndexMetadata index,
                                                    boolean trackWarnings)
    {
        if (metadata.isVirtual())
        {
            return new VirtualTablePartitionRangeReadCommand(isDigest,
                                                             digestVersion,
                                                             acceptsTransient,
                                                             metadata,
                                                             nowInSec,
                                                             columnFilter,
                                                             rowFilter,
                                                             limits,
                                                             dataRange,
                                                             index,
                                                             trackWarnings);
        }
        return new PartitionRangeReadCommand(isDigest,
                                             digestVersion,
                                             acceptsTransient,
                                             metadata,
                                             nowInSec,
                                             columnFilter,
                                             rowFilter,
                                             limits,
                                             dataRange,
                                             index,
                                             trackWarnings);
    }

    public static PartitionRangeReadCommand create(TableMetadata metadata,
                                                   int nowInSec,
                                                   ColumnFilter columnFilter,
                                                   RowFilter rowFilter,
                                                   DataLimits limits,
                                                   DataRange dataRange)
    {
        return create(false,
                      0,
                      false,
                      metadata,
                      nowInSec,
                      columnFilter,
                      rowFilter,
                      limits,
                      dataRange,
                      findIndex(metadata, rowFilter),
                      false);
    }

    /**
     * Creates a new read command that query all the data in the table.
     *
     * @param metadata the table to query.
     * @param nowInSec the time in seconds to use are "now" for this query.
     *
     * @return a newly created read command that queries everything in the table.
     */
    public static PartitionRangeReadCommand allDataRead(TableMetadata metadata, int nowInSec)
    {
        return create(false,
                      0,
                      false,
                      metadata,
                      nowInSec,
                      ColumnFilter.all(metadata),
                      RowFilter.NONE,
                      DataLimits.NONE,
                      DataRange.allData(metadata.partitioner),
                      null,
                      false);
    }

    public DataRange dataRange()
    {
        return dataRange;
    }

    public ClusteringIndexFilter clusteringIndexFilter(DecoratedKey key)
    {
        return dataRange.clusteringIndexFilter(key);
    }

    public boolean isNamesQuery()
    {
        return dataRange.isNamesQuery();
    }

    /**
     * Returns an equivalent command but that only queries data within the provided range.
     *
     * @param range the sub-range to restrict the command to. This method <b>assumes</b> that this is a proper sub-range
     * of the command this is applied to.
     * @param isRangeContinuation whether {@code range} is a direct continuation of whatever previous range we have
     * queried. This matters for the {@code DataLimits} that may contain states when we do paging and in the context of
     * parallel queries: that state only make sense if the range queried is indeed the follow-up of whatever range we've
     * previously query (that yield said state). In practice this means that ranges for which {@code isRangeContinuation}
     * is false may have to be slightly pessimistic when counting data and may include a little bit than necessary, and
     * this should be dealt with post-query (in the case of {@code StorageProxy.getRangeSlice()}, which uses this method
     * for replica queries, this is dealt with by re-counting results on the coordinator). Note that if this is the
     * first range we queried, then the {@code DataLimits} will have not state and the value of this parameter doesn't
     * matter.
     */
    public PartitionRangeReadCommand forSubRange(AbstractBounds<PartitionPosition> range, boolean isRangeContinuation)
    {
        // If we're not a continuation of whatever range we've previously queried, we should ignore the states of the
        // DataLimits as it's either useless, or misleading. This is particularly important for GROUP BY queries, where
        // DataLimits.CQLGroupByLimits.GroupByAwareCounter assumes that if GroupingState.hasClustering(), then we're in
        // the middle of a group, but we can't make that assumption if we query and range "in advance" of where we are
        // on the ring.
        return create(isDigestQuery(),
                      digestVersion(),
                      acceptsTransient(),
                      metadata(),
                      nowInSec(),
                      columnFilter(),
                      rowFilter(),
                      isRangeContinuation ? limits() : limits().withoutState(),
                      dataRange().forSubRange(range),
                      indexMetadata(),
                      isTrackingWarnings());
    }

    public PartitionRangeReadCommand copy()
    {
        return create(isDigestQuery(),
                      digestVersion(),
                      acceptsTransient(),
                      metadata(),
                      nowInSec(),
                      columnFilter(),
                      rowFilter(),
                      limits(),
                      dataRange(),
                      indexMetadata(),
                      isTrackingWarnings());
    }

    @Override
    protected PartitionRangeReadCommand copyAsDigestQuery()
    {
        return create(true,
                      digestVersion(),
                      false,
                      metadata(),
                      nowInSec(),
                      columnFilter(),
                      rowFilter(),
                      limits(),
                      dataRange(),
                      indexMetadata(),
                      isTrackingWarnings());
    }

    @Override
    protected PartitionRangeReadCommand copyAsTransientQuery()
    {
        return create(false,
                      0,
                      true,
                      metadata(),
                      nowInSec(),
                      columnFilter(),
                      rowFilter(),
                      limits(),
                      dataRange(),
                      indexMetadata(),
                      isTrackingWarnings());
    }

    @Override
    public PartitionRangeReadCommand withUpdatedLimit(DataLimits newLimits)
    {
        return create(isDigestQuery(),
                      digestVersion(),
                      acceptsTransient(),
                      metadata(),
                      nowInSec(),
                      columnFilter(),
                      rowFilter(),
                      newLimits,
                      dataRange(),
                      indexMetadata(),
                      isTrackingWarnings());
    }

    @Override
    public PartitionRangeReadCommand withUpdatedLimitsAndDataRange(DataLimits newLimits, DataRange newDataRange)
    {
        return create(isDigestQuery(),
                      digestVersion(),
                      acceptsTransient(),
                      metadata(),
                      nowInSec(),
                      columnFilter(),
                      rowFilter(),
                      newLimits,
                      newDataRange,
                      indexMetadata(),
                      isTrackingWarnings());
    }

    public long getTimeout(TimeUnit unit)
    {
        return DatabaseDescriptor.getRangeRpcTimeout(unit);
    }

    public boolean isReversed()
    {
        return dataRange.isReversed();
    }

    public PartitionIterator execute(ConsistencyLevel consistency, ClientState state, Dispatcher.RequestTime requestTime) throws RequestExecutionException
    {
        return StorageProxy.getRangeSlice(this, consistency, requestTime);
    }

    protected void recordLatency(TableMetrics metric, long latencyNanos)
    {
        metric.rangeLatency.addNano(latencyNanos);
    }

    @VisibleForTesting
    public UnfilteredPartitionIterator queryStorage(final ColumnFamilyStore cfs, ReadExecutionController controller)
    {
        ColumnFamilyStore.ViewFragment view = cfs.select(View.selectLive(dataRange().keyRange()));
        Tracing.trace("Executing seq scan across {} sstables for {}", view.sstables.size(), dataRange().keyRange().getString(metadata().partitionKeyType));

        // fetch data from current memtable, historical memtables, and SSTables in the correct order.
        InputCollector<UnfilteredPartitionIterator> inputCollector = iteratorsForRange(view, controller);
        try
        {
            SSTableReadsListener readCountUpdater = newReadCountUpdater();
            for (Memtable memtable : view.memtables)
            {
                @SuppressWarnings("resource") // We close on exception and on closing the result returned by this method
                UnfilteredPartitionIterator iter = memtable.partitionIterator(columnFilter(), dataRange(), readCountUpdater);
                controller.updateMinOldestUnrepairedTombstone(memtable.getMinLocalDeletionTime());
                inputCollector.addMemtableIterator(RTBoundValidator.validate(iter, RTBoundValidator.Stage.MEMTABLE, false));
            }

            for (SSTableReader sstable : view.sstables)
            {
                @SuppressWarnings("resource") // We close on exception and on closing the result returned by this method
                UnfilteredPartitionIterator iter = sstable.partitionIterator(columnFilter(), dataRange(), readCountUpdater);
                inputCollector.addSSTableIterator(sstable, RTBoundValidator.validate(iter, RTBoundValidator.Stage.SSTABLE, false));

                if (!sstable.isRepaired())
                    controller.updateMinOldestUnrepairedTombstone(sstable.getMinLocalDeletionTime());
            }
            // iterators can be empty for offline tools
            if (inputCollector.isEmpty())
                return EmptyIterators.unfilteredPartition(metadata());

            return checkCacheFilter(UnfilteredPartitionIterators.mergeLazily(inputCollector.finalizeIterators(cfs, nowInSec(), controller.oldestUnrepairedTombstone())), cfs);
        }
        catch (RuntimeException | Error e)
        {
            try
            {
                inputCollector.close();
            }
            catch (Exception e1)
            {
                e.addSuppressed(e1);
            }
            throw e;
        }
    }

    /**
     * Creates a new {@code SSTableReadsListener} to update the SSTables read counts.
     * @return a new {@code SSTableReadsListener} to update the SSTables read counts.
     */
    private static SSTableReadsListener newReadCountUpdater()
    {
        return new SSTableReadsListener()
                {
                    @Override
                    public void onScanningStarted(SSTableReader sstable)
                    {
                        sstable.incrementReadCount();
                    }
                };
    }

    private UnfilteredPartitionIterator checkCacheFilter(UnfilteredPartitionIterator iter, final ColumnFamilyStore cfs)
    {
        class CacheFilter extends Transformation<BaseRowIterator<?>>
        {
            @Override
            public BaseRowIterator<?> applyToPartition(BaseRowIterator<?> iter)
            {
                // Note that we rely on the fact that until we actually advance 'iter', no really costly operation is actually done
                // (except for reading the partition key from the index file) due to the call to mergeLazily in queryStorage.
                DecoratedKey dk = iter.partitionKey();

                // Check if this partition is in the rowCache and if it is, if  it covers our filter
                CachedPartition cached = cfs.getRawCachedPartition(dk);
                ClusteringIndexFilter filter = dataRange().clusteringIndexFilter(dk);

                if (cached != null && cfs.isFilterFullyCoveredBy(filter,
                                                                 limits(),
                                                                 cached,
                                                                 nowInSec(),
                                                                 iter.metadata().enforceStrictLiveness()))
                {
                    // We won't use 'iter' so close it now.
                    iter.close();

                    return filter.getUnfilteredRowIterator(columnFilter(), cached);
                }

                return iter;
            }
        }
        return Transformation.apply(iter, new CacheFilter());
    }

    @Override
    public Verb verb()
    {
        return Verb.RANGE_REQ;
    }

    protected void appendCQLWhereClause(StringBuilder sb)
    {
        String filterString = dataRange().toCQLString(metadata(), rowFilter());
        if (!filterString.isEmpty())
            sb.append(" WHERE ").append(filterString);
    }

    @Override
    public String loggableTokens()
    {
        return "token range: " + (dataRange.keyRange.inclusiveLeft() ? '[' : '(') +
               dataRange.keyRange.left.getToken().toString() + ", " +
               dataRange.keyRange.right.getToken().toString() +
               (dataRange.keyRange.inclusiveRight() ? ']' : ')');
    }

    /**
     * Allow to post-process the result of the query after it has been reconciled on the coordinator
     * but before it is passed to the CQL layer to return the ResultSet.
     *
     * See CASSANDRA-8717 for why this exists.
     */
    public PartitionIterator postReconciliationProcessing(PartitionIterator result)
    {
        ColumnFamilyStore cfs = Keyspace.open(metadata().keyspace).getColumnFamilyStore(metadata().name);
        Index index = getIndex(cfs);
        return index == null ? result : index.postProcessorFor(this).apply(result, this);
    }

    @Override
    public String toString()
    {
        return String.format("Read(%s columns=%s rowfilter=%s limits=%s %s)",
                             metadata().toString(),
                             columnFilter(),
                             rowFilter(),
                             limits(),
                             dataRange().toString(metadata()));
    }

    protected void serializeSelection(DataOutputPlus out, int version) throws IOException
    {
        DataRange.serializer.serialize(dataRange(), out, version, metadata());
    }

    protected long selectionSerializedSize(int version)
    {
        return DataRange.serializer.serializedSize(dataRange(), version, metadata());
    }

    /*
     * We are currently using PartitionRangeReadCommand for most index queries, even if they are explicitly restricted
     * to a single partition key. Return true if that is the case.
     *
     * See CASSANDRA-11617 and CASSANDRA-11872 for details.
     */
    public boolean isLimitedToOnePartition()
    {
        return dataRange.keyRange instanceof Bounds
            && dataRange.startKey().kind() == PartitionPosition.Kind.ROW_KEY
            && dataRange.startKey().equals(dataRange.stopKey());
    }

    public boolean isRangeRequest()
    {
        return true;
    }

    private static class Deserializer extends SelectionDeserializer
    {
        public ReadCommand deserialize(DataInputPlus in,
                                       int version,
                                       boolean isDigest,
                                       int digestVersion,
                                       boolean acceptsTransient,
                                       TableMetadata metadata,
                                       int nowInSec,
                                       ColumnFilter columnFilter,
                                       RowFilter rowFilter,
                                       DataLimits limits,
                                       IndexMetadata index)
        throws IOException
        {
            DataRange range = DataRange.serializer.deserialize(in, version, metadata);
            return PartitionRangeReadCommand.create(isDigest, digestVersion, acceptsTransient, metadata, nowInSec, columnFilter, rowFilter, limits, range, index, false);
        }
    }

    public static class VirtualTablePartitionRangeReadCommand extends PartitionRangeReadCommand
    {
        private VirtualTablePartitionRangeReadCommand(boolean isDigest,
                                                      int digestVersion,
                                                      boolean acceptsTransient,
                                                      TableMetadata metadata,
                                                      int nowInSec,
                                                      ColumnFilter columnFilter,
                                                      RowFilter rowFilter,
                                                      DataLimits limits,
                                                      DataRange dataRange,
                                                      IndexMetadata index,
                                                      boolean trackWarnings)
        {
            super(isDigest, digestVersion, acceptsTransient, metadata, nowInSec, columnFilter, rowFilter, limits, dataRange, index, trackWarnings);
        }

        @Override
        public PartitionIterator execute(ConsistencyLevel consistency, ClientState state, Dispatcher.RequestTime requestTime) throws RequestExecutionException
        {
            return executeInternal(executionController());
        }

        @Override
        @SuppressWarnings("resource")
        public UnfilteredPartitionIterator executeLocally(ReadExecutionController executionController)
        {
            VirtualTable view = VirtualKeyspaceRegistry.instance.getTableNullable(metadata().id);
            UnfilteredPartitionIterator resultIterator = view.select(dataRange, columnFilter());
            return limits().filter(rowFilter().filter(resultIterator, nowInSec()), nowInSec(), selectsFullPartition());
        }

        @Override
        public ReadExecutionController executionController()
        {
            return ReadExecutionController.empty();
        }

        @Override
        public ReadExecutionController executionController(boolean trackRepairedStatus)
        {
            return executionController();
        }
    }
}<|MERGE_RESOLUTION|>--- conflicted
+++ resolved
@@ -64,8 +64,8 @@
 
     protected final DataRange dataRange;
 
-<<<<<<< HEAD
-    private PartitionRangeReadCommand(boolean isDigest,
+    @VisibleForTesting
+    protected PartitionRangeReadCommand(boolean isDigest,
                                       int digestVersion,
                                       boolean acceptsTransient,
                                       TableMetadata metadata,
@@ -76,19 +76,6 @@
                                       DataRange dataRange,
                                       IndexMetadata index,
                                       boolean trackWarnings)
-=======
-    @VisibleForTesting
-    protected PartitionRangeReadCommand(boolean isDigest,
-                                     int digestVersion,
-                                     boolean acceptsTransient,
-                                     TableMetadata metadata,
-                                     int nowInSec,
-                                     ColumnFilter columnFilter,
-                                     RowFilter rowFilter,
-                                     DataLimits limits,
-                                     DataRange dataRange,
-                                     IndexMetadata index)
->>>>>>> b4f1c6d2
     {
         super(Kind.PARTITION_RANGE, isDigest, digestVersion, acceptsTransient, metadata, nowInSec, columnFilter, rowFilter, limits, index, trackWarnings);
         this.dataRange = dataRange;
