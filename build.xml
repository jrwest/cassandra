<?xml version="1.0" encoding="UTF-8" standalone="no"?>
<!--
 ~ Licensed to the Apache Software Foundation (ASF) under one
 ~ or more contributor license agreements.  See the NOTICE file
 ~ distributed with this work for additional information
 ~ regarding copyright ownership.  The ASF licenses this file
 ~ to you under the Apache License, Version 2.0 (the
 ~ "License"); you may not use this file except in compliance
 ~ with the License.  You may obtain a copy of the License at
 ~
 ~    http://www.apache.org/licenses/LICENSE-2.0
 ~
 ~ Unless required by applicable law or agreed to in writing,
 ~ software distributed under the License is distributed on an
 ~ "AS IS" BASIS, WITHOUT WARRANTIES OR CONDITIONS OF ANY
 ~ KIND, either express or implied.  See the License for the
 ~ specific language governing permissions and limitations
 ~ under the License.
 -->
<project basedir="." default="jar" name="apache-cassandra"
         xmlns:artifact="antlib:org.apache.maven.artifact.ant">
    <property environment="env"/>
    <property file="build.properties" />
    <property file="build.properties.default" />
    <property name="debuglevel" value="source,lines,vars"/>

    <!-- default version and SCM information -->
    <property name="base.version" value="4.0"/>
    <property name="scm.connection" value="scm:git://git.apache.org/cassandra.git"/>
    <property name="scm.developerConnection" value="scm:git://git.apache.org/cassandra.git"/>
    <property name="scm.url" value="http://git-wip-us.apache.org/repos/asf?p=cassandra.git;a=tree"/>

    <!-- directory details -->
    <property name="basedir" value="."/>
    <property name="build.src" value="${basedir}/src"/>
    <property name="build.src.java" value="${basedir}/src/java"/>
    <property name="build.src.antlr" value="${basedir}/src/antlr"/>
    <property name="build.src.jdkoverride" value="${basedir}/src/jdkoverride" />
    <property name="build.src.resources" value="${basedir}/src/resources"/>
    <property name="build.src.gen-java" value="${basedir}/src/gen-java"/>
    <property name="build.lib" value="${basedir}/lib"/>
    <property name="build.dir" value="${basedir}/build"/>
    <property name="build.dir.lib" value="${basedir}/build/lib"/>
    <property name="build.test.dir" value="${build.dir}/test"/>
    <property name="build.classes" value="${build.dir}/classes"/>
    <property name="build.classes.main" value="${build.classes}/main" />
    <property name="javadoc.dir" value="${build.dir}/javadoc"/>
    <property name="javadoc.jars.dir" value="${build.dir}/javadocs"/>
    <property name="interface.dir" value="${basedir}/interface"/>
    <property name="test.dir" value="${basedir}/test"/>
    <property name="test.resources" value="${test.dir}/resources"/>
    <property name="test.lib" value="${build.dir}/test/lib"/>
    <property name="test.classes" value="${build.dir}/test/classes"/>
    <property name="test.conf" value="${test.dir}/conf"/>
    <property name="test.data" value="${test.dir}/data"/>
    <property name="test.name" value="*Test"/>
    <property name="test.classlistfile" value="testlist.txt"/>
    <property name="benchmark.name" value=""/>
    <property name="test.methods" value=""/>
    <property name="test.unit.src" value="${test.dir}/unit"/>
    <property name="test.long.src" value="${test.dir}/long"/>
    <property name="test.burn.src" value="${test.dir}/burn"/>
    <property name="test.microbench.src" value="${test.dir}/microbench"/>
    <property name="dist.dir" value="${build.dir}/dist"/>
    <property name="tmp.dir" value="${java.io.tmpdir}"/>

    <property name="doc.dir" value="${basedir}/doc"/>

    <property name="source.version" value="1.8"/>
    <property name="target.version" value="1.8"/>

    <condition property="version" value="${base.version}">
      <isset property="release"/>
    </condition>
    <property name="version" value="${base.version}-SNAPSHOT"/>
    <property name="version.properties.dir"
              value="${build.src.resources}/org/apache/cassandra/config/" />
    <property name="final.name" value="${ant.project.name}-${version}"/>

    <!-- details of what version of Maven ANT Tasks to fetch -->
    <property name="maven-ant-tasks.version" value="2.1.3" />
    <property name="maven-ant-tasks.local" value="${user.home}/.m2/repository/org/apache/maven/maven-ant-tasks"/>
    <property name="maven-ant-tasks.url"
              value="http://repo2.maven.org/maven2/org/apache/maven/maven-ant-tasks" />
    <!-- details of how and which Maven repository we publish to -->
    <property name="maven.version" value="3.0.3" />
    <condition property="maven-repository-url" value="https://repository.apache.org/service/local/staging/deploy/maven2">
      <isset property="release"/>
    </condition>
    <condition property="maven-repository-id" value="apache.releases.https">
      <isset property="release"/>
    </condition>
    <property name="maven-repository-url" value="https://repository.apache.org/content/repositories/snapshots"/>
    <property name="maven-repository-id" value="apache.snapshots.https"/>

    <property name="test.timeout" value="240000" />
    <property name="test.long.timeout" value="600000" />
    <property name="test.burn.timeout" value="600000" />

    <!-- default for cql tests. Can be override by -Dcassandra.test.use_prepared=false -->
    <property name="cassandra.test.use_prepared" value="true" />

    <!-- skip flushing schema tables during tests -->
    <property name="cassandra.test.flush_local_schema_changes" value="false" />

    <!-- http://www.eclemma.org/jacoco/ -->
    <property name="jacoco.export.dir" value="${build.dir}/jacoco/" />
    <property name="jacoco.partials.dir" value="${jacoco.export.dir}/partials" />
    <property name="jacoco.partialexecfile" value="${jacoco.partials.dir}/partial.exec" />
    <property name="jacoco.finalexecfile" value="${jacoco.export.dir}/jacoco.exec" />
    <property name="jacoco.version" value="0.7.5.201505241946"/>

    <property name="byteman.version" value="3.0.3"/>

    <property name="ecj.version" value="4.4.2"/>

    <!-- https://mvnrepository.com/artifact/net.openhft/chronicle-bom/1.15.6 -->
    <property name="chronicle-queue.version" value="4.6.55" />
    <property name="chronicle-core.version" value="1.9.21" />
    <property name="chronicle-bytes.version" value="1.10.1" />
    <property name="chronicle-wire.version" value="1.10.1" />
    <property name="chronicle-threads.version" value="1.9.1" />

    <condition property="maven-ant-tasks.jar.exists">
      <available file="${build.dir}/maven-ant-tasks-${maven-ant-tasks.version}.jar" />
    </condition>

    <condition property="maven-ant-tasks.jar.local">
      <available file="${maven-ant-tasks.local}/${maven-ant-tasks.version}/maven-ant-tasks-${maven-ant-tasks.version}.jar" />
    </condition>

    <condition property="is.source.artifact">
      <available file="${build.src.java}" type="dir" />
    </condition>

    <tstamp>
      <format property="YEAR" pattern="yyyy"/>
    </tstamp>

    <!-- Check if all tests are being run or just one. If it's all tests don't spam the console with test output.
         If it's an individual test print the output from the test under the assumption someone is debugging the test
         and wants to know what is going on without having to context switch to the log file that is generated.
         Debug level output still needs to be retrieved from the log file.  -->
    <script language="javascript">
        if (project.getProperty("cassandra.keepBriefBrief") == null)
        {
            if (project.getProperty("test.name").equals("*Test"))
                project.setProperty("cassandra.keepBriefBrief", "true");
            else
                project.setProperty("cassandra.keepBriefBrief", "false");
        }
    </script>

    <!--
         Add all the dependencies.
    -->
    <path id="maven-ant-tasks.classpath" path="${build.dir}/maven-ant-tasks-${maven-ant-tasks.version}.jar" />
    <path id="cassandra.classpath">
        <pathelement location="${build.classes.main}" />
        <fileset dir="${build.lib}">
            <include name="**/*.jar" />
            <exclude name="**/*-sources.jar"/>
            <exclude name="**/ant-*.jar"/>
        </fileset>
        <fileset dir="${build.dir.lib}">
            <include name="**/*.jar" />
            <exclude name="**/*-sources.jar"/>
            <exclude name="**/ant-*.jar"/>
        </fileset>
    </path>

  <macrodef name="create-javadoc">
    <attribute name="destdir"/>
    <element name="filesets"/>
    <sequential>
      <javadoc destdir="@{destdir}" author="true" version="true" use="true"
        windowtitle="${ant.project.name} API" classpathref="cassandra.classpath"
        bottom="Copyright &amp;copy; ${YEAR} The Apache Software Foundation"
        useexternalfile="yes" encoding="UTF-8"
        maxmemory="256m">
        <filesets/>
      </javadoc>
    </sequential>
  </macrodef>

    <!--
        Setup the output directories.
    -->
    <target name="init">
        <fail unless="is.source.artifact"
            message="Not a source artifact, stopping here." />
        <mkdir dir="${build.classes.main}"/>
        <mkdir dir="${test.lib}"/>
        <mkdir dir="${test.classes}"/>
        <mkdir dir="${stress.test.classes}"/>
        <mkdir dir="${build.src.gen-java}"/>
        <mkdir dir="${build.dir.lib}"/>
        <mkdir dir="${jacoco.export.dir}"/>
        <mkdir dir="${jacoco.partials.dir}"/>
    </target>

    <target name="clean" description="Remove all locally created artifacts">
        <delete dir="${build.test.dir}" />
        <delete dir="${build.classes}" />
        <delete dir="${build.src.gen-java}" />
        <delete dir="${version.properties.dir}" />
        <delete dir="${jacoco.export.dir}" />
        <delete dir="${jacoco.partials.dir}"/>
    </target>
    <target depends="clean" name="cleanall"/>

    <target name="realclean" depends="clean" description="Remove the entire build directory and all downloaded artifacts">
        <delete dir="${build.dir}" />
        <delete dir="${doc.dir}/build" />
    </target>

    <!--
       This generates the CQL grammar files from Cql.g
    -->
    <target name="check-gen-cql3-grammar">
        <uptodate property="cql3current"
                targetfile="${build.src.gen-java}/org/apache/cassandra/cql3/Cql.tokens">
            <srcfiles dir="${build.src.antlr}">
                <include name="*.g"/>
            </srcfiles>
        </uptodate>
    </target>

    <target name="gen-cql3-grammar" depends="check-gen-cql3-grammar" unless="cql3current">
      <echo>Building Grammar ${build.src.antlr}/Cql.g  ...</echo>
      <java classname="org.antlr.Tool"
            classpath="${build.dir.lib}/jars/antlr-3.5.2.jar;${build.lib}/antlr-runtime-3.5.2.jar;${build.lib}/ST4-4.0.8.jar"
            fork="true"
            failonerror="true">
         <jvmarg value="-Xmx512M" />
         <arg value="-Xconversiontimeout" />
         <arg value="10000" />
         <arg value="${build.src.antlr}/Cql.g" />
         <arg value="-fo" />
         <arg value="${build.src.gen-java}/org/apache/cassandra/cql3/" />
         <arg value="-Xmaxinlinedfastates"/>
         <arg value="10"/> <!-- default is 60 -->
      </java>
    </target>

    <target name="generate-cql-html" depends="maven-ant-tasks-init" description="Generate HTML from textile source">
        <artifact:dependencies pathId="wikitext.classpath">
            <dependency groupId="com.datastax.wikitext" artifactId="wikitext-core-ant" version="1.3"/>
            <dependency groupId="org.fusesource.wikitext" artifactId="textile-core" version="1.3"/>
            <remoteRepository refid="central"/>
            <remoteRepository refid="apache"/>
        </artifact:dependencies>
        <taskdef classpathref="wikitext.classpath" resource="wikitexttasks.properties" />
        <wikitext-to-html markupLanguage="Textile">
            <fileset dir="${basedir}">
                <include name="doc/cql3/*.textile"/>
            </fileset>
        </wikitext-to-html>
    </target>

    <target name="gen-doc" depends="maven-ant-tasks-init" description="Generate documentation">
        <exec executable="make" osfamily="unix" dir="${doc.dir}">
            <arg value="html"/>
        </exec>
        <exec executable="cmd" osfamily="dos" dir="${doc.dir}">
            <arg value="/c"/>
            <arg value="make.bat"/>
            <arg value="html"/>
        </exec>
    </target>

    <!--
        Generates Java sources for tokenization support from jflex
        grammar files
    -->
    <target name="generate-jflex-java" description="Generate Java from jflex grammar">
        <taskdef classname="jflex.anttask.JFlexTask" classpath="${build.lib}/jflex-1.6.0.jar" name="jflex" />
        <jflex file="${build.src.java}/org/apache/cassandra/index/sasi/analyzer/StandardTokenizerImpl.jflex" destdir="${build.src.gen-java}/" />
    </target>

    <!--
       Fetch Maven Ant Tasks and Cassandra's dependencies
       These targets are intentionally free of dependencies so that they
       can be run stand-alone from a binary release artifact.
    -->
    <target name="maven-ant-tasks-localrepo" unless="maven-ant-tasks.jar.exists" if="maven-ant-tasks.jar.local"
            depends="init" description="Fetch Maven ANT Tasks from Maven Local Repository">
      <copy file="${maven-ant-tasks.local}/${maven-ant-tasks.version}/maven-ant-tasks-${maven-ant-tasks.version}.jar"
           tofile="${build.dir}/maven-ant-tasks-${maven-ant-tasks.version}.jar"/>
      <property name="maven-ant-tasks.jar.exists" value="true"/>
    </target>

    <target name="maven-ant-tasks-download" depends="init,maven-ant-tasks-localrepo" unless="maven-ant-tasks.jar.exists"
            description="Fetch Maven ANT Tasks from Maven Central Repositroy">
      <echo>Downloading Maven ANT Tasks...</echo>
      <get src="${maven-ant-tasks.url}/${maven-ant-tasks.version}/maven-ant-tasks-${maven-ant-tasks.version}.jar"
           dest="${build.dir}/maven-ant-tasks-${maven-ant-tasks.version}.jar" usetimestamp="true" />
      <copy file="${build.dir}/maven-ant-tasks-${maven-ant-tasks.version}.jar"
            tofile="${maven-ant-tasks.local}/${maven-ant-tasks.version}/maven-ant-tasks-${maven-ant-tasks.version}.jar"/>
    </target>

    <target name="maven-ant-tasks-init" depends="init,maven-ant-tasks-download" unless="maven-ant-tasks.initialized"
            description="Initialize Maven ANT Tasks">
      <typedef uri="antlib:org.apache.maven.artifact.ant" classpathref="maven-ant-tasks.classpath" />

      <!-- define the remote repositories we use -->
      <artifact:remoteRepository id="central"   url="${artifact.remoteRepository.central}"/>
      <artifact:remoteRepository id="apache"    url="${artifact.remoteRepository.apache}"/>

      <macrodef name="install">
        <attribute name="pomFile"/>
        <attribute name="file"/>
        <attribute name="classifier" default=""/>
        <attribute name="packaging" default="jar"/>
        <sequential>
          <artifact:mvn mavenVersion="${maven.version}" fork="true" failonerror="true">
            <arg value="org.apache.maven.plugins:maven-install-plugin:2.3.1:install-file" />
            <arg value="-DpomFile=@{pomFile}" />
            <arg value="-Dfile=@{file}" />
            <arg value="-Dclassifier=@{classifier}" />
            <arg value="-Dpackaging=@{packaging}" />
          </artifact:mvn>
        </sequential>
      </macrodef>

      <macrodef name="deploy">
        <attribute name="pomFile"/>
        <attribute name="file"/>
        <attribute name="classifier" default=""/>
        <attribute name="packaging" default="jar"/>
        <sequential>
          <artifact:mvn mavenVersion="${maven.version}" fork="true" failonerror="true">
            <jvmarg value="-Xmx512m"/>
            <arg value="org.apache.maven.plugins:maven-gpg-plugin:1.4:sign-and-deploy-file" />
            <arg value="-DretryFailedDeploymentCount=5" />
            <arg value="-Durl=${maven-repository-url}" />
            <arg value="-DrepositoryId=${maven-repository-id}" />
            <arg value="-DpomFile=@{pomFile}" />
            <arg value="-Dfile=@{file}" />
            <arg value="-Dclassifier=@{classifier}" />
            <arg value="-Dpackaging=@{packaging}" />
            <arg value="-Papache-release" />
          </artifact:mvn>
        </sequential>
      </macrodef>

      <property name="maven-ant-tasks.initialized" value="true"/>
    </target>

    <!-- this task defines the dependencies that will be fetched by Maven ANT Tasks
         the dependencies are re-used for publishing artifacts to Maven Central
         in order to keep everything consistent -->
    <target name="maven-declare-dependencies" depends="maven-ant-tasks-init"
            description="Define dependencies and dependency versions">
      <!-- The parent pom defines the versions of all dependencies -->
      <artifact:pom id="parent-pom"
                    groupId="org.apache.cassandra"
                    artifactId="cassandra-parent"
                    packaging="pom"
                    version="${version}"
                    url="http://cassandra.apache.org"
                    name="Apache Cassandra"
                    inceptionYear="2009"
                    description="The Apache Cassandra Project develops a highly scalable second-generation distributed database, bringing together Dynamo's fully distributed design and Bigtable's ColumnFamily-based data model.">
        <license name="The Apache Software License, Version 2.0" url="http://www.apache.org/licenses/LICENSE-2.0.txt"/>
        <scm connection="${scm.connection}" developerConnection="${scm.developerConnection}" url="${scm.url}"/>
        <dependencyManagement>
          <dependency groupId="org.xerial.snappy" artifactId="snappy-java" version="1.1.2.6"/>
          <dependency groupId="org.lz4" artifactId="lz4-java" version="1.4.0"/>
          <dependency groupId="com.ning" artifactId="compress-lzf" version="0.8.4"/>
          <dependency groupId="com.google.guava" artifactId="guava" version="23.3-jre"/>
          <dependency groupId="org.hdrhistogram" artifactId="HdrHistogram" version="2.1.9"/>
          <dependency groupId="commons-cli" artifactId="commons-cli" version="1.1"/>
          <dependency groupId="commons-codec" artifactId="commons-codec" version="1.9"/>
          <dependency groupId="org.apache.commons" artifactId="commons-lang3" version="3.1"/>
          <dependency groupId="org.apache.commons" artifactId="commons-math3" version="3.2"/>
          <dependency groupId="org.antlr" artifactId="antlr" version="3.5.2">
            <exclusion groupId="org.antlr" artifactId="stringtemplate"/>
          </dependency>
          <dependency groupId="org.antlr" artifactId="antlr-runtime" version="3.5.2">
            <exclusion groupId="org.antlr" artifactId="stringtemplate"/>
          </dependency>
          <dependency groupId="org.slf4j" artifactId="slf4j-api" version="1.7.25"/>
          <dependency groupId="org.slf4j" artifactId="log4j-over-slf4j" version="1.7.25"/>
          <dependency groupId="org.slf4j" artifactId="jcl-over-slf4j" version="1.7.25" />
          <dependency groupId="ch.qos.logback" artifactId="logback-core" version="1.2.3"/>
          <dependency groupId="ch.qos.logback" artifactId="logback-classic" version="1.2.3"/>
          <dependency groupId="com.fasterxml.jackson.core" artifactId="jackson-core" version="2.9.5"/>
          <dependency groupId="com.fasterxml.jackson.core" artifactId="jackson-databind" version="2.9.5"/>
          <dependency groupId="com.fasterxml.jackson.core" artifactId="jackson-annotations" version="2.9.5"/>
          <dependency groupId="com.googlecode.json-simple" artifactId="json-simple" version="1.1"/>
          <dependency groupId="com.boundary" artifactId="high-scale-lib" version="1.0.6"/>
          <dependency groupId="com.github.jbellis" artifactId="jamm" version="0.3.0"/>

<<<<<<< HEAD
=======
          <dependency groupId="com.thinkaurelius.thrift" artifactId="thrift-server" version="0.3.7">
            <exclusion groupId="org.slf4j" artifactId="slf4j-log4j12"/>
            <exclusion groupId="junit" artifactId="junit"/>
          </dependency>
>>>>>>> b92d90dc
          <dependency groupId="org.yaml" artifactId="snakeyaml" version="1.11"/>
          <dependency groupId="junit" artifactId="junit" version="4.12" />
          <dependency groupId="org.apache.rat" artifactId="apache-rat" version="0.10">
             <exclusion groupId="commons-lang" artifactId="commons-lang"/>
          </dependency>
          <dependency groupId="org.apache.hadoop" artifactId="hadoop-core" version="1.0.3">
          	<exclusion groupId="org.mortbay.jetty" artifactId="servlet-api"/>
          	<exclusion groupId="commons-logging" artifactId="commons-logging"/>
          	<exclusion groupId="org.eclipse.jdt" artifactId="core"/>
		    <exclusion groupId="ant" artifactId="ant"/>
		    <exclusion groupId="junit" artifactId="junit"/>
            <exclusion groupId="org.slf4j" artifactId="slf4j-api"/>
          </dependency>
          <dependency groupId="org.apache.hadoop" artifactId="hadoop-minicluster" version="1.0.3">
		    <exclusion groupId="asm" artifactId="asm"/> <!-- this is the outdated version 3.1 -->
            <exclusion groupId="org.slf4j" artifactId="slf4j-api"/>
          </dependency>
          <dependency groupId="net.java.dev.jna" artifactId="jna" version="4.2.2"/>

          <dependency groupId="org.jacoco" artifactId="org.jacoco.agent" version="${jacoco.version}"/>
          <dependency groupId="org.jacoco" artifactId="org.jacoco.ant" version="${jacoco.version}"/>

          <dependency groupId="org.jboss.byteman" artifactId="byteman-install" version="${byteman.version}"/>
          <dependency groupId="org.jboss.byteman" artifactId="byteman" version="${byteman.version}"/>
          <dependency groupId="org.jboss.byteman" artifactId="byteman-submit" version="${byteman.version}"/>
          <dependency groupId="org.jboss.byteman" artifactId="byteman-bmunit" version="${byteman.version}"/>


          <dependency groupId="org.openjdk.jmh" artifactId="jmh-core" version="1.19"/>
          <dependency groupId="org.openjdk.jmh" artifactId="jmh-generator-annprocess" version="1.19"/>

          <dependency groupId="org.apache.cassandra" artifactId="cassandra-all" version="${version}" />
          <dependency groupId="io.dropwizard.metrics" artifactId="metrics-core" version="3.1.5" />
          <dependency groupId="io.dropwizard.metrics" artifactId="metrics-jvm" version="3.1.5" />
          <dependency groupId="com.addthis.metrics" artifactId="reporter-config3" version="3.0.3" />
          <dependency groupId="org.mindrot" artifactId="jbcrypt" version="0.3m" />
          <dependency groupId="io.airlift" artifactId="airline" version="0.8" />
          <dependency groupId="io.netty" artifactId="netty-all" version="4.1.14.Final" />
          <dependency groupId="net.openhft" artifactId="chronicle-queue" version="${chronicle-queue.version}"/>
          <dependency groupId="net.openhft" artifactId="chronicle-core" version="${chronicle-core.version}"/>
          <dependency groupId="net.openhft" artifactId="chronicle-bytes" version="${chronicle-bytes.version}"/>
          <dependency groupId="net.openhft" artifactId="chronicle-wire" version="${chronicle-wire.version}"/>
          <dependency groupId="net.openhft" artifactId="chronicle-threads" version="${chronicle-threads.version}"/>
          <dependency groupId="com.google.code.findbugs" artifactId="jsr305" version="2.0.2" />
          <dependency groupId="com.clearspring.analytics" artifactId="stream" version="2.5.2" />
	  <!-- UPDATE AND UNCOMMENT ON THE DRIVER RELEASE, BEFORE 4.0 RELEASE
          <dependency groupId="com.datastax.cassandra" artifactId="cassandra-driver-core" version="3.4.0-SNAPSHOT" classifier="shaded">
            <exclusion groupId="io.netty" artifactId="netty-buffer"/>
            <exclusion groupId="io.netty" artifactId="netty-codec"/>
            <exclusion groupId="io.netty" artifactId="netty-handler"/>
            <exclusion groupId="io.netty" artifactId="netty-transport"/>
            <exclusion groupId="org.slf4j" artifactId="slf4j-api"/>
          </dependency>
	  -->
          <dependency groupId="org.eclipse.jdt.core.compiler" artifactId="ecj" version="4.4.2" />
          <dependency groupId="org.caffinitas.ohc" artifactId="ohc-core" version="0.4.4">
            <exclusion groupId="org.slf4j" artifactId="slf4j-api"/>
          </dependency>
          <dependency groupId="org.caffinitas.ohc" artifactId="ohc-core-j8" version="0.4.4" />
          <dependency groupId="net.ju-n.compile-command-annotations" artifactId="compile-command-annotations" version="1.2.0" />
          <dependency groupId="org.fusesource" artifactId="sigar" version="1.6.4">
          	<exclusion groupId="log4j" artifactId="log4j"/>
          </dependency>
          <dependency groupId="joda-time" artifactId="joda-time" version="2.4" />
          <dependency groupId="com.carrotsearch" artifactId="hppc" version="0.5.4" />
          <dependency groupId="de.jflex" artifactId="jflex" version="1.6.0" />
          <dependency groupId="com.github.rholder" artifactId="snowball-stemmer" version="1.3.0.581.1" />
          <dependency groupId="com.googlecode.concurrent-trees" artifactId="concurrent-trees" version="2.4.0" />
          <dependency groupId="com.github.ben-manes.caffeine" artifactId="caffeine" version="2.3.5" />
          <dependency groupId="org.jctools" artifactId="jctools-core" version="1.2.1"/>
          <dependency groupId="org.ow2.asm" artifactId="asm" version="5.0.4" />
        </dependencyManagement>
        <developer id="adelapena" name="Andres de la Peña"/>
        <developer id="alakshman" name="Avinash Lakshman"/>
        <developer id="aleksey" name="Aleksey Yeschenko"/>
        <developer id="amorton" name="Aaron Morton"/>
        <developer id="aweisberg" name="Ariel Weisberg"/>
        <developer id="bdeggleston" name="Blake Eggleston"/>
        <developer id="benedict" name="Benedict Elliott Smith"/>
        <developer id="benjamin" name="Benjamin Lerer"/>
        <developer id="blambov" name="Branimir Lambov"/>
        <developer id="brandonwilliams" name="Brandon Williams"/>
        <developer id="carl" name="Carl Yeksigian"/>
        <developer id="dbrosius" name="David Brosiusd"/>
        <developer id="dikang" name="Dikang Gu"/>
        <developer id="eevans" name="Eric Evans"/>
        <developer id="gdusbabek" name="Gary Dusbabek"/>
        <developer id="goffinet" name="Chris Goffinet"/>
        <developer id="ifesdjeen" name="Alex Petrov"/>
        <developer id="jaakko" name="Laine Jaakko Olavi"/>
        <developer id="jake" name="T Jake Luciani"/>
        <developer id="jasonbrown" name="Jason Brown"/>
        <developer id="jbellis" name="Jonathan Ellis"/>
        <developer id="jfarrell" name="Jake Farrell"/>
        <developer id="jjirsa" name="Jeff Jirsa"/>
        <developer id="jkni" name="Joel Knighton"/>
        <developer id="jmckenzie" name="Josh McKenzie"/>
        <developer id="johan" name="Johan Oskarsson"/>
        <developer id="junrao" name="Jun Rao"/>
        <developer id="jzhuang" name="Jay Zhuang"/>
        <developer id="kohlisankalp" name="Sankalp Kohli"/>
        <developer id="marcuse" name="Marcus Eriksson"/>
        <developer id="mck" name="Michael Semb Wever"/>
        <developer id="mishail" name="Mikhail Stepura"/>
        <developer id="mshuler" name="Michael Shuler"/>
        <developer id="paulo" name="Paulo Motta"/>
        <developer id="pmalik" name="Prashant Malik"/>
        <developer id="rstupp" name="Robert Stupp"/>
        <developer id="scode" name="Peter Schuller"/>
        <developer id="beobal" name="Sam Tunnicliffe"/>
        <developer id="slebresne" name="Sylvain Lebresne"/>
        <developer id="stefania" name="Stefania Alborghetti"/>
        <developer id="tylerhobbs" name="Tyler Hobbs"/>
        <developer id="vijay" name="Vijay Parthasarathy"/>
        <developer id="xedin" name="Pavel Yaskevich"/>
        <developer id="yukim" name="Yuki Morishita"/>
        <developer id="zznate" name="Nate McCall"/>
      </artifact:pom>

      <!-- each dependency set then defines the subset of the dependencies for that dependency set -->
      <artifact:pom id="build-deps-pom"
                    artifactId="cassandra-build-deps">
        <parent groupId="org.apache.cassandra"
                artifactId="cassandra-parent"
                version="${version}"/>
        <dependency groupId="junit" artifactId="junit"/>
        <dependency groupId="org.psjava" artifactId="psjava" version="0.1.19" />
        <dependency groupId="org.apache.rat" artifactId="apache-rat"/>
        <dependency groupId="org.apache.hadoop" artifactId="hadoop-core"/>
      	<dependency groupId="org.apache.hadoop" artifactId="hadoop-minicluster"/>
      	<dependency groupId="com.google.code.findbugs" artifactId="jsr305"/>
        <dependency groupId="org.antlr" artifactId="antlr"/>
	<!-- UPDATE AND UNCOMMENT ON THE DRIVER RELEASE, BEFORE 4.0 RELEASE
        <dependency groupId="com.datastax.cassandra" artifactId="cassandra-driver-core" classifier="shaded"/>
	-->
        <dependency groupId="org.eclipse.jdt.core.compiler" artifactId="ecj"/>
        <dependency groupId="org.caffinitas.ohc" artifactId="ohc-core"/>
        <dependency groupId="org.caffinitas.ohc" artifactId="ohc-core-j8"/>
        <dependency groupId="org.openjdk.jmh" artifactId="jmh-core"/>
        <dependency groupId="org.openjdk.jmh" artifactId="jmh-generator-annprocess"/>
        <dependency groupId="net.ju-n.compile-command-annotations" artifactId="compile-command-annotations"/>
        <dependency groupId="org.apache.ant" artifactId="ant-junit" version="1.9.4" />
      </artifact:pom>
      <!-- this build-deps-pom-sources "artifact" is the same as build-deps-pom but only with those
           artifacts that have "-source.jar" files -->
      <artifact:pom id="build-deps-pom-sources"
                    artifactId="cassandra-build-deps">
        <parent groupId="org.apache.cassandra"
                artifactId="cassandra-parent"
                version="${version}"/>
        <dependency groupId="junit" artifactId="junit"/>
	<!-- UPDATE AND UNCOMMENT ON THE DRIVER RELEASE, BEFORE 4.0 RELEASE
        <dependency groupId="com.datastax.cassandra" artifactId="cassandra-driver-core" classifier="shaded"/>
	-->
        <dependency groupId="io.netty" artifactId="netty-all"/>
        <dependency groupId="org.eclipse.jdt.core.compiler" artifactId="ecj"/>
        <dependency groupId="org.caffinitas.ohc" artifactId="ohc-core"/>
        <dependency groupId="org.openjdk.jmh" artifactId="jmh-core"/>
        <dependency groupId="org.openjdk.jmh" artifactId="jmh-generator-annprocess"/>
        <dependency groupId="net.ju-n.compile-command-annotations" artifactId="compile-command-annotations"/>
        <dependency groupId="org.apache.ant" artifactId="ant-junit" version="1.9.4" />
      </artifact:pom>

      <artifact:pom id="coverage-deps-pom"
                    artifactId="cassandra-coverage-deps">
        <parent groupId="org.apache.cassandra"
                artifactId="cassandra-parent"
                version="${version}"/>
        <dependency groupId="org.jacoco" artifactId="org.jacoco.agent"/>
        <dependency groupId="org.jacoco" artifactId="org.jacoco.ant" />
        <dependency groupId="org.jboss.byteman" artifactId="byteman-install"/>
        <dependency groupId="org.jboss.byteman" artifactId="byteman"/>
        <dependency groupId="org.jboss.byteman" artifactId="byteman-submit"/>
        <dependency groupId="org.jboss.byteman" artifactId="byteman-bmunit"/>
      </artifact:pom>

      <artifact:pom id="test-deps-pom"
                    artifactId="cassandra-test-deps">
        <parent groupId="org.apache.cassandra"
                artifactId="cassandra-parent"
                version="${version}"/>
        <dependency groupId="joda-time" artifactId="joda-time"/>
      </artifact:pom>

      <!-- now the pom's for artifacts being deployed to Maven Central -->

      <artifact:pom id="all-pom"
                    artifactId="cassandra-all"
                    url="http://cassandra.apache.org"
                    name="Apache Cassandra">
        <parent groupId="org.apache.cassandra"
                artifactId="cassandra-parent"
                version="${version}"/>
        <scm connection="${scm.connection}" developerConnection="${scm.developerConnection}" url="${scm.url}"/>
        <dependency groupId="org.xerial.snappy" artifactId="snappy-java"/>
        <dependency groupId="org.lz4" artifactId="lz4-java"/>
        <dependency groupId="com.ning" artifactId="compress-lzf"/>
        <dependency groupId="com.google.guava" artifactId="guava"/>
        <dependency groupId="commons-cli" artifactId="commons-cli"/>
        <dependency groupId="commons-codec" artifactId="commons-codec"/>
        <dependency groupId="org.apache.commons" artifactId="commons-lang3"/>
        <dependency groupId="org.apache.commons" artifactId="commons-math3"/>
        <dependency groupId="org.antlr" artifactId="antlr"/>
        <dependency groupId="org.antlr" artifactId="antlr-runtime"/>
        <dependency groupId="org.slf4j" artifactId="slf4j-api"/>
        <dependency groupId="org.slf4j" artifactId="log4j-over-slf4j"/>
        <dependency groupId="org.slf4j" artifactId="jcl-over-slf4j"/>
        <dependency groupId="com.fasterxml.jackson.core" artifactId="jackson-core"/>
        <dependency groupId="com.fasterxml.jackson.core" artifactId="jackson-databind"/>
        <dependency groupId="com.fasterxml.jackson.core" artifactId="jackson-annotations"/>
        <dependency groupId="com.googlecode.json-simple" artifactId="json-simple"/>
        <dependency groupId="com.boundary" artifactId="high-scale-lib"/>
        <dependency groupId="org.yaml" artifactId="snakeyaml"/>
        <dependency groupId="org.mindrot" artifactId="jbcrypt"/>
        <dependency groupId="io.airlift" artifactId="airline"/>
        <dependency groupId="io.dropwizard.metrics" artifactId="metrics-core"/>
        <dependency groupId="io.dropwizard.metrics" artifactId="metrics-jvm"/>
        <dependency groupId="com.addthis.metrics" artifactId="reporter-config3"/>
        <dependency groupId="com.clearspring.analytics" artifactId="stream"/>

        <dependency groupId="ch.qos.logback" artifactId="logback-core"/>
        <dependency groupId="ch.qos.logback" artifactId="logback-classic"/>

        <!-- don't need hadoop classes to run, but if you use the hadoop stuff -->
        <dependency groupId="org.apache.hadoop" artifactId="hadoop-core" optional="true"/>
        <dependency groupId="org.apache.hadoop" artifactId="hadoop-minicluster" optional="true"/>

        <!-- don't need the Java Driver to run, but if you use the hadoop stuff or UDFs -->
	<!-- UPDATE AND UNCOMMENT ON THE DRIVER RELEASE, BEFORE 4.0 RELEASE
        <dependency groupId="com.datastax.cassandra" artifactId="cassandra-driver-core" classifier="shaded" optional="true">
          <exclusion groupId="io.netty" artifactId="netty-buffer"/>
          <exclusion groupId="io.netty" artifactId="netty-codec"/>
          <exclusion groupId="io.netty" artifactId="netty-handler"/>
          <exclusion groupId="io.netty" artifactId="netty-transport"/>
        </dependency>
	-->

        <!-- don't need jna to run, but nice to have -->
        <dependency groupId="net.java.dev.jna" artifactId="jna"/>

        <!-- don't need jamm unless running a server in which case it needs to be a -javagent to be used anyway -->
        <dependency groupId="com.github.jbellis" artifactId="jamm"/>

        <dependency groupId="io.netty" artifactId="netty-all"/>
        <dependency groupId="net.openhft" artifactId="chronicle-queue" version="${chronicle-queue.version}"/>
        <dependency groupId="net.openhft" artifactId="chronicle-core" version="${chronicle-core.version}"/>
        <dependency groupId="net.openhft" artifactId="chronicle-bytes" version="${chronicle-bytes.version}"/>
        <dependency groupId="net.openhft" artifactId="chronicle-wire" version="${chronicle-wire.version}"/>
        <dependency groupId="net.openhft" artifactId="chronicle-threads" version="${chronicle-threads.version}"/>
        <dependency groupId="joda-time" artifactId="joda-time"/>
        <dependency groupId="org.fusesource" artifactId="sigar"/>
        <dependency groupId="org.eclipse.jdt.core.compiler" artifactId="ecj"/>
        <dependency groupId="org.caffinitas.ohc" artifactId="ohc-core"/>
        <dependency groupId="org.caffinitas.ohc" artifactId="ohc-core-j8"/>
        <dependency groupId="com.github.ben-manes.caffeine" artifactId="caffeine" />
        <dependency groupId="org.jctools" artifactId="jctools-core"/>
        <dependency groupId="org.ow2.asm" artifactId="asm" />
      </artifact:pom>
      <artifact:pom id="dist-pom"
                    artifactId="apache-cassandra"
                    packaging="pom"
                    url="http://cassandra.apache.org"
                    name="Apache Cassandra">
        <parent groupId="org.apache.cassandra"
                artifactId="cassandra-parent"
                version="${version}"/>
        <scm connection="${scm.connection}" developerConnection="${scm.developerConnection}" url="${scm.url}"/>
      </artifact:pom>
    </target>

    <target name="maven-ant-tasks-retrieve-build" depends="maven-declare-dependencies" unless="without.maven">
      <!-- retrieve artifacts -->
      <artifact:dependencies pomRefId="build-deps-pom"
                             filesetId="build-dependency-jars"
                             cacheDependencyRefs="true"
                             dependencyRefsBuildFile="${build.dir}/build-dependencies.xml">
          <remoteRepository refid="central"/>
          <remoteRepository refid="apache"/>
      </artifact:dependencies>
      <!-- retrieve -source.jar artifacts using the reference-pom with the artifacts that have these -->
      <artifact:dependencies pomRefId="build-deps-pom-sources"
                             sourcesFilesetId="build-dependency-sources"
                             cacheDependencyRefs="true"
                             dependencyRefsBuildFile="${build.dir}/build-dependencies-sources.xml">
          <remoteRepository refid="central"/>
          <remoteRepository refid="apache"/>
      </artifact:dependencies>
      <copy todir="${build.dir.lib}/jars">
          <fileset refid="build-dependency-jars"/>
          <mapper type="flatten"/>
      </copy>
      <copy todir="${build.dir.lib}/sources">
          <fileset refid="build-dependency-sources"/>
          <mapper type="flatten"/>
      </copy>
      <!-- code coverage tools -->
      <artifact:dependencies pomRefId="coverage-deps-pom"
                             filesetId="coverage-dependency-jars">
          <remoteRepository refid="central"/>
      </artifact:dependencies>
      <copy todir="${build.dir.lib}/jars">
          <fileset refid="coverage-dependency-jars"/>
          <mapper type="flatten"/>
      </copy>
      <!-- jacoco agent jar comes wrapped in a jar -->
      <unzip src="${build.dir.lib}/jars/org.jacoco.agent-${jacoco.version}.jar" dest="${build.dir.lib}/jars">
        <patternset>
            <include name="*.jar"/>
        </patternset>
        <mapper type="flatten"/>
      </unzip>
    </target>

    <target name="maven-ant-tasks-retrieve-test" depends="maven-ant-tasks-init">
      <artifact:dependencies pomRefId="test-deps-pom"
                             filesetId="test-dependency-jars"
                             sourcesFilesetId="test-dependency-sources"
                             cacheDependencyRefs="true"
                             dependencyRefsBuildFile="${build.dir}/test-dependencies.xml">
        <remoteRepository refid="apache"/>
        <remoteRepository refid="central"/>
      </artifact:dependencies>
      <copy todir="${test.lib}/jars">
        <fileset refid="test-dependency-jars"/>
        <mapper type="flatten"/>
      </copy>
      <copy todir="${test.lib}/sources">
        <fileset refid="test-dependency-sources"/>
        <mapper type="flatten"/>
      </copy>
    </target>

    <target name="echo-base-version">
        <echo message="${base.version}" />
    </target>

    <!-- create properties file with C version -->
    <target name="createVersionPropFile">
      <taskdef name="propertyfile" classname="org.apache.tools.ant.taskdefs.optional.PropertyFile"/>
      <mkdir dir="${version.properties.dir}"/>
      <propertyfile file="${version.properties.dir}/version.properties">
        <entry key="CassandraVersion" value="${version}"/>
      </propertyfile>
    </target>

    <target name="test-run" depends="build"
            description="Run in test mode.  Not for production use!">
      <java classname="org.apache.cassandra.service.CassandraDaemon" fork="true">
        <classpath>
          <path refid="cassandra.classpath"/>
          <pathelement location="${test.conf}"/>
        </classpath>
        <jvmarg value="-Dstorage-config=${test.conf}"/>
        <jvmarg value="-javaagent:${basedir}/lib/jamm-0.3.0.jar" />
        <jvmarg value="-ea"/>
      </java>
    </target>

    <!--
        The build target builds all the .class files
    -->
    <target name="build"
        depends="maven-ant-tasks-retrieve-build,build-project" description="Compile Cassandra classes"/>
    <target name="codecoverage" depends="jacoco-run,jacoco-report" description="Create code coverage report"/>

    <target depends="init,gen-cql3-grammar,generate-cql-html,generate-jflex-java"
            name="build-project">
        <echo message="${ant.project.name}: ${ant.file}"/>
        <!-- Order matters! -->
        <javac fork="true"
               debug="true" debuglevel="${debuglevel}" encoding="utf-8"
               destdir="${build.classes.main}" includeantruntime="false" source="${source.version}" target="${target.version}"
               memorymaximumsize="512M">
            <src path="${build.src.java}"/>
            <src path="${build.src.gen-java}"/>
            <compilerarg value="-XDignore.symbol.file"/>
            <compilerarg value="-Xbootclasspath/p:${build.src.jdkoverride}"/>
            <classpath refid="cassandra.classpath"/>
        </javac>
        <antcall target="createVersionPropFile"/>
        <copy todir="${build.classes.main}">
            <fileset dir="${build.src.resources}" />
        </copy>
	<copy todir="${basedir}/conf" file="${build.classes.main}/META-INF/hotspot_compiler"/>
    </target>

    <!-- Stress build file -->
    <property name="stress.build.src" value="${basedir}/tools/stress/src" />
    <property name="stress.test.src" value="${basedir}/tools/stress/test/unit" />
    <property name="stress.build.classes" value="${build.classes}/stress" />
    <property name="stress.test.classes" value="${build.dir}/test/stress-classes" />
	<property name="stress.manifest" value="${stress.build.classes}/MANIFEST.MF" />
    <path id="cassandra.classes">
        <pathelement location="${basedir}/build/classes/main" />
    </path>

    <target name="stress-build-test" depends="stress-build" description="Compile stress tests">
        <javac debug="true" debuglevel="${debuglevel}" destdir="${stress.test.classes}"
               includeantruntime="false"
               source="${source.version}"
               target="${target.version}"
               encoding="utf-8">
            <classpath>
                <path refid="cassandra.classpath"/>
                <pathelement location="${stress.build.classes}" />
            </classpath>
            <src path="${stress.test.src}"/>
        </javac>
    </target>

    <target name="stress-build" depends="build" description="build stress tool">
    	<mkdir dir="${stress.build.classes}" />
        <javac compiler="modern" debug="true" debuglevel="${debuglevel}" encoding="utf-8" destdir="${stress.build.classes}" includeantruntime="true" source="${source.version}" target="${target.version}">
            <src path="${stress.build.src}" />
            <classpath>
                <path refid="cassandra.classes" />
                <path>
                    <fileset dir="${build.lib}">
                        <include name="**/*.jar" />
                    </fileset>
                </path>
            </classpath>
        </javac>
        <copy todir="${stress.build.classes}">
            <fileset dir="${stress.build.src}/resources" />
        </copy>
    </target>

    <target name="stress-test" depends="stress-build-test, build-test" description="Runs stress tests">
        <testmacro inputdir="${stress.test.src}"
                       timeout="${test.timeout}">
        </testmacro>
    </target>

	<target name="_write-poms" depends="maven-declare-dependencies">
	    <artifact:writepom pomRefId="parent-pom" file="${build.dir}/${final.name}-parent.pom"/>
	    <artifact:writepom pomRefId="all-pom" file="${build.dir}/${final.name}.pom"/>
	</target>

	<target name="write-poms" unless="without.maven">
	    <antcall target="_write-poms" />
	</target>

    <!--
        The jar target makes cassandra.jar output.
    -->
    <target name="jar"
            depends="build, build-test, stress-build, write-poms"
            description="Assemble Cassandra JAR files">
      <mkdir dir="${build.classes.main}/META-INF" />
      <copy file="LICENSE.txt"
            tofile="${build.classes.main}/META-INF/LICENSE.txt"/>
      <copy file="NOTICE.txt"
            tofile="${build.classes.main}/META-INF/NOTICE.txt"/>

      <!-- Main Jar -->
      <jar jarfile="${build.dir}/${final.name}.jar">
        <fileset dir="${build.classes.main}">
        </fileset>
        <manifest>
        <!-- <section name="org/apache/cassandra/infrastructure"> -->
          <attribute name="Implementation-Title" value="Cassandra"/>
          <attribute name="Implementation-Version" value="${version}"/>
          <attribute name="Implementation-Vendor" value="Apache"/>
          <attribute name="Premain-Class"
                     value="org.apache.cassandra.infrastructure.continuations.CAgent"/>
        <!-- </section> -->
        </manifest>
      </jar>

      <!-- Stress jar -->
      <manifest file="${stress.manifest}">
        <attribute name="Built-By" value="Pavel Yaskevich"/>
        <attribute name="Main-Class" value="org.apache.cassandra.stress.Stress"/>
      </manifest>
      <mkdir dir="${stress.build.classes}/META-INF" />
      <mkdir dir="${build.dir}/tools/lib/" />
      <jar destfile="${build.dir}/tools/lib/stress.jar" manifest="${stress.manifest}">
        <fileset dir="${stress.build.classes}"/>
      </jar>
    </target>

    <!--
        The javadoc-jar target makes cassandra-javadoc.jar output required for publishing to Maven central repository.
    -->
    <target name="javadoc-jar" description="Assemble Cassandra JavaDoc JAR file">
      <mkdir dir="${javadoc.jars.dir}"/>
      <create-javadoc destdir="${javadoc.jars.dir}/main">
        <filesets>
          <fileset dir="${build.src.java}" defaultexcludes="yes">
            <include name="org/apache/**/*.java"/>
          </fileset>
          <fileset dir="${build.src.gen-java}" defaultexcludes="yes">
            <include name="org/apache/**/*.java"/>
          </fileset>
        </filesets>
      </create-javadoc>
      <jar jarfile="${build.dir}/${final.name}-javadoc.jar"
           basedir="${javadoc.jars.dir}/main"/>

      <!-- javadoc task always rebuilds so might as well remove the generated docs to prevent
           being pulled into the distribution by accident -->
      <delete quiet="true" dir="${javadoc.jars.dir}"/>
    </target>

    <!--
        The sources-jar target makes cassandra-sources.jar output required for publishing to Maven central repository.
    -->
    <target name="sources-jar" depends="init" description="Assemble Cassandra Sources JAR file">
      <jar jarfile="${build.dir}/${final.name}-sources.jar">
        <fileset dir="${build.src.java}" defaultexcludes="yes">
          <include name="org/apache/**/*.java"/>
        </fileset>
        <fileset dir="${build.src.gen-java}" defaultexcludes="yes">
          <include name="org/apache/**/*.java"/>
        </fileset>
      </jar>
    </target>

    <!-- creates release tarballs -->
    <target name="artifacts" depends="jar,javadoc,gen-doc"
            description="Create Cassandra release artifacts">
      <mkdir dir="${dist.dir}"/>
      <!-- fix the control linefeed so that builds on windows works on linux -->
      <fixcrlf srcdir="bin" includes="**/*" excludes="**/*.bat, **/*.ps1" eol="lf" eof="remove" />
      <fixcrlf srcdir="conf" includes="**/*" excludes="**/*.bat, **/*.ps1" eol="lf" eof="remove" />
      <fixcrlf srcdir="tools/bin" includes="**/*" excludes="**/*.bat, **/*.ps1" eol="lf" eof="remove" />
      <copy todir="${dist.dir}/lib">
        <fileset dir="${build.lib}"/>
        <fileset dir="${build.dir}">
          <include name="${final.name}.jar" />
        </fileset>
      </copy>
      <copy todir="${dist.dir}/javadoc">
        <fileset dir="${javadoc.dir}"/>
      </copy>
      <copy todir="${dist.dir}/doc">
        <fileset dir="doc">
          <include name="cql3/CQL.html" />
          <include name="cql3/CQL.css" />
          <include name="SASI.md" />
        </fileset>
      </copy>
      <copy todir="${dist.dir}/doc/html">
        <fileset dir="doc" />
        <globmapper from="build/html/*" to="*"/>
      </copy>
      <copy todir="${dist.dir}/bin">
        <fileset dir="bin"/>
      </copy>
      <copy todir="${dist.dir}/conf">
        <fileset dir="conf"/>
      </copy>
      <copy todir="${dist.dir}/pylib">
        <fileset dir="pylib">
          <include name="**" />
          <exclude name="**/*.pyc" />
        </fileset>
      </copy>
      <copy todir="${dist.dir}/">
        <fileset dir="${basedir}">
          <include name="*.txt" />
        </fileset>
      </copy>
      <copy todir="${dist.dir}/tools/bin">
        <fileset dir="${basedir}/tools/bin"/>
      </copy>
      <copy todir="${dist.dir}/tools/">
        <fileset dir="${basedir}/tools/">
            <include name="*.yaml"/>
	</fileset>
      </copy>
      <copy todir="${dist.dir}/tools/lib">
        <fileset dir="${build.dir}/tools/lib/">
            <include name="*.jar" />
        </fileset>
      </copy>
      <artifact:writepom pomRefId="dist-pom"
            file="${build.dir}/${final.name}-dist.pom"/>
      <tar compression="gzip" longfile="gnu"
        destfile="${build.dir}/${final.name}-bin.tar.gz">

        <!-- Everything but bin/ (default mode) -->
        <tarfileset dir="${dist.dir}" prefix="${final.name}">
          <include name="**"/>
          <exclude name="bin/*" />
        </tarfileset>
        <!-- Shell includes in bin/ (default mode) -->
        <tarfileset dir="${dist.dir}" prefix="${final.name}">
          <include name="bin/*.in.sh" />
        </tarfileset>
        <!-- Executable scripts in bin/ -->
        <tarfileset dir="${dist.dir}" prefix="${final.name}" mode="755">
          <include name="bin/*"/>
          <include name="tools/bin/*"/>
          <not>
                <filename name="bin/*.in.sh" />
          </not>
        </tarfileset>
      </tar>

      <tar compression="gzip" longfile="gnu"
           destfile="${build.dir}/${final.name}-src.tar.gz">

        <tarfileset dir="${basedir}"
                    prefix="${final.name}-src">
          <include name="**"/>
          <exclude name="build/**" />
          <exclude name="src/gen-java/**" />
          <exclude name=".git/**" />
          <exclude name="bin/*" /> <!-- handled separately below -->
          <!-- exclude Eclipse files -->
          <exclude name=".project" />
          <exclude name=".classpath" />
          <exclude name=".settings/**" />
          <exclude name=".externalToolBuilders/**" />
        </tarfileset>

        <!-- Shell includes and batch files in bin/ -->
        <tarfileset dir="${basedir}" prefix="${final.name}-src">
          <include name="bin/*.in.sh" />
          <include name="bin/*.bat" />
        </tarfileset>
        <!-- Everything else (assumed to be scripts), is executable -->
        <tarfileset dir="${basedir}" prefix="${final.name}-src" mode="755">
          <include name="bin/*"/>
          <exclude name="bin/*.in.sh" />
          <exclude name="bin/*.bat" />
        </tarfileset>
      </tar>
    </target>

    <target name="release" depends="eclipse-warnings,artifacts,rat-init"
            description="Create and QC release artifacts">
      <checksum forceOverwrite="yes" todir="${build.dir}" fileext=".md5"
                algorithm="MD5">
        <fileset dir="${build.dir}">
          <include name="*.tar.gz" />
        </fileset>
      </checksum>
      <checksum forceOverwrite="yes" todir="${build.dir}" fileext=".sha"
                algorithm="SHA">
        <fileset dir="${build.dir}">
          <include name="*.tar.gz" />
        </fileset>
      </checksum>

      <rat:report xmlns:rat="antlib:org.apache.rat.anttasks"
                  reportFile="${build.dir}/${final.name}-bin.rat.txt">
        <tarfileset>
          <gzipresource>
            <file file="${build.dir}/${final.name}-bin.tar.gz" />
          </gzipresource>
        </tarfileset>
      </rat:report>

      <rat:report xmlns:rat="antlib:org.apache.rat.anttasks"
                  reportFile="${build.dir}/${final.name}-src.rat.txt">
        <tarfileset>
          <gzipresource>
            <file file="${build.dir}/${final.name}-src.tar.gz" />
          </gzipresource>
        </tarfileset>
      </rat:report>
    </target>

  <target name="build-jmh" depends="build-test" description="Create JMH uber jar">
      <jar jarfile="${build.test.dir}/deps.jar">
          <zipgroupfileset dir="${build.dir.lib}/jars">
              <include name="*jmh*.jar"/>
              <include name="jopt*.jar"/>
              <include name="commons*.jar"/>
          </zipgroupfileset>
          <zipgroupfileset dir="${build.lib}" includes="*.jar"/>
      </jar>
      <jar jarfile="${build.test.dir}/benchmarks.jar">
          <manifest>
              <attribute name="Main-Class" value="org.openjdk.jmh.Main"/>
          </manifest>
          <zipfileset src="${build.test.dir}/deps.jar" excludes="META-INF/*.SF" />
          <fileset dir="${build.classes.main}"/>
          <fileset dir="${test.classes}"/>
          <fileset dir="${test.conf}" />
      </jar>
  </target>

    <!-- use https://github.com/krummas/jstackjunit to get thread dumps when unit tests time out -->
  <taskdef name="junit" classname="org.krummas.junit.JStackJUnitTask" classpath="lib/jstackjunit-0.0.1.jar"/>

  <target name="build-test" depends="build" description="Compile test classes">
    <javac
     compiler="modern"
     debug="true"
     debuglevel="${debuglevel}"
     destdir="${test.classes}"
     includeantruntime="true"
     source="${source.version}"
     target="${target.version}"
     encoding="utf-8">
     <classpath>
        <path refid="cassandra.classpath"/>
     </classpath>
     <compilerarg value="-XDignore.symbol.file"/>
     <src path="${test.unit.src}"/>
     <src path="${test.long.src}"/>
     <src path="${test.burn.src}"/>
     <src path="${test.microbench.src}"/>
    </javac>

    <!-- Non-java resources needed by the test suite -->
    <copy todir="${test.classes}">
      <fileset dir="${test.resources}"/>
    </copy>
  </target>

  <!-- Defines how to run a set of tests. If you change the defaults for attributes
       you should also update them in testmacro.,
       The two are split because the helper doesn't generate
       a junit report or fail on errors, since this is called in parallel to run tests
       when we choose to run tests in parallel -->
  <macrodef name="testmacrohelper">
    <attribute name="inputdir" />
    <attribute name="timeout" default="${test.timeout}" />
    <attribute name="forkmode" default="perTest"/>
    <element name="optjvmargs" implicit="true" optional="true" />
    <attribute name="filter" default="**/${test.name}.java"/>
    <attribute name="exclude" default="" />
    <attribute name="filelist" default="" />
    <attribute name="poffset" default="0"/>
    <attribute name="testtag" default=""/>
    <attribute name="usejacoco" default="no"/>

    <sequential>
      <condition property="additionalagent"
                 value="-javaagent:${build.dir.lib}/jars/jacocoagent.jar=destfile=${jacoco.partialexecfile}"
                 else="">
        <istrue value="${usejacoco}"/>
      </condition>
      <mkdir dir="${build.test.dir}/cassandra"/>
      <mkdir dir="${build.test.dir}/output"/>
      <mkdir dir="${build.test.dir}/output/@{testtag}"/>
      <junit fork="on" forkmode="@{forkmode}" failureproperty="testfailed" maxmemory="1024m" timeout="@{timeout}">
        <formatter classname="org.apache.cassandra.CassandraXMLJUnitResultFormatter" extension=".xml" usefile="true"/>
        <formatter classname="org.apache.cassandra.CassandraBriefJUnitResultFormatter" usefile="false"/>
        <jvmarg value="-Dstorage-config=${test.conf}"/>
        <jvmarg value="-Djava.awt.headless=true"/>
        <!-- Cassandra 3.0+ needs <jvmarg line="... ${additionalagent}" /> here! (not value=) -->
        <jvmarg line="-javaagent:${basedir}/lib/jamm-0.3.0.jar ${additionalagent}" />
        <jvmarg value="-ea"/>
        <jvmarg value="-Dcassandra.debugrefcount=true"/>
        <jvmarg value="-Xss256k"/>
        <jvmarg value="-Dcassandra.memtable_row_overhead_computation_step=100"/>
        <jvmarg value="-Dcassandra.test.use_prepared=${cassandra.test.use_prepared}"/>
        <jvmarg value="-Dcassandra.test.offsetseed=@{poffset}"/>
        <jvmarg value="-Dcassandra.test.sstableformatdevelopment=true"/>
        <!-- The first time SecureRandom initializes can be slow if it blocks on /dev/random -->
        <jvmarg value="-Djava.security.egd=file:/dev/urandom" />
        <jvmarg value="-Dcassandra.testtag=@{testtag}"/>
        <jvmarg value="-Dcassandra.keepBriefBrief=${cassandra.keepBriefBrief}" />
        <optjvmargs/>
        <!-- Uncomment to debug unittest, attach debugger to port 1416 -->
        <!--
        <jvmarg line="-agentlib:jdwp=transport=dt_socket,address=localhost:1416,server=y,suspend=y" />
        -->
        <classpath>
          <pathelement path="${java.class.path}"/>
          <pathelement location="${stress.build.classes}"/>
          <path refid="cassandra.classpath" />
          <pathelement location="${test.classes}"/>
          <pathelement location="${stress.test.classes}"/>
          <pathelement location="${test.conf}"/>
          <fileset dir="${test.lib}">
            <include name="**/*.jar" />
          </fileset>
        </classpath>
        <batchtest todir="${build.test.dir}/output/@{testtag}">
            <fileset dir="@{inputdir}" includes="@{filter}" excludes="@{exclude}"/>
            <filelist dir="@{inputdir}" files="@{filelist}"/>
        </batchtest>
      </junit>

      <condition property="fileSep" value=";">
        <os family="windows"/>
      </condition>
      <condition property="fileSep" else=":">
        <isset property="fileSep"/>
      </condition>
      <fail unless="fileSep">Failed to set File Separator. This shouldn't happen.</fail>

      <delete quiet="true" failonerror="false" dir="${build.test.dir}/cassandra/commitlog${fileSep}@{poffset}"/>
      <delete quiet="true" failonerror="false" dir="${build.test.dir}/cassandra/cdc_raw${fileSep}@{poffset}"/>
      <delete quiet="true" failonerror="false" dir="${build.test.dir}/cassandra/data${fileSep}@{poffset}"/>
      <delete quiet="true" failonerror="false" dir="${build.test.dir}/cassandra/saved_caches${fileSep}@{poffset}"/>
      <delete quiet="true" failonerror="false" dir="${build.test.dir}/cassandra/hints${fileSep}@{poffset}"/>
    </sequential>
  </macrodef>

  <target name="testold" depends="build-test" description="Execute unit tests">
    <testmacro inputdir="${test.unit.src}" timeout="${test.timeout}">
      <jvmarg value="-Dlegacy-sstable-root=${test.data}/legacy-sstables"/>
      <jvmarg value="-Dinvalid-legacy-sstable-root=${test.data}/invalid-legacy-sstables"/>
      <jvmarg value="-Dcassandra.ring_delay_ms=1000"/>
      <jvmarg value="-Dcassandra.tolerate_sstable_size=true"/>
      <jvmarg value="-Djava.io.tmpdir=${tmp.dir}"/>
      <jvmarg value="-Dcassandra.skip_sync=true" />
    </testmacro>
    <fileset dir="${test.unit.src}" />
  </target>

  <!-- Will not generate a junit report or fail on error since it is called in parallel for test-compression
       That is taken care of by testparallel -->
  <macrodef name="testlist">
    <attribute name="test.file.list"/>
    <attribute name="testlist.offset"/>
    <sequential>
      <testmacrohelper inputdir="${test.unit.src}" filelist="@{test.file.list}" poffset="@{testlist.offset}" exclude="**/*.java" timeout="${test.timeout}">
        <jvmarg value="-Dlegacy-sstable-root=${test.data}/legacy-sstables"/>
        <jvmarg value="-Dinvalid-legacy-sstable-root=${test.data}/invalid-legacy-sstables"/>
        <jvmarg value="-Dcassandra.ring_delay_ms=1000"/>
        <jvmarg value="-Dcassandra.tolerate_sstable_size=true"/>
        <jvmarg value="-Dcassandra.config.loader=org.apache.cassandra.OffsetAwareConfigurationLoader"/>
        <jvmarg value="-Dcassandra.skip_sync=true" />
      </testmacrohelper>
    </sequential>
  </macrodef>

  <!-- Will not generate a junit report or fail on error since it is called in parallel for test-compression
       That is taken care of by testparallel -->
  <macrodef name="testlist-compression">
    <attribute name="test.file.list" />
    <attribute name="testlist.offset" />
    <sequential>
      <property name="compressed_yaml" value="${build.test.dir}/cassandra.compressed.yaml"/>
      <testmacrohelper inputdir="${test.unit.src}" filelist="@{test.file.list}" poffset="@{testlist.offset}"
                       exclude="**/*.java" timeout="${test.timeout}" testtag="compression">
        <jvmarg value="-Dlegacy-sstable-root=${test.data}/legacy-sstables"/>
        <jvmarg value="-Dinvalid-legacy-sstable-root=${test.data}/invalid-legacy-sstables"/>
        <jvmarg value="-Dcassandra.test.compression=true"/>
        <jvmarg value="-Dcassandra.ring_delay_ms=1000"/>
        <jvmarg value="-Dcassandra.tolerate_sstable_size=true"/>
        <jvmarg value="-Dcassandra.config=file:///${compressed_yaml}"/>
        <jvmarg value="-Dcassandra.skip_sync=true" />
        <jvmarg value="-Dcassandra.config.loader=org.apache.cassandra.OffsetAwareConfigurationLoader"/>
      </testmacrohelper>
    </sequential>
  </macrodef>

  <macrodef name="testlist-cdc">
    <attribute name="test.file.list" />
    <attribute name="testlist.offset" />
    <sequential>
      <property name="cdc_yaml" value="${build.test.dir}/cassandra.cdc.yaml"/>
      <testmacrohelper inputdir="${test.unit.src}" filelist="@{test.file.list}" poffset="@{testlist.offset}"
                       exclude="**/*.java" timeout="${test.timeout}" testtag="cdc">
        <jvmarg value="-Dlegacy-sstable-root=${test.data}/legacy-sstables"/>
        <jvmarg value="-Dinvalid-legacy-sstable-root=${test.data}/invalid-legacy-sstables"/>
        <jvmarg value="-Dcassandra.ring_delay_ms=1000"/>
        <jvmarg value="-Dcassandra.tolerate_sstable_size=true"/>
        <jvmarg value="-Dcassandra.config=file:///${cdc_yaml}"/>
        <jvmarg value="-Dcassandra.skip_sync=true" />
        <jvmarg value="-Dcassandra.config.loader=org.apache.cassandra.OffsetAwareConfigurationLoader"/>
      </testmacrohelper>
    </sequential>
  </macrodef>

  <!--
    Run named ant task with jacoco, such as "ant jacoco-run -Dtaskname=test"
    the target run must enable the jacoco agent if usejacoco is 'yes' -->
  <target name="jacoco-run" description="run named task with jacoco instrumentation">
    <condition property="runtask" value="${taskname}" else="test">
      <isset property="taskname"/>
    </condition>
    <antcall target="${runtask}">
      <param name="usejacoco" value="yes"/>
    </antcall>
  </target>

  <!-- Use this with an FQDN for test class, and a csv list of methods like this:
    ant testsome -Dtest.name=org.apache.cassandra.service.StorageServiceServerTest -Dtest.methods=testRegularMode,testGetAllRangesEmpty
  -->
  <target name="testsome" depends="build-test" description="Execute specific unit tests" >
    <testmacro inputdir="${test.unit.src}" timeout="${test.timeout}">
      <test name="${test.name}" methods="${test.methods}"/>
      <jvmarg value="-Dlegacy-sstable-root=${test.data}/legacy-sstables"/>
      <jvmarg value="-Dinvalid-legacy-sstable-root=${test.data}/invalid-legacy-sstables"/>
      <jvmarg value="-Dcassandra.ring_delay_ms=1000"/>
      <jvmarg value="-Dcassandra.tolerate_sstable_size=true"/>
      <jvmarg value="-Dcassandra.skip_sync=true" />
    </testmacro>
  </target>

<<<<<<< HEAD
  <!-- Use this with an FQDN for test class, and a csv list of methods like this:
    ant long-testsome -Dtest.name=org.apache.cassandra.cql3.ViewLongTest -Dtest.methods=testConflictResolution
  -->
  <target name="long-testsome" depends="build-test" description="Execute specific long unit tests" >
    <testmacro inputdir="${test.long.src}" timeout="${test.long.timeout}">
      <test name="${test.name}" methods="${test.methods}"/>
      <jvmarg value="-Dcassandra.ring_delay_ms=1000"/>
      <jvmarg value="-Dcassandra.tolerate_sstable_size=true"/>
    </testmacro>
  </target>

=======
>>>>>>> b92d90dc
  <target name="test-compression" depends="build-test,stress-build" description="Execute unit tests with sstable compression enabled">
    <property name="compressed_yaml" value="${build.test.dir}/cassandra.compressed.yaml"/>
    <concat destfile="${compressed_yaml}">
      <fileset file="${test.conf}/cassandra.yaml"/>
      <fileset file="${test.conf}/commitlog_compression.yaml"/>
    </concat>
    <path id="all-test-classes-path">
      <fileset dir="${test.unit.src}" includes="**/${test.name}.java" />
    </path>
    <property name="all-test-classes" refid="all-test-classes-path"/>
    <testparallel testdelegate="testlist-compression" />
  </target>

  <target name="test-cdc" depends="build-test" description="Execute unit tests with change-data-capture enabled">
    <property name="cdc_yaml" value="${build.test.dir}/cassandra.cdc.yaml"/>
    <concat destfile="${cdc_yaml}">
      <fileset file="${test.conf}/cassandra.yaml"/>
      <fileset file="${test.conf}/cdc.yaml"/>
    </concat>
    <path id="all-test-classes-path">
      <fileset dir="${test.unit.src}" includes="**/${test.name}.java" />
    </path>
    <property name="all-test-classes" refid="all-test-classes-path"/>
    <testparallel testdelegate="testlist-cdc" />
  </target>

  <target name="msg-ser-gen-test" depends="build-test" description="Generates message serializations">
    <testmacro inputdir="${test.unit.src}"
        timeout="${test.timeout}" filter="**/SerializationsTest.java">
      <jvmarg value="-Dcassandra.test-serialization-writes=True"/>
    </testmacro>
  </target>

  <target name="msg-ser-test" depends="build-test" description="Tests message serializations">
      <testmacro inputdir="${test.unit.src}" timeout="${test.timeout}"
               filter="**/SerializationsTest.java"/>
  </target>

  <target name="msg-ser-test-7" depends="build-test" description="Generates message serializations">
    <testmacro inputdir="${test.unit.src}"
        timeout="${test.timeout}" filter="**/SerializationsTest.java">
      <jvmarg value="-Dcassandra.version=0.7"/>
    </testmacro>
  </target>

  <target name="msg-ser-test-10" depends="build-test" description="Tests message serializations on 1.0 messages">
    <testmacro inputdir="${test.unit.src}"
        timeout="${test.timeout}" filter="**/SerializationsTest.java">
      <jvmarg value="-Dcassandra.version=1.0"/>
    </testmacro>
  </target>

  <target name="test-burn" depends="build-test" description="Execute functional tests">
    <testmacro inputdir="${test.burn.src}"
               timeout="${test.burn.timeout}">
    </testmacro>
  </target>

  <target name="long-test" depends="build-test" description="Execute functional tests">
    <testmacro inputdir="${test.long.src}"
               timeout="${test.long.timeout}">
      <jvmarg value="-Dcassandra.ring_delay_ms=1000"/>
      <jvmarg value="-Dcassandra.tolerate_sstable_size=true"/>
    </testmacro>
  </target>

  <target name="cql-test" depends="build-test" description="Execute CQL tests">
    <sequential>
      <echo message="running CQL tests"/>
      <mkdir dir="${build.test.dir}/cassandra"/>
      <mkdir dir="${build.test.dir}/output"/>
      <junit fork="on" forkmode="once" failureproperty="testfailed" maxmemory="1024m" timeout="${test.timeout}">
        <formatter type="brief" usefile="false"/>
        <jvmarg value="-Dstorage-config=${test.conf}"/>
        <jvmarg value="-Djava.awt.headless=true"/>
        <jvmarg value="-javaagent:${basedir}/lib/jamm-0.3.0.jar" />
        <jvmarg value="-ea"/>
        <jvmarg value="-Xss256k"/>
        <jvmarg value="-Dcassandra.memtable_row_overhead_computation_step=100"/>
        <jvmarg value="-Dcassandra.test.use_prepared=${cassandra.test.use_prepared}"/>
        <jvmarg value="-Dcassandra.skip_sync=true" />
        <classpath>
          <path refid="cassandra.classpath" />
          <pathelement location="${test.classes}"/>
          <pathelement location="${test.conf}"/>
          <fileset dir="${test.lib}">
            <include name="**/*.jar" />
          </fileset>
        </classpath>
        <batchtest todir="${build.test.dir}/output">
            <fileset dir="${test.unit.src}" includes="**/cql3/*Test.java">
                <contains text="CQLTester" casesensitive="yes"/>
            </fileset>
        </batchtest>
      </junit>
      <fail message="Some CQL test(s) failed.">
        <condition>
            <and>
            <isset property="testfailed"/>
            <not>
              <isset property="ant.test.failure.ignore"/>
            </not>
          </and>
        </condition>
      </fail>
    </sequential>
  </target>

  <target name="cql-test-some" depends="build-test" description="Execute specific CQL tests" >
    <sequential>
      <echo message="running ${test.methods} tests from ${test.name}"/>
      <mkdir dir="${build.test.dir}/cassandra"/>
      <mkdir dir="${build.test.dir}/output"/>
      <junit fork="on" forkmode="once" failureproperty="testfailed" maxmemory="1024m" timeout="${test.timeout}">
        <formatter type="brief" usefile="false"/>
        <jvmarg value="-Dstorage-config=${test.conf}"/>
        <jvmarg value="-Djava.awt.headless=true"/>
        <jvmarg value="-javaagent:${basedir}/lib/jamm-0.3.0.jar" />
        <jvmarg value="-ea"/>
        <jvmarg value="-Xss256k"/>
        <jvmarg value="-Dcassandra.test.use_prepared=${cassandra.test.use_prepared}"/>
        <jvmarg value="-Dcassandra.memtable_row_overhead_computation_step=100"/>
        <jvmarg value="-Dcassandra.skip_sync=true" />
        <classpath>
          <path refid="cassandra.classpath" />
          <pathelement location="${test.classes}"/>
          <pathelement location="${test.conf}"/>
          <fileset dir="${test.lib}">
            <include name="**/*.jar" />
          </fileset>
        </classpath>
        <test name="org.apache.cassandra.cql3.${test.name}" methods="${test.methods}" todir="${build.test.dir}/output"/>
      </junit>
    </sequential>
  </target>

  <target name="test-all"
          depends="eclipse-warnings,test,long-test,test-compression,stress-test"
          description="Run all tests except for those under test-burn" />

  <!-- Use JaCoCo ant extension without needing externally saved lib -->
  <target name="jacoco-init" depends="maven-ant-tasks-init">
    <artifact:dependencies pathId="jacocoant.classpath">
      <dependency groupId="org.jacoco" artifactId="org.jacoco.ant" version="${jacoco.version}" />
    </artifact:dependencies>
    <typedef uri="antlib:org.jacoco.ant" classpathref="jacocoant.classpath"/>
  </target>

  <target name="jacoco-merge" depends="jacoco-init">
    <jacoco:merge destfile="${jacoco.finalexecfile}" xmlns:jacoco="antlib:org.jacoco.ant">
        <fileset dir="${jacoco.export.dir}" includes="*.exec,**/*.exec"/>
    </jacoco:merge>
  </target>

  <target name="jacoco-report" depends="jacoco-merge">
    <jacoco:report xmlns:jacoco="antlib:org.jacoco.ant">
      <executiondata>
        <file file="${jacoco.finalexecfile}" />
      </executiondata>
      <structure name="JaCoCo Cassandara Coverage Report">
        <classfiles>
          <fileset dir="${build.classes.main}">
            <include name="**/*.class"/>
          </fileset>
        </classfiles>
        <sourcefiles encoding="UTF-8">
          <dirset dir="${build.src}">
            <include name="java"/>
            <include name="gen-java"/>
          </dirset>
        </sourcefiles>
      </structure>
      <!-- to produce reports in different formats. -->
      <html destdir="${jacoco.export.dir}" />
      <csv destfile="${jacoco.export.dir}/report.csv" />
      <xml destfile="${jacoco.export.dir}/report.xml" />
    </jacoco:report>
  </target>

  <target name="jacoco-cleanup" description="Destroy JaCoCo exec data and reports">
    <delete file="${jacoco.partialexecfile}"/>
    <delete dir="${jacoco.export.dir}"/>
  </target>

  <!--
    License audit tool
  -->
  <target name="rat-init" depends="maven-ant-tasks-init">
    <artifact:dependencies pathId="rat.classpath">
      <dependency groupId="org.apache.rat" artifactId="apache-rat-tasks" version="0.6" />
    </artifact:dependencies>
    <typedef uri="antlib:org.apache.rat.anttasks" classpathref="rat.classpath"/>
  </target>

  <target name="rat-check" depends="rat-init">
    <rat:report xmlns:rat="antlib:org.apache.rat.anttasks"
                reportFile="${build.dir}/rat-report.log">
      <fileset dir="."  excludesfile=".rat-excludes" />
    </rat:report>
    <condition property="rat.passed">
      <isfileselected file="${build.dir}/rat-report.log">
        <containsregexp expression="^0 Unknown Licenses"/>
      </isfileselected>
    </condition>
    <fail unless="rat.passed">Unknown licenses: See build/rat-report.log.</fail>
  </target>

  <target name="rat-write" depends="rat-init">
    <echo>RAT: invoking addLicense to write missing headers</echo>
    <java classname="org.apache.rat.Report" fork="true"
          output="${build.dir}/rat-report.log">
      <classpath refid="rat.classpath" />
      <arg value="-a" />
      <arg value="--force" />
      <arg value="." />
    </java>
  </target>

  <target name="javadoc" depends="init" description="Create javadoc" unless="no-javadoc">
    <create-javadoc destdir="${javadoc.dir}">
      <filesets>
        <fileset dir="${build.src.java}" defaultexcludes="yes">
          <include name="org/apache/**/*.java"/>
        </fileset>
      </filesets>
    </create-javadoc>
   </target>

  <!-- Run tests not in parallel and reports errors and generates a junit report after -->
  <macrodef name="testmacro">
    <attribute name="inputdir" />
    <attribute name="timeout" default="${test.timeout}" />
    <attribute name="forkmode" default="perTest"/>
    <element name="optjvmargs" implicit="true" optional="true" />
    <attribute name="filter" default="**/${test.name}.java"/>
    <attribute name="exclude" default="" />
    <attribute name="filelist" default="" />
    <attribute name="poffset" default="0"/>
    <attribute name="testtag" default=""/>

    <sequential>
      <testmacrohelper inputdir="@{inputdir}" timeout="@{timeout}"
                       forkmode="@{forkmode}" filter="@{filter}"
                       exclude="@{exclude}" filelist="@{filelist}" poffset="@{poffset}"
                       testtag="@{testtag}" >
          <optjvmargs/>
      </testmacrohelper>
      <junitreport todir="${build.test.dir}">
        <fileset dir="${build.test.dir}/output">
          <include name="**/TEST-*.xml"/>
        </fileset>
        <report format="frames" todir="${build.test.dir}/junitreport"/>
      </junitreport>
      <fail message="Some test(s) failed.">
        <condition>
            <and>
            <isset property="testfailed"/>
            <not>
              <isset property="ant.test.failure.ignore"/>
            </not>
          </and>
        </condition>
      </fail>
    </sequential>
  </macrodef>

  <!-- Run tests in parallel and report errors after and generate a junit report -->
  <macrodef name="testparallel">
    <attribute name="testdelegate"/>
    <sequential>
      <testparallelhelper testdelegate="@{testdelegate}"/>
      <junitreport todir="${build.test.dir}">
        <fileset dir="${build.test.dir}/output">
          <include name="**/TEST-*.xml"/>
        </fileset>
        <report format="frames" todir="${build.test.dir}/junitreport"/>
      </junitreport>
      <fail message="Some test(s) failed.">
        <condition>
            <and>
            <isset property="testfailed"/>
            <not>
              <isset property="ant.test.failure.ignore"/>
            </not>
          </and>
        </condition>
      </fail>
    </sequential>
  </macrodef>

  <!-- Run multiple junit tasks in parallel, but don't track errors or generate a report after
       If a test fails the testfailed property will be set. All the tests are run using te testdelegate
       macro that is specified as an attribute and they will be run concurrently in this ant process -->
  <scriptdef name="testparallelhelper" language="javascript">
    <attribute name="testdelegate"/>
    <![CDATA[
        sep = project.getProperty("path.separator");
        all = project.getProperty("all-test-classes").split(sep);
        runners = project.getProperty("test.runners")
        cores = project.getProperty("cores.count")
        mem = project.getProperty("mem.size")

        numRunners = 1
        if (runners != null) // there's test.runners override
            numRunners = parseInt(runners) || 1;
        else if (cores != null && mem != null) // only if cores and memory size is set
            numRunners = Math.min(Math.floor(Math.sqrt(parseInt(cores) || 1)),
                                  Math.floor((parseInt(mem) || 1)/(4*1024*1024*1024)));

        if (numRunners < 1)
            numRunners = 1

        var echo = project.createTask("echo");
        echo.setMessage("Number of test runners: " + numRunners);
        echo.perform();

        var p = project.createTask('parallel');
        p.setThreadCount(numRunners);

        for (i = 0; i < all.length; i++) {

            if (all[i] == undefined) continue;

            task = project.createTask( attributes.get("testdelegate") );

            task.setDynamicAttribute( "test.file.list", "" + all[i]);

            task.setDynamicAttribute( "testlist.offset", "" + i );

            p.addTask(task);
        }

        p.perform();
    ]]>
  </scriptdef>

  <target name="get-cores">
    <property environment="env"/>
    <!-- support for Windows -->
    <condition property="cores.count" value="${env.NUMBER_OF_PROCESSORS}">
      <os family="windows" />
    </condition>
    <!-- support for Linux and Solaris (package SUNWgnu-coreutils is required) -->
    <exec executable="nproc" outputproperty="cores.count" os="Linux,SunOS,Solaris" failifexecutionfails="false">
      <arg value="--all"/>
    </exec>
    <!-- support for Mac OS X -->
    <exec executable="sysctl" outputproperty="cores.count" os="Mac,Mac OS X,Darwin" failifexecutionfails="false">
      <arg value="-n"/>
      <arg value="hw.ncpu"/>
    </exec>
    <echo message="Number of cores: ${cores.count}"/>
  </target>

  <target name="get-mem">
    <condition property="mem.size" value="unknown">
      <os family="windows" />
    </condition>
    <!-- support for Linux and Solaris (package SUNWgnu-coreutils is required) -->
    <exec executable="bash" outputproperty="mem.size" os="Linux,SunOS,Solaris" failifexecutionfails="false">
      <arg value="-c"/>
      <arg value="free -b | grep Mem: | awk '{print $2}'"/>
    </exec>
    <!-- support for Mac OS X -->
    <exec executable="sysctl" outputproperty="mem.size" os="Mac,Mac OS X,Darwin" failifexecutionfails="false">
      <arg value="-n"/>
      <arg value="hw.memsize"/>
    </exec>
    <echo message="Mem size : ${mem.size}"/>
  </target>

  <target name="test" depends="build-test,get-cores,get-mem,stress-build" description="Parallel Test Runner">
    <path id="all-test-classes-path">
      <fileset dir="${test.unit.src}" includes="**/${test.name}.java" />
    </path>
    <property name="all-test-classes" refid="all-test-classes-path"/>
    <testparallel testdelegate="testlist"/>
  </target>

  <!-- run a list of tests as provided in -Dtest.classlistfile (or default of 'testnames.txt')
  The class list file should be one test class per line, with the path starting after test/unit
  e.g. org/apache/cassandra/hints/HintMessageTest.java -->
  <target name="testclasslist" depends="build-test" description="Parallel-run tests given in file -Dtest.classlistfile (one-class-per-line, e.g. org/apache/cassandra/db/SomeTest.java)">
    <path id="all-test-classes-path">
      <fileset dir="${test.unit.src}" includesfile="${test.classlistfile}"/>
    </path>
    <property name="all-test-classes" refid="all-test-classes-path"/>
    <testparallel testdelegate="testlist"/>
  </target>

  <!-- run microbenchmarks suite -->
  <target name="microbench" depends="build-jmh">
      <java classname="org.openjdk.jmh.Main"
            fork="true"
            failonerror="true">
          <classpath>
              <path refid="cassandra.classpath" />
              <pathelement location="${test.classes}"/>
              <pathelement location="${test.conf}"/>
              <fileset dir="${test.lib}">
                  <include name="**/*.jar" />
              </fileset>
          </classpath>
          <arg value=".*microbench.*${benchmark.name}"/>
      </java>
  </target>

  <!-- Generate IDEA project description files -->
  <target name="generate-idea-files" depends="build-test" description="Generate IDEA files">
    <mkdir dir=".idea"/>
    <mkdir dir=".idea/libraries"/>
    <copy todir=".idea">
        <fileset dir="ide/idea"/>
    </copy>
    <copy tofile="${eclipse.project.name}.iml" file="ide/idea-iml-file.xml"/>
    <echo file=".idea/.name">Apache Cassandra ${eclipse.project.name}</echo>
    <echo file=".idea/modules.xml"><![CDATA[<?xml version="1.0" encoding="UTF-8"?>
<project version="4">
  <component name="ProjectModuleManager">
    <modules>
      <module fileurl="file://$PROJECT_DIR$/]]>${eclipse.project.name}<![CDATA[.iml" filepath="$PROJECT_DIR$/]]>${eclipse.project.name}<![CDATA[.iml" />
    </modules>
  </component>
</project>]]></echo>
  </target>

  <!-- Generate Eclipse project description files -->
  <target name="generate-eclipse-files" depends="build-test" description="Generate eclipse files">
    <echo file=".project"><![CDATA[<?xml version="1.0" encoding="UTF-8"?>
<projectDescription>
  <name>${eclipse.project.name}</name>
  <comment></comment>
  <projects>
  </projects>
  <buildSpec>
    <buildCommand>
      <name>org.eclipse.jdt.core.javabuilder</name>
    </buildCommand>
  </buildSpec>
  <natures>
    <nature>org.eclipse.jdt.core.javanature</nature>
  </natures>
</projectDescription>]]>
    </echo>
	<echo file=".classpath"><![CDATA[<?xml version="1.0" encoding="UTF-8"?>
<classpath>
  <classpathentry kind="src" path="src/java"/>
  <classpathentry kind="src" path="src/resources"/>
  <classpathentry kind="src" path="src/gen-java"/>
  <classpathentry kind="src" path="conf" including="hotspot_compiler"/>
  <classpathentry kind="src" output="build/test/classes" path="test/unit"/>
  <classpathentry kind="src" output="build/test/classes" path="test/long"/>
  <classpathentry kind="src" output="build/test/classes" path="test/resources" />
  <classpathentry kind="src" path="tools/stress/src"/>
  <classpathentry kind="src" output="build/test/stress-classes" path="tools/stress/test/unit" />
  <classpathentry kind="con" path="org.eclipse.jdt.launching.JRE_CONTAINER"/>
  <classpathentry kind="output" path="build/classes/eclipse"/>
  <classpathentry kind="lib" path="test/conf"/>
  <classpathentry kind="lib" path="${java.home}/../lib/tools.jar"/>
]]>
	</echo>
  	<path id="eclipse-project-libs-path">
  	 <fileset dir="lib">
  	    <include name="**/*.jar" />
     </fileset>
 	 <fileset dir="build/lib/jars">
  	    <include name="**/*.jar" />
  	 </fileset>
  	</path>
  	<property name="eclipse-project-libs" refid="eclipse-project-libs-path"/>
  	<script language="javascript" classpathref="cassandra.classpath"> <![CDATA[
  		var File = java.io.File;
  		var FilenameUtils = Packages.org.apache.commons.io.FilenameUtils;
  		jars = project.getProperty("eclipse-project-libs").split(project.getProperty("path.separator"));

  		cp = "";
  	    for (i=0; i< jars.length; i++) {
  	       srcjar = FilenameUtils.getBaseName(jars[i]) + '-sources.jar';
  		   srcdir = FilenameUtils.concat(project.getProperty("build.dir.lib"), 'sources');
  		   srcfile = new File(FilenameUtils.concat(srcdir, srcjar));

  		   cp += ' <classpathentry kind="lib" path="' + jars[i] + '"';
  		   if (srcfile.exists()) {
  		      cp += ' sourcepath="' + srcfile.getAbsolutePath() + '"';
  		   }
  		   cp += '/>\n';
  		}

  		cp += '</classpath>';

  		echo = project.createTask("echo");
  	    echo.setMessage(cp);
  		echo.setFile(new File(".classpath"));
  		echo.setAppend(true);
  	    echo.perform();
  	]]> </script>
    <mkdir dir=".settings" />
  </target>

  <pathconvert property="eclipse.project.name">
    <path path="${basedir}" />
    <regexpmapper from="^.*/([^/]+)$$" to="\1" handledirsep="yes" />
  </pathconvert>

  <!-- Clean Eclipse project description files -->
  <target name="clean-eclipse-files">
    <delete file=".project" />
    <delete file=".classpath" />
    <delete dir=".settings" />
  	<delete dir=".externalToolBuilders" />
  	<delete dir="build/eclipse-classes" />
  </target>


  <target name="eclipse-warnings" depends="build" description="Run eclipse compiler code analysis">
        <property name="ecj.log.dir" value="${build.dir}/ecj" />
        <property name="ecj.warnings.file" value="${ecj.log.dir}/eclipse_compiler_checks.txt"/>
        <mkdir  dir="${ecj.log.dir}" />

        <property name="ecj.properties" value="${basedir}/eclipse_compiler.properties" />

        <echo message="Running Eclipse Code Analysis.  Output logged to ${ecj.warnings.file}" />

	<java
	    jar="${build.dir.lib}/jars/ecj-${ecj.version}.jar"
            fork="true"
	    failonerror="true"
            maxmemory="512m">
            <arg value="-source"/>
	    <arg value="${source.version}" />
	    <arg value="-target"/>
	    <arg value="${target.version}" />
	    <arg value="-d" />
            <arg value="none" />
	    <arg value="-proc:none" />
            <arg value="-log" />
            <arg value="${ecj.warnings.file}" />
            <arg value="-properties" />
            <arg value="${ecj.properties}" />
            <arg value="-cp" />
            <arg value="${toString:cassandra.classpath}" />
            <arg value="${build.src.java}" />
        </java>
  </target>


  <!-- Publish artifacts to Maven repositories -->
  <target name="mvn-install"
          depends="maven-declare-dependencies,artifacts,jar,sources-jar,javadoc-jar"
          description="Installs the artifacts in the Maven Local Repository">

    <!-- the parent -->
    <install pomFile="${build.dir}/${final.name}-parent.pom"
             file="${build.dir}/${final.name}-parent.pom"
             packaging="pom"/>

    <!-- the distribution -->
    <install pomFile="${build.dir}/${final.name}-dist.pom"
             file="${build.dir}/${final.name}-dist.pom"
             packaging="pom"/>
    <install pomFile="${build.dir}/${final.name}-dist.pom"
             file="${build.dir}/${final.name}-bin.tar.gz"
             packaging="tar.gz"
             classifier="bin"/>
    <install pomFile="${build.dir}/${final.name}-dist.pom"
             file="${build.dir}/${final.name}-src.tar.gz"
             packaging="tar.gz"
             classifier="src"/>
<<<<<<< HEAD
=======

    <!-- the cassandra-thrift jar -->
    <install pomFile="${build.dir}/${ant.project.name}-thrift-${version}.pom"
             file="${build.dir}/${ant.project.name}-thrift-${version}.jar"/>
    <install pomFile="${build.dir}/${ant.project.name}-thrift-${version}.pom"
             file="${build.dir}/${ant.project.name}-thrift-${version}-sources.jar"
             classifier="sources"/>
    <install pomFile="${build.dir}/${ant.project.name}-thrift-${version}.pom"
             file="${build.dir}/${ant.project.name}-thrift-${version}-javadoc.jar"
             classifier="javadoc"/>
>>>>>>> b92d90dc

    <!-- the cassandra-all jar -->
    <install pomFile="${build.dir}/${final.name}.pom"
             file="${build.dir}/${final.name}.jar"/>
    <install pomFile="${build.dir}/${final.name}.pom"
             file="${build.dir}/${final.name}-sources.jar"
             classifier="sources"/>
    <install pomFile="${build.dir}/${final.name}.pom"
             file="${build.dir}/${final.name}-javadoc.jar"
             classifier="javadoc"/>
  </target>

  <target name="publish"
          depends="mvn-install"
          if="release"
          description="Publishes the artifacts to the Maven repository">

    <!-- the parent -->
    <deploy pomFile="${build.dir}/${final.name}-parent.pom"
            file="${build.dir}/${final.name}-parent.pom"
            packaging="pom"/>

    <!-- the distribution -->
    <deploy pomFile="${build.dir}/${final.name}-dist.pom"
            file="${build.dir}/${final.name}-dist.pom"
            packaging="pom"/>
    <deploy pomFile="${build.dir}/${final.name}-dist.pom"
            file="${build.dir}/${final.name}-bin.tar.gz"
            packaging="tar.gz"
            classifier="bin"/>
    <deploy pomFile="${build.dir}/${final.name}-dist.pom"
            file="${build.dir}/${final.name}-src.tar.gz"
            packaging="tar.gz"
            classifier="src"/>
<<<<<<< HEAD
=======

    <!-- the cassandra-thrift jar -->
    <deploy pomFile="${build.dir}/${ant.project.name}-thrift-${version}.pom"
            file="${build.dir}/${ant.project.name}-thrift-${version}.jar"/>
    <deploy pomFile="${build.dir}/${ant.project.name}-thrift-${version}.pom"
            file="${build.dir}/${ant.project.name}-thrift-${version}-sources.jar"
            classifier="sources"/>
    <deploy pomFile="${build.dir}/${ant.project.name}-thrift-${version}.pom"
            file="${build.dir}/${ant.project.name}-thrift-${version}-javadoc.jar"
            classifier="javadoc"/>
>>>>>>> b92d90dc

    <!-- the cassandra-all jar -->
    <deploy pomFile="${build.dir}/${final.name}.pom"
            file="${build.dir}/${final.name}.jar"/>
    <deploy pomFile="${build.dir}/${final.name}.pom"
            file="${build.dir}/${final.name}-sources.jar"
            classifier="sources"/>
    <deploy pomFile="${build.dir}/${final.name}.pom"
            file="${build.dir}/${final.name}-javadoc.jar"
            classifier="javadoc"/>
  </target>

</project><|MERGE_RESOLUTION|>--- conflicted
+++ resolved
@@ -392,13 +392,6 @@
           <dependency groupId="com.boundary" artifactId="high-scale-lib" version="1.0.6"/>
           <dependency groupId="com.github.jbellis" artifactId="jamm" version="0.3.0"/>
 
-<<<<<<< HEAD
-=======
-          <dependency groupId="com.thinkaurelius.thrift" artifactId="thrift-server" version="0.3.7">
-            <exclusion groupId="org.slf4j" artifactId="slf4j-log4j12"/>
-            <exclusion groupId="junit" artifactId="junit"/>
-          </dependency>
->>>>>>> b92d90dc
           <dependency groupId="org.yaml" artifactId="snakeyaml" version="1.11"/>
           <dependency groupId="junit" artifactId="junit" version="4.12" />
           <dependency groupId="org.apache.rat" artifactId="apache-rat" version="0.10">
@@ -1290,7 +1283,6 @@
     </testmacro>
   </target>
 
-<<<<<<< HEAD
   <!-- Use this with an FQDN for test class, and a csv list of methods like this:
     ant long-testsome -Dtest.name=org.apache.cassandra.cql3.ViewLongTest -Dtest.methods=testConflictResolution
   -->
@@ -1302,8 +1294,6 @@
     </testmacro>
   </target>
 
-=======
->>>>>>> b92d90dc
   <target name="test-compression" depends="build-test,stress-build" description="Execute unit tests with sstable compression enabled">
     <property name="compressed_yaml" value="${build.test.dir}/cassandra.compressed.yaml"/>
     <concat destfile="${compressed_yaml}">
@@ -1872,19 +1862,6 @@
              file="${build.dir}/${final.name}-src.tar.gz"
              packaging="tar.gz"
              classifier="src"/>
-<<<<<<< HEAD
-=======
-
-    <!-- the cassandra-thrift jar -->
-    <install pomFile="${build.dir}/${ant.project.name}-thrift-${version}.pom"
-             file="${build.dir}/${ant.project.name}-thrift-${version}.jar"/>
-    <install pomFile="${build.dir}/${ant.project.name}-thrift-${version}.pom"
-             file="${build.dir}/${ant.project.name}-thrift-${version}-sources.jar"
-             classifier="sources"/>
-    <install pomFile="${build.dir}/${ant.project.name}-thrift-${version}.pom"
-             file="${build.dir}/${ant.project.name}-thrift-${version}-javadoc.jar"
-             classifier="javadoc"/>
->>>>>>> b92d90dc
 
     <!-- the cassandra-all jar -->
     <install pomFile="${build.dir}/${final.name}.pom"
@@ -1919,19 +1896,6 @@
             file="${build.dir}/${final.name}-src.tar.gz"
             packaging="tar.gz"
             classifier="src"/>
-<<<<<<< HEAD
-=======
-
-    <!-- the cassandra-thrift jar -->
-    <deploy pomFile="${build.dir}/${ant.project.name}-thrift-${version}.pom"
-            file="${build.dir}/${ant.project.name}-thrift-${version}.jar"/>
-    <deploy pomFile="${build.dir}/${ant.project.name}-thrift-${version}.pom"
-            file="${build.dir}/${ant.project.name}-thrift-${version}-sources.jar"
-            classifier="sources"/>
-    <deploy pomFile="${build.dir}/${ant.project.name}-thrift-${version}.pom"
-            file="${build.dir}/${ant.project.name}-thrift-${version}-javadoc.jar"
-            classifier="javadoc"/>
->>>>>>> b92d90dc
 
     <!-- the cassandra-all jar -->
     <deploy pomFile="${build.dir}/${final.name}.pom"
