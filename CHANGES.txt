4.0
 * Improve secondary index (re)build failure and concurrency handling (CASSANDRA-10130)
 * Improve calculation of available disk space for compaction (CASSANDRA-13068)
 * Change the accessibility of RowCacheSerializer for third party row cache plugins (CASSANDRA-13579)
 * Allow sub-range repairs for a preview of repaired data (CASSANDRA-13570)
 * NPE in IR cleanup when columnfamily has no sstables (CASSANDRA-13585)
 * Fix Randomness of stress values (CASSANDRA-12744)
 * Allow selecting Map values and Set elements (CASSANDRA-7396)
 * Fast and garbage-free Streaming Histogram (CASSANDRA-13444)
 * Update repairTime for keyspaces on completion (CASSANDRA-13539)
 * Add configurable upper bound for validation executor threads (CASSANDRA-13521)
 * Bring back maxHintTTL propery (CASSANDRA-12982)
 * Add testing guidelines (CASSANDRA-13497)
 * Add more repair metrics (CASSANDRA-13531)
 * RangeStreamer should be smarter when picking endpoints for streaming (CASSANDRA-4650)
 * Avoid rewrapping an exception thrown for cache load functions (CASSANDRA-13367)
 * Log time elapsed for each incremental repair phase (CASSANDRA-13498)
 * Add multiple table operation support to cassandra-stress (CASSANDRA-8780)
 * Fix incorrect cqlsh results when selecting same columns multiple times (CASSANDRA-13262)
 * Fix WriteResponseHandlerTest is sensitive to test execution order (CASSANDRA-13421)
 * Improve incremental repair logging (CASSANDRA-13468)
 * Start compaction when incremental repair finishes (CASSANDRA-13454)
 * Add repair streaming preview (CASSANDRA-13257)
 * Cleanup isIncremental/repairedAt usage (CASSANDRA-13430)
 * Change protocol to allow sending key space independent of query string (CASSANDRA-10145)
 * Make gc_log and gc_warn settable at runtime (CASSANDRA-12661)
 * Take number of files in L0 in account when estimating remaining compaction tasks (CASSANDRA-13354)
 * Skip building views during base table streams on range movements (CASSANDRA-13065)
 * Improve error messages for +/- operations on maps and tuples (CASSANDRA-13197)
 * Remove deprecated repair JMX APIs (CASSANDRA-11530)
 * Fix version check to enable streaming keep-alive (CASSANDRA-12929)
 * Make it possible to monitor an ideal consistency level separate from actual consistency level (CASSANDRA-13289)
 * Outbound TCP connections ignore internode authenticator (CASSANDRA-13324)
 * Upgrade junit from 4.6 to 4.12 (CASSANDRA-13360)
 * Cleanup ParentRepairSession after repairs (CASSANDRA-13359)
 * Upgrade snappy-java to 1.1.2.6 (CASSANDRA-13336)
 * Incremental repair not streaming correct sstables (CASSANDRA-13328)
 * Upgrade the jna version to 4.3.0 (CASSANDRA-13300)
 * Add the currentTimestamp, currentDate, currentTime and currentTimeUUID functions (CASSANDRA-13132)
 * Remove config option index_interval (CASSANDRA-10671)
 * Reduce lock contention for collection types and serializers (CASSANDRA-13271)
 * Make it possible to override MessagingService.Verb ids (CASSANDRA-13283)
 * Avoid synchronized on prepareForRepair in ActiveRepairService (CASSANDRA-9292)
 * Adds the ability to use uncompressed chunks in compressed files (CASSANDRA-10520)
 * Don't flush sstables when streaming for incremental repair (CASSANDRA-13226)
 * Remove unused method (CASSANDRA-13227)
 * Fix minor bugs related to #9143 (CASSANDRA-13217)
 * Output warning if user increases RF (CASSANDRA-13079)
 * Remove pre-3.0 streaming compatibility code for 4.0 (CASSANDRA-13081)
 * Add support for + and - operations on dates (CASSANDRA-11936)
 * Fix consistency of incrementally repaired data (CASSANDRA-9143)
 * Increase commitlog version (CASSANDRA-13161)
 * Make TableMetadata immutable, optimize Schema (CASSANDRA-9425)
 * Refactor ColumnCondition (CASSANDRA-12981)
 * Parallelize streaming of different keyspaces (CASSANDRA-4663)
 * Improved compactions metrics (CASSANDRA-13015)
 * Speed-up start-up sequence by avoiding un-needed flushes (CASSANDRA-13031)
 * Use Caffeine (W-TinyLFU) for on-heap caches (CASSANDRA-10855)
 * Thrift removal (CASSANDRA-11115)
 * Remove pre-3.0 compatibility code for 4.0 (CASSANDRA-12716)
 * Add column definition kind to dropped columns in schema (CASSANDRA-12705)
 * Add (automate) Nodetool Documentation (CASSANDRA-12672)
 * Update bundled cqlsh python driver to 3.7.0 (CASSANDRA-12736)
 * Reject invalid replication settings when creating or altering a keyspace (CASSANDRA-12681)
 * Clean up the SSTableReader#getScanner API wrt removal of RateLimiter (CASSANDRA-12422)
 * Use new token allocation for non bootstrap case as well (CASSANDRA-13080)
 * Avoid byte-array copy when key cache is disabled (CASSANDRA-13084)
 * Require forceful decommission if number of nodes is less than replication factor (CASSANDRA-12510)
 * Allow IN restrictions on column families with collections (CASSANDRA-12654)
 * Log message size in trace message in OutboundTcpConnection (CASSANDRA-13028)
 * Add timeUnit Days for cassandra-stress (CASSANDRA-13029)
 * Add mutation size and batch metrics (CASSANDRA-12649)
 * Add method to get size of endpoints to TokenMetadata (CASSANDRA-12999)
 * Expose time spent waiting in thread pool queue (CASSANDRA-8398)
 * Conditionally update index built status to avoid unnecessary flushes (CASSANDRA-12969)
 * cqlsh auto completion: refactor definition of compaction strategy options (CASSANDRA-12946)
 * Add support for arithmetic operators (CASSANDRA-11935)
 * Add histogram for delay to deliver hints (CASSANDRA-13234)
 * Fix cqlsh automatic protocol downgrade regression (CASSANDRA-13307)
 * Changing `max_hint_window_in_ms` at runtime (CASSANDRA-11720)
 * Trivial format error in StorageProxy (CASSANDRA-13551)


3.11.1
Merged from 3.0:
<<<<<<< HEAD
  * Nodetool listsnapshots output is missing a newline, if there are no snapshots (CASSANDRA-13568)
=======
 * Fix secondary index queries on COMPACT tables (CASSANDRA-13627)
 * Nodetool listsnapshots output is missing a newline, if there are no snapshots (CASSANDRA-13568)
>>>>>>> eaa3da1d


3.11.0
 * Replace string comparison with regex/number checks in MessagingService test (CASSANDRA-13216)
 * Fix formatting of duration columns in CQLSH (CASSANDRA-13549)
 * Fix the problem with duplicated rows when using paging with SASI (CASSANDRA-13302)
 * Allow CONTAINS statements filtering on the partition key and it’s parts (CASSANDRA-13275)
 * Fall back to even ranges calculation in clusters with vnodes when tokens are distributed unevenly (CASSANDRA-13229)
 * Fix duration type validation to prevent overflow (CASSANDRA-13218)
 * Forbid unsupported creation of SASI indexes over partition key columns (CASSANDRA-13228)
 * Reject multiple values for a key in CQL grammar. (CASSANDRA-13369)
 * UDA fails without input rows (CASSANDRA-13399)
 * Fix compaction-stress by using daemonInitialization (CASSANDRA-13188)
 * V5 protocol flags decoding broken (CASSANDRA-13443)
 * Use write lock not read lock for removing sstables from compaction strategies. (CASSANDRA-13422)
 * Use corePoolSize equal to maxPoolSize in JMXEnabledThreadPoolExecutors (CASSANDRA-13329)
 * Avoid rebuilding SASI indexes containing no values (CASSANDRA-12962)
 * Add charset to Analyser input stream (CASSANDRA-13151)
 * Fix testLimitSSTables flake caused by concurrent flush (CASSANDRA-12820)
 * cdc column addition strikes again (CASSANDRA-13382)
 * Fix static column indexes (CASSANDRA-13277)
 * DataOutputBuffer.asNewBuffer broken (CASSANDRA-13298)
 * unittest CipherFactoryTest failed on MacOS (CASSANDRA-13370)
 * Forbid SELECT restrictions and CREATE INDEX over non-frozen UDT columns (CASSANDRA-13247)
 * Default logging we ship will incorrectly print "?:?" for "%F:%L" pattern (CASSANDRA-13317)
 * Possible AssertionError in UnfilteredRowIteratorWithLowerBound (CASSANDRA-13366)
 * Support unaligned memory access for AArch64 (CASSANDRA-13326)
 * Improve SASI range iterator efficiency on intersection with an empty range (CASSANDRA-12915).
 * Fix equality comparisons of columns using the duration type (CASSANDRA-13174)
 * Move to FastThreadLocalThread and FastThreadLocal (CASSANDRA-13034)
 * nodetool stopdaemon errors out (CASSANDRA-13030)
 * Tables in system_distributed should not use gcgs of 0 (CASSANDRA-12954)
 * Fix primary index calculation for SASI (CASSANDRA-12910)
 * More fixes to the TokenAllocator (CASSANDRA-12990)
 * NoReplicationTokenAllocator should work with zero replication factor (CASSANDRA-12983)
 * Address message coalescing regression (CASSANDRA-12676)
 * Delete illegal character from StandardTokenizerImpl.jflex (CASSANDRA-13417)
 * Fix cqlsh automatic protocol downgrade regression (CASSANDRA-13307)
 * Tracing payload not passed from QueryMessage to tracing session (CASSANDRA-12835)
Merged from 3.0:
 * Ensure int overflow doesn't occur when calculating large partition warning size (CASSANDRA-13172)
 * Ensure consistent view of partition columns between coordinator and replica in ColumnFilter (CASSANDRA-13004)
 * Failed unregistering mbean during drop keyspace (CASSANDRA-13346)
 * nodetool scrub/cleanup/upgradesstables exit code is wrong (CASSANDRA-13542)
 * Fix the reported number of sstable data files accessed per read (CASSANDRA-13120)
 * Fix schema digest mismatch during rolling upgrades from versions before 3.0.12 (CASSANDRA-13559)
 * Upgrade JNA version to 4.4.0 (CASSANDRA-13072)
 * Interned ColumnIdentifiers should use minimal ByteBuffers (CASSANDRA-13533)
 * Fix repair process violating start/end token limits for small ranges (CASSANDRA-13052)
 * Add storage port options to sstableloader (CASSANDRA-13518)
 * Properly handle quoted index names in cqlsh DESCRIBE output (CASSANDRA-12847)
 * Fix NPE in StorageService.excise() (CASSANDRA-13163)
 * Expire OutboundTcpConnection messages by a single Thread (CASSANDRA-13265)
 * Fail repair if insufficient responses received (CASSANDRA-13397)
 * Fix SSTableLoader fail when the loaded table contains dropped columns (CASSANDRA-13276)
 * Avoid name clashes in CassandraIndexTest (CASSANDRA-13427)
 * Handling partially written hint files (CASSANDRA-12728)
 * Interrupt replaying hints on decommission (CASSANDRA-13308)
 * Handling partially written hint files (CASSANDRA-12728)
 * Fix NPE issue in StorageService (CASSANDRA-13060)
 * Make reading of range tombstones more reliable (CASSANDRA-12811)
 * Fix startup problems due to schema tables not completely flushed (CASSANDRA-12213)
 * Fix view builder bug that can filter out data on restart (CASSANDRA-13405)
 * Fix 2i page size calculation when there are no regular columns (CASSANDRA-13400)
 * Fix the conversion of 2.X expired rows without regular column data (CASSANDRA-13395)
 * Fix hint delivery when using ext+internal IPs with prefer_local enabled (CASSANDRA-13020)
 * Legacy deserializer can create empty range tombstones (CASSANDRA-13341)
 * Legacy caching options can prevent 3.0 upgrade (CASSANDRA-13384)
 * Use the Kernel32 library to retrieve the PID on Windows and fix startup checks (CASSANDRA-13333)
 * Fix code to not exchange schema across major versions (CASSANDRA-13274)
 * Dropping column results in "corrupt" SSTable (CASSANDRA-13337)
 * Bugs handling range tombstones in the sstable iterators (CASSANDRA-13340)
 * Fix CONTAINS filtering for null collections (CASSANDRA-13246)
 * Applying: Use a unique metric reservoir per test run when using Cassandra-wide metrics residing in MBeans (CASSANDRA-13216)
 * Propagate row deletions in 2i tables on upgrade (CASSANDRA-13320)
 * Slice.isEmpty() returns false for some empty slices (CASSANDRA-13305)
 * Add formatted row output to assertEmpty in CQL Tester (CASSANDRA-13238)
 * Prevent data loss on upgrade 2.1 - 3.0 by adding component separator to LogRecord absolute path (CASSANDRA-13294)
 * Improve testing on macOS by eliminating sigar logging (CASSANDRA-13233)
 * Cqlsh copy-from should error out when csv contains invalid data for collections (CASSANDRA-13071)
 * Fix "multiple versions of ant detected..." when running ant test (CASSANDRA-13232)
 * Coalescing strategy sleeps too much (CASSANDRA-13090)
 * Faster StreamingHistogram (CASSANDRA-13038)
 * Legacy deserializer can create unexpected boundary range tombstones (CASSANDRA-13237)
 * Remove unnecessary assertion from AntiCompactionTest (CASSANDRA-13070)
 * Fix cqlsh COPY for dates before 1900 (CASSANDRA-13185)
 * Use keyspace replication settings on system.size_estimates table (CASSANDRA-9639)
 * Add vm.max_map_count StartupCheck (CASSANDRA-13008)
 * Obfuscate password in stress-graphs (CASSANDRA-12233)
 * Hint related logging should include the IP address of the destination in addition to
   host ID (CASSANDRA-13205)
 * Reloading logback.xml does not work (CASSANDRA-13173)
 * Lightweight transactions temporarily fail after upgrade from 2.1 to 3.0 (CASSANDRA-13109)
 * Duplicate rows after upgrading from 2.1.16 to 3.0.10/3.9 (CASSANDRA-13125)
 * Fix UPDATE queries with empty IN restrictions (CASSANDRA-13152)
 * Fix handling of partition with partition-level deletion plus
   live rows in sstabledump (CASSANDRA-13177)
 * Provide user workaround when system_schema.columns does not contain entries
   for a table that's in system_schema.tables (CASSANDRA-13180)
 * Nodetool upgradesstables/scrub/compact ignores system tables (CASSANDRA-13410)
 * Fix schema version calculation for rolling upgrades (CASSANDRA-13441)
Merged from 2.2:
 * Nodes started with join_ring=False should be able to serve requests when authentication is enabled (CASSANDRA-11381)
 * cqlsh COPY FROM: increment error count only for failures, not for attempts (CASSANDRA-13209)
 * Avoid starting gossiper in RemoveTest (CASSANDRA-13407)
 * Fix weightedSize() for row-cache reported by JMX and NodeTool (CASSANDRA-13393)
 * Fix JVM metric names (CASSANDRA-13103)
 * Honor truststore-password parameter in cassandra-stress (CASSANDRA-12773)
 * Discard in-flight shadow round responses (CASSANDRA-12653)
 * Don't anti-compact repaired data to avoid inconsistencies (CASSANDRA-13153)
 * Wrong logger name in AnticompactionTask (CASSANDRA-13343)
 * Commitlog replay may fail if last mutation is within 4 bytes of end of segment (CASSANDRA-13282)
 * Fix queries updating multiple time the same list (CASSANDRA-13130)
 * Fix GRANT/REVOKE when keyspace isn't specified (CASSANDRA-13053)
 * Fix flaky LongLeveledCompactionStrategyTest (CASSANDRA-12202)
 * Fix failing COPY TO STDOUT (CASSANDRA-12497)
 * Fix ColumnCounter::countAll behaviour for reverse queries (CASSANDRA-13222)
 * Exceptions encountered calling getSeeds() breaks OTC thread (CASSANDRA-13018)
 * Fix negative mean latency metric (CASSANDRA-12876)
 * Use only one file pointer when creating commitlog segments (CASSANDRA-12539)
Merged from 2.1:
 * Fix 2ndary index queries on partition keys for tables with static columns (CASSANDRA-13147)
 * Fix ParseError unhashable type list in cqlsh copy from (CASSANDRA-13364)
 * Remove unused repositories (CASSANDRA-13278)
 * Log stacktrace of uncaught exceptions (CASSANDRA-13108)
 * Use portable stderr for java error in startup (CASSANDRA-13211)
 * Fix Thread Leak in OutboundTcpConnection (CASSANDRA-13204)
 * Upgrade netty version to fix memory leak with client encryption (CASSANDRA-13114)
 * Coalescing strategy can enter infinite loop (CASSANDRA-13159)


3.10
 * Fix secondary index queries regression (CASSANDRA-13013)
 * Add duration type to the protocol V5 (CASSANDRA-12850)
 * Fix duration type validation (CASSANDRA-13143)
 * Fix flaky GcCompactionTest (CASSANDRA-12664)
 * Fix TestHintedHandoff.hintedhandoff_decom_test (CASSANDRA-13058)
 * Fixed query monitoring for range queries (CASSANDRA-13050)
 * Remove outboundBindAny configuration property (CASSANDRA-12673)
 * Use correct bounds for all-data range when filtering (CASSANDRA-12666)
 * Remove timing window in test case (CASSANDRA-12875)
 * Resolve unit testing without JCE security libraries installed (CASSANDRA-12945)
 * Fix inconsistencies in cassandra-stress load balancing policy (CASSANDRA-12919)
 * Fix validation of non-frozen UDT cells (CASSANDRA-12916)
 * Don't shut down socket input/output on StreamSession (CASSANDRA-12903)
 * Fix Murmur3PartitionerTest (CASSANDRA-12858)
 * Move cqlsh syntax rules into separate module and allow easier customization (CASSANDRA-12897)
 * Fix CommitLogSegmentManagerTest (CASSANDRA-12283)
 * Fix cassandra-stress truncate option (CASSANDRA-12695)
 * Fix crossNode value when receiving messages (CASSANDRA-12791)
 * Don't load MX4J beans twice (CASSANDRA-12869)
 * Extend native protocol request flags, add versions to SUPPORTED, and introduce ProtocolVersion enum (CASSANDRA-12838)
 * Set JOINING mode when running pre-join tasks (CASSANDRA-12836)
 * remove net.mintern.primitive library due to license issue (CASSANDRA-12845)
 * Properly format IPv6 addresses when logging JMX service URL (CASSANDRA-12454)
 * Optimize the vnode allocation for single replica per DC (CASSANDRA-12777)
 * Use non-token restrictions for bounds when token restrictions are overridden (CASSANDRA-12419)
 * Fix CQLSH auto completion for PER PARTITION LIMIT (CASSANDRA-12803)
 * Use different build directories for Eclipse and Ant (CASSANDRA-12466)
 * Avoid potential AttributeError in cqlsh due to no table metadata (CASSANDRA-12815)
 * Fix RandomReplicationAwareTokenAllocatorTest.testExistingCluster (CASSANDRA-12812)
 * Upgrade commons-codec to 1.9 (CASSANDRA-12790)
 * Add duration data type (CASSANDRA-11873)
 * Make the fanout size for LeveledCompactionStrategy to be configurable (CASSANDRA-11550)
 * Fix timeout in ReplicationAwareTokenAllocatorTest (CASSANDRA-12784)
 * Improve sum aggregate functions (CASSANDRA-12417)
 * Make cassandra.yaml docs for batch_size_*_threshold_in_kb reflect changes in CASSANDRA-10876 (CASSANDRA-12761)
 * cqlsh fails to format collections when using aliases (CASSANDRA-11534)
 * Check for hash conflicts in prepared statements (CASSANDRA-12733)
 * Exit query parsing upon first error (CASSANDRA-12598)
 * Fix cassandra-stress to use single seed in UUID generation (CASSANDRA-12729)
 * CQLSSTableWriter does not allow Update statement (CASSANDRA-12450)
 * Config class uses boxed types but DD exposes primitive types (CASSANDRA-12199)
 * Add pre- and post-shutdown hooks to Storage Service (CASSANDRA-12461)
 * Add hint delivery metrics (CASSANDRA-12693)
 * Remove IndexInfo cache from FileIndexInfoRetriever (CASSANDRA-12731)
 * ColumnIndex does not reuse buffer (CASSANDRA-12502)
 * cdc column addition still breaks schema migration tasks (CASSANDRA-12697)
 * Upgrade metrics-reporter dependencies (CASSANDRA-12089)
 * Tune compaction thread count via nodetool (CASSANDRA-12248)
 * Add +=/-= shortcut syntax for update queries (CASSANDRA-12232)
 * Include repair session IDs in repair start message (CASSANDRA-12532)
 * Add a blocking task to Index, run before joining the ring (CASSANDRA-12039)
 * Fix NPE when using CQLSSTableWriter (CASSANDRA-12667)
 * Support optional backpressure strategies at the coordinator (CASSANDRA-9318)
 * Make randompartitioner work with new vnode allocation (CASSANDRA-12647)
 * Fix cassandra-stress graphing (CASSANDRA-12237)
 * Allow filtering on partition key columns for queries without secondary indexes (CASSANDRA-11031)
 * Fix Cassandra Stress reporting thread model and precision (CASSANDRA-12585)
 * Add JMH benchmarks.jar (CASSANDRA-12586)
 * Cleanup uses of AlterTableStatementColumn (CASSANDRA-12567)
 * Add keep-alive to streaming (CASSANDRA-11841)
 * Tracing payload is passed through newSession(..) (CASSANDRA-11706)
 * avoid deleting non existing sstable files and improve related log messages (CASSANDRA-12261)
 * json/yaml output format for nodetool compactionhistory (CASSANDRA-12486)
 * Retry all internode messages once after a connection is
   closed and reopened (CASSANDRA-12192)
 * Add support to rebuild from targeted replica (CASSANDRA-9875)
 * Add sequence distribution type to cassandra stress (CASSANDRA-12490)
 * "SELECT * FROM foo LIMIT ;" does not error out (CASSANDRA-12154)
 * Define executeLocally() at the ReadQuery Level (CASSANDRA-12474)
 * Extend read/write failure messages with a map of replica addresses
   to error codes in the v5 native protocol (CASSANDRA-12311)
 * Fix rebuild of SASI indexes with existing index files (CASSANDRA-12374)
 * Let DatabaseDescriptor not implicitly startup services (CASSANDRA-9054, 12550)
 * Fix clustering indexes in presence of static columns in SASI (CASSANDRA-12378)
 * Fix queries on columns with reversed type on SASI indexes (CASSANDRA-12223)
 * Added slow query log (CASSANDRA-12403)
 * Count full coordinated request against timeout (CASSANDRA-12256)
 * Allow TTL with null value on insert and update (CASSANDRA-12216)
 * Make decommission operation resumable (CASSANDRA-12008)
 * Add support to one-way targeted repair (CASSANDRA-9876)
 * Remove clientutil jar (CASSANDRA-11635)
 * Fix compaction throughput throttle (CASSANDRA-12366, CASSANDRA-12717)
 * Delay releasing Memtable memory on flush until PostFlush has finished running (CASSANDRA-12358)
 * Cassandra stress should dump all setting on startup (CASSANDRA-11914)
 * Make it possible to compact a given token range (CASSANDRA-10643)
 * Allow updating DynamicEndpointSnitch properties via JMX (CASSANDRA-12179)
 * Collect metrics on queries by consistency level (CASSANDRA-7384)
 * Add support for GROUP BY to SELECT statement (CASSANDRA-10707)
 * Deprecate memtable_cleanup_threshold and update default for memtable_flush_writers (CASSANDRA-12228)
 * Upgrade to OHC 0.4.4 (CASSANDRA-12133)
 * Add version command to cassandra-stress (CASSANDRA-12258)
 * Create compaction-stress tool (CASSANDRA-11844)
 * Garbage-collecting compaction operation and schema option (CASSANDRA-7019)
 * Add beta protocol flag for v5 native protocol (CASSANDRA-12142)
 * Support filtering on non-PRIMARY KEY columns in the CREATE
   MATERIALIZED VIEW statement's WHERE clause (CASSANDRA-10368)
 * Unify STDOUT and SYSTEMLOG logback format (CASSANDRA-12004)
 * COPY FROM should raise error for non-existing input files (CASSANDRA-12174)
 * Faster write path (CASSANDRA-12269)
 * Option to leave omitted columns in INSERT JSON unset (CASSANDRA-11424)
 * Support json/yaml output in nodetool tpstats (CASSANDRA-12035)
 * Expose metrics for successful/failed authentication attempts (CASSANDRA-10635)
 * Prepend snapshot name with "truncated" or "dropped" when a snapshot
   is taken before truncating or dropping a table (CASSANDRA-12178)
 * Optimize RestrictionSet (CASSANDRA-12153)
 * cqlsh does not automatically downgrade CQL version (CASSANDRA-12150)
 * Omit (de)serialization of state variable in UDAs (CASSANDRA-9613)
 * Create a system table to expose prepared statements (CASSANDRA-8831)
 * Reuse DataOutputBuffer from ColumnIndex (CASSANDRA-11970)
 * Remove DatabaseDescriptor dependency from SegmentedFile (CASSANDRA-11580)
 * Add supplied username to authentication error messages (CASSANDRA-12076)
 * Remove pre-startup check for open JMX port (CASSANDRA-12074)
 * Remove compaction Severity from DynamicEndpointSnitch (CASSANDRA-11738)
 * Restore resumable hints delivery (CASSANDRA-11960)
 * Properly record CAS contention (CASSANDRA-12626)
Merged from 3.0:
 * Dump threads when unit tests time out (CASSANDRA-13117)
 * Better error when modifying function permissions without explicit keyspace (CASSANDRA-12925)
 * Indexer is not correctly invoked when building indexes over sstables (CASSANDRA-13075)
 * Stress daemon help is incorrect (CASSANDRA-12563)
 * Read repair is not blocking repair to finish in foreground repair (CASSANDRA-13115)
 * Replace empty strings with null values if they cannot be converted (CASSANDRA-12794)
 * Remove support for non-JavaScript UDFs (CASSANDRA-12883)
 * Fix deserialization of 2.x DeletedCells (CASSANDRA-12620)
 * Add parent repair session id to anticompaction log message (CASSANDRA-12186)
 * Improve contention handling on failure to acquire MV lock for streaming and hints (CASSANDRA-12905)
 * Fix DELETE and UPDATE queries with empty IN restrictions (CASSANDRA-12829)
 * Mark MVs as built after successful bootstrap (CASSANDRA-12984)
 * Estimated TS drop-time histogram updated with Cell.NO_DELETION_TIME (CASSANDRA-13040)
 * Nodetool compactionstats fails with NullPointerException (CASSANDRA-13021)
 * Thread local pools never cleaned up (CASSANDRA-13033)
 * Set RPC_READY to false when draining or if a node is marked as shutdown (CASSANDRA-12781)
 * CQL often queries static columns unnecessarily (CASSANDRA-12768)
 * Make sure sstables only get committed when it's safe to discard commit log records (CASSANDRA-12956)
 * Reject default_time_to_live option when creating or altering MVs (CASSANDRA-12868)
 * Nodetool should use a more sane max heap size (CASSANDRA-12739)
 * LocalToken ensures token values are cloned on heap (CASSANDRA-12651)
 * AnticompactionRequestSerializer serializedSize is incorrect (CASSANDRA-12934)
 * Prevent reloading of logback.xml from UDF sandbox (CASSANDRA-12535)
 * Reenable HeapPool (CASSANDRA-12900)
 * Disallow offheap_buffers memtable allocation (CASSANDRA-11039)
 * Fix CommitLogSegmentManagerTest (CASSANDRA-12283)
 * Pass root cause to CorruptBlockException when uncompression failed (CASSANDRA-12889)
 * Batch with multiple conditional updates for the same partition causes AssertionError (CASSANDRA-12867)
 * Make AbstractReplicationStrategy extendable from outside its package (CASSANDRA-12788)
 * Don't tell users to turn off consistent rangemovements during rebuild. (CASSANDRA-12296)
 * Fix CommitLogTest.testDeleteIfNotDirty (CASSANDRA-12854)
 * Avoid deadlock due to MV lock contention (CASSANDRA-12689)
 * Fix for KeyCacheCqlTest flakiness (CASSANDRA-12801)
 * Include SSTable filename in compacting large row message (CASSANDRA-12384)
 * Fix potential socket leak (CASSANDRA-12329, CASSANDRA-12330)
 * Fix ViewTest.testCompaction (CASSANDRA-12789)
 * Improve avg aggregate functions (CASSANDRA-12417)
 * Preserve quoted reserved keyword column names in MV creation (CASSANDRA-11803)
 * nodetool stopdaemon errors out (CASSANDRA-12646)
 * Split materialized view mutations on build to prevent OOM (CASSANDRA-12268)
 * mx4j does not work in 3.0.8 (CASSANDRA-12274)
 * Abort cqlsh copy-from in case of no answer after prolonged period of time (CASSANDRA-12740)
 * Avoid sstable corrupt exception due to dropped static column (CASSANDRA-12582)
 * Make stress use client mode to avoid checking commit log size on startup (CASSANDRA-12478)
 * Fix exceptions with new vnode allocation (CASSANDRA-12715)
 * Unify drain and shutdown processes (CASSANDRA-12509)
 * Fix NPE in ComponentOfSlice.isEQ() (CASSANDRA-12706)
 * Fix failure in LogTransactionTest (CASSANDRA-12632)
 * Fix potentially incomplete non-frozen UDT values when querying with the
   full primary key specified (CASSANDRA-12605)
 * Make sure repaired tombstones are dropped when only_purge_repaired_tombstones is enabled (CASSANDRA-12703)
 * Skip writing MV mutations to commitlog on mutation.applyUnsafe() (CASSANDRA-11670)
 * Establish consistent distinction between non-existing partition and NULL value for LWTs on static columns (CASSANDRA-12060)
 * Extend ColumnIdentifier.internedInstances key to include the type that generated the byte buffer (CASSANDRA-12516)
 * Handle composite prefixes with final EOC=0 as in 2.x and refactor LegacyLayout.decodeBound (CASSANDRA-12423)
 * select_distinct_with_deletions_test failing on non-vnode environments (CASSANDRA-11126)
 * Stack Overflow returned to queries while upgrading (CASSANDRA-12527)
 * Fix legacy regex for temporary files from 2.2 (CASSANDRA-12565)
 * Add option to state current gc_grace_seconds to tools/bin/sstablemetadata (CASSANDRA-12208)
 * Fix file system race condition that may cause LogAwareFileLister to fail to classify files (CASSANDRA-11889)
 * Fix file handle leaks due to simultaneous compaction/repair and
   listing snapshots, calculating snapshot sizes, or making schema
   changes (CASSANDRA-11594)
 * Fix nodetool repair exits with 0 for some errors (CASSANDRA-12508)
 * Do not shut down BatchlogManager twice during drain (CASSANDRA-12504)
 * Disk failure policy should not be invoked on out of space (CASSANDRA-12385)
 * Calculate last compacted key on startup (CASSANDRA-6216)
 * Add schema to snapshot manifest, add USING TIMESTAMP clause to ALTER TABLE statements (CASSANDRA-7190)
 * If CF has no clustering columns, any row cache is full partition cache (CASSANDRA-12499)
 * Correct log message for statistics of offheap memtable flush (CASSANDRA-12776)
 * Explicitly set locale for string validation (CASSANDRA-12541,CASSANDRA-12542,CASSANDRA-12543,CASSANDRA-12545)
Merged from 2.2:
 * Fix speculative retry bugs (CASSANDRA-13009)
 * Fix handling of nulls and unsets in IN conditions (CASSANDRA-12981)
 * Fix race causing infinite loop if Thrift server is stopped before it starts listening (CASSANDRA-12856)
 * CompactionTasks now correctly drops sstables out of compaction when not enough disk space is available (CASSANDRA-12979)
 * Fix DynamicEndpointSnitch noop in multi-datacenter situations (CASSANDRA-13074)
 * cqlsh copy-from: encode column names to avoid primary key parsing errors (CASSANDRA-12909)
 * Temporarily fix bug that creates commit log when running offline tools (CASSANDRA-8616)
 * Reduce granuality of OpOrder.Group during index build (CASSANDRA-12796)
 * Test bind parameters and unset parameters in InsertUpdateIfConditionTest (CASSANDRA-12980)
 * Use saved tokens when setting local tokens on StorageService.joinRing (CASSANDRA-12935)
 * cqlsh: fix DESC TYPES errors (CASSANDRA-12914)
 * Fix leak on skipped SSTables in sstableupgrade (CASSANDRA-12899)
 * Avoid blocking gossip during pending range calculation (CASSANDRA-12281)
 * Fix purgeability of tombstones with max timestamp (CASSANDRA-12792)
 * Fail repair if participant dies during sync or anticompaction (CASSANDRA-12901)
 * cqlsh COPY: unprotected pk values before converting them if not using prepared statements (CASSANDRA-12863)
 * Fix Util.spinAssertEquals (CASSANDRA-12283)
 * Fix potential NPE for compactionstats (CASSANDRA-12462)
 * Prepare legacy authenticate statement if credentials table initialised after node startup (CASSANDRA-12813)
 * Change cassandra.wait_for_tracing_events_timeout_secs default to 0 (CASSANDRA-12754)
 * Clean up permissions when a UDA is dropped (CASSANDRA-12720)
 * Limit colUpdateTimeDelta histogram updates to reasonable deltas (CASSANDRA-11117)
 * Fix leak errors and execution rejected exceptions when draining (CASSANDRA-12457)
 * Fix merkle tree depth calculation (CASSANDRA-12580)
 * Make Collections deserialization more robust (CASSANDRA-12618)
 * Fix exceptions when enabling gossip on nodes that haven't joined the ring (CASSANDRA-12253)
 * Fix authentication problem when invoking cqlsh copy from a SOURCE command (CASSANDRA-12642)
 * Decrement pending range calculator jobs counter in finally block
 * cqlshlib tests: increase default execute timeout (CASSANDRA-12481)
 * Forward writes to replacement node when replace_address != broadcast_address (CASSANDRA-8523)
 * Fail repair on non-existing table (CASSANDRA-12279)
 * Enable repair -pr and -local together (fix regression of CASSANDRA-7450) (CASSANDRA-12522)
 * Better handle invalid system roles table (CASSANDRA-12700)
 * Split consistent range movement flag correction (CASSANDRA-12786)
Merged from 2.1:
 * cqlsh copy-from: sort user type fields in csv (CASSANDRA-12959)
 * Don't skip sstables based on maxLocalDeletionTime (CASSANDRA-12765)


3.8, 3.9
 * Fix value skipping with counter columns (CASSANDRA-11726)
 * Fix nodetool tablestats miss SSTable count (CASSANDRA-12205)
 * Fixed flacky SSTablesIteratedTest (CASSANDRA-12282)
 * Fixed flacky SSTableRewriterTest: check file counts before calling validateCFS (CASSANDRA-12348)
 * cqlsh: Fix handling of $$-escaped strings (CASSANDRA-12189)
 * Fix SSL JMX requiring truststore containing server cert (CASSANDRA-12109)
 * RTE from new CDC column breaks in flight queries (CASSANDRA-12236)
 * Fix hdr logging for single operation workloads (CASSANDRA-12145)
 * Fix SASI PREFIX search in CONTAINS mode with partial terms (CASSANDRA-12073)
 * Increase size of flushExecutor thread pool (CASSANDRA-12071)
 * Partial revert of CASSANDRA-11971, cannot recycle buffer in SP.sendMessagesToNonlocalDC (CASSANDRA-11950)
 * Upgrade netty to 4.0.39 (CASSANDRA-12032, CASSANDRA-12034)
 * Improve details in compaction log message (CASSANDRA-12080)
 * Allow unset values in CQLSSTableWriter (CASSANDRA-11911)
 * Chunk cache to request compressor-compatible buffers if pool space is exhausted (CASSANDRA-11993)
 * Remove DatabaseDescriptor dependencies from SequentialWriter (CASSANDRA-11579)
 * Move skip_stop_words filter before stemming (CASSANDRA-12078)
 * Support seek() in EncryptedFileSegmentInputStream (CASSANDRA-11957)
 * SSTable tools mishandling LocalPartitioner (CASSANDRA-12002)
 * When SEPWorker assigned work, set thread name to match pool (CASSANDRA-11966)
 * Add cross-DC latency metrics (CASSANDRA-11596)
 * Allow terms in selection clause (CASSANDRA-10783)
 * Add bind variables to trace (CASSANDRA-11719)
 * Switch counter shards' clock to timestamps (CASSANDRA-9811)
 * Introduce HdrHistogram and response/service/wait separation to stress tool (CASSANDRA-11853)
 * entry-weighers in QueryProcessor should respect partitionKeyBindIndexes field (CASSANDRA-11718)
 * Support older ant versions (CASSANDRA-11807)
 * Estimate compressed on disk size when deciding if sstable size limit reached (CASSANDRA-11623)
 * cassandra-stress profiles should support case sensitive schemas (CASSANDRA-11546)
 * Remove DatabaseDescriptor dependency from FileUtils (CASSANDRA-11578)
 * Faster streaming (CASSANDRA-9766)
 * Add prepared query parameter to trace for "Execute CQL3 prepared query" session (CASSANDRA-11425)
 * Add repaired percentage metric (CASSANDRA-11503)
 * Add Change-Data-Capture (CASSANDRA-8844)
Merged from 3.0:
 * Fix paging for 2.x to 3.x upgrades (CASSANDRA-11195)
 * Fix clean interval not sent to commit log for empty memtable flush (CASSANDRA-12436)
 * Fix potential resource leak in RMIServerSocketFactoryImpl (CASSANDRA-12331)
 * Make sure compaction stats are updated when compaction is interrupted (CASSANDRA-12100)
 * Change commitlog and sstables to track dirty and clean intervals (CASSANDRA-11828)
 * NullPointerException during compaction on table with static columns (CASSANDRA-12336)
 * Fixed ConcurrentModificationException when reading metrics in GraphiteReporter (CASSANDRA-11823)
 * Fix upgrade of super columns on thrift (CASSANDRA-12335)
 * Fixed flacky BlacklistingCompactionsTest, switched to fixed size types and increased corruption size (CASSANDRA-12359)
 * Rerun ReplicationAwareTokenAllocatorTest on failure to avoid flakiness (CASSANDRA-12277)
 * Exception when computing read-repair for range tombstones (CASSANDRA-12263)
 * Lost counter writes in compact table and static columns (CASSANDRA-12219)
 * AssertionError with MVs on updating a row that isn't indexed due to a null value (CASSANDRA-12247)
 * Disable RR and speculative retry with EACH_QUORUM reads (CASSANDRA-11980)
 * Add option to override compaction space check (CASSANDRA-12180)
 * Faster startup by only scanning each directory for temporary files once (CASSANDRA-12114)
 * Respond with v1/v2 protocol header when responding to driver that attempts
   to connect with too low of a protocol version (CASSANDRA-11464)
 * NullPointerExpception when reading/compacting table (CASSANDRA-11988)
 * Fix problem with undeleteable rows on upgrade to new sstable format (CASSANDRA-12144)
 * Fix potential bad messaging service message for paged range reads
   within mixed-version 3.x clusters (CASSANDRA-12249)
 * Fix paging logic for deleted partitions with static columns (CASSANDRA-12107)
 * Wait until the message is being send to decide which serializer must be used (CASSANDRA-11393)
 * Fix migration of static thrift column names with non-text comparators (CASSANDRA-12147)
 * Fix upgrading sparse tables that are incorrectly marked as dense (CASSANDRA-11315)
 * Fix reverse queries ignoring range tombstones (CASSANDRA-11733)
 * Avoid potential race when rebuilding CFMetaData (CASSANDRA-12098)
 * Avoid missing sstables when getting the canonical sstables (CASSANDRA-11996)
 * Always select the live sstables when getting sstables in bounds (CASSANDRA-11944)
 * Fix column ordering of results with static columns for Thrift requests in
   a mixed 2.x/3.x cluster, also fix potential non-resolved duplication of
   those static columns in query results (CASSANDRA-12123)
 * Avoid digest mismatch with empty but static rows (CASSANDRA-12090)
 * Fix EOF exception when altering column type (CASSANDRA-11820)
 * Fix potential race in schema during new table creation (CASSANDRA-12083)
 * cqlsh: fix error handling in rare COPY FROM failure scenario (CASSANDRA-12070)
 * Disable autocompaction during drain (CASSANDRA-11878)
 * Add a metrics timer to MemtablePool and use it to track time spent blocked on memory in MemtableAllocator (CASSANDRA-11327)
 * Fix upgrading schema with super columns with non-text subcomparators (CASSANDRA-12023)
 * Add TimeWindowCompactionStrategy (CASSANDRA-9666)
 * Fix JsonTransformer output of partition with deletion info (CASSANDRA-12418)
 * Fix NPE in SSTableLoader when specifying partial directory path (CASSANDRA-12609)
Merged from 2.2:
 * Add local address entry in PropertyFileSnitch (CASSANDRA-11332)
 * cqlsh copy: fix missing counter values (CASSANDRA-12476)
 * Move migration tasks to non-periodic queue, assure flush executor shutdown after non-periodic executor (CASSANDRA-12251)
 * cqlsh copy: fixed possible race in initializing feeding thread (CASSANDRA-11701)
 * Only set broadcast_rpc_address on Ec2MultiRegionSnitch if it's not set (CASSANDRA-11357)
 * Update StorageProxy range metrics for timeouts, failures and unavailables (CASSANDRA-9507)
 * Add Sigar to classes included in clientutil.jar (CASSANDRA-11635)
 * Add decay to histograms and timers used for metrics (CASSANDRA-11752)
 * Fix hanging stream session (CASSANDRA-10992)
 * Fix INSERT JSON, fromJson() support of smallint, tinyint types (CASSANDRA-12371)
 * Restore JVM metric export for metric reporters (CASSANDRA-12312)
 * Release sstables of failed stream sessions only when outgoing transfers are finished (CASSANDRA-11345)
 * Wait for tracing events before returning response and query at same consistency level client side (CASSANDRA-11465)
 * cqlsh copyutil should get host metadata by connected address (CASSANDRA-11979)
 * Fixed cqlshlib.test.remove_test_db (CASSANDRA-12214)
 * Synchronize ThriftServer::stop() (CASSANDRA-12105)
 * Use dedicated thread for JMX notifications (CASSANDRA-12146)
 * Improve streaming synchronization and fault tolerance (CASSANDRA-11414)
 * MemoryUtil.getShort() should return an unsigned short also for architectures not supporting unaligned memory accesses (CASSANDRA-11973)
Merged from 2.1:
 * Fix queries with empty ByteBuffer values in clustering column restrictions (CASSANDRA-12127)
 * Disable passing control to post-flush after flush failure to prevent data loss (CASSANDRA-11828)
 * Allow STCS-in-L0 compactions to reduce scope with LCS (CASSANDRA-12040)
 * cannot use cql since upgrading python to 2.7.11+ (CASSANDRA-11850)
 * Fix filtering on clustering columns when 2i is used (CASSANDRA-11907)


3.0.8
 * Fix potential race in schema during new table creation (CASSANDRA-12083)
 * cqlsh: fix error handling in rare COPY FROM failure scenario (CASSANDRA-12070)
 * Disable autocompaction during drain (CASSANDRA-11878)
 * Add a metrics timer to MemtablePool and use it to track time spent blocked on memory in MemtableAllocator (CASSANDRA-11327)
 * Fix upgrading schema with super columns with non-text subcomparators (CASSANDRA-12023)
 * Add TimeWindowCompactionStrategy (CASSANDRA-9666)
Merged from 2.2:
 * Allow nodetool info to run with readonly JMX access (CASSANDRA-11755)
 * Validate bloom_filter_fp_chance against lowest supported
   value when the table is created (CASSANDRA-11920)
 * Don't send erroneous NEW_NODE notifications on restart (CASSANDRA-11038)
 * StorageService shutdown hook should use a volatile variable (CASSANDRA-11984)
Merged from 2.1:
 * Add system property to set the max number of native transport requests in queue (CASSANDRA-11363)
 * Fix queries with empty ByteBuffer values in clustering column restrictions (CASSANDRA-12127)
 * Disable passing control to post-flush after flush failure to prevent data loss (CASSANDRA-11828)
 * Allow STCS-in-L0 compactions to reduce scope with LCS (CASSANDRA-12040)
 * cannot use cql since upgrading python to 2.7.11+ (CASSANDRA-11850)
 * Fix filtering on clustering columns when 2i is used (CASSANDRA-11907)
 * Avoid stalling paxos when the paxos state expires (CASSANDRA-12043)
 * Remove finished incoming streaming connections from MessagingService (CASSANDRA-11854)
 * Don't try to get sstables for non-repairing column families (CASSANDRA-12077)
 * Avoid marking too many sstables as repaired (CASSANDRA-11696)
 * Prevent select statements with clustering key > 64k (CASSANDRA-11882)
 * Fix clock skew corrupting other nodes with paxos (CASSANDRA-11991)
 * Remove distinction between non-existing static columns and existing but null in LWTs (CASSANDRA-9842)
 * Cache local ranges when calculating repair neighbors (CASSANDRA-11934)
 * Allow LWT operation on static column with only partition keys (CASSANDRA-10532)
 * Create interval tree over canonical sstables to avoid missing sstables during streaming (CASSANDRA-11886)
 * cqlsh COPY FROM: shutdown parent cluster after forking, to avoid corrupting SSL connections (CASSANDRA-11749)


3.7
 * Support multiple folders for user defined compaction tasks (CASSANDRA-11765)
 * Fix race in CompactionStrategyManager's pause/resume (CASSANDRA-11922)
Merged from 3.0:
 * Fix legacy serialization of Thrift-generated non-compound range tombstones
   when communicating with 2.x nodes (CASSANDRA-11930)
 * Fix Directories instantiations where CFS.initialDirectories should be used (CASSANDRA-11849)
 * Avoid referencing DatabaseDescriptor in AbstractType (CASSANDRA-11912)
 * Don't use static dataDirectories field in Directories instances (CASSANDRA-11647)
 * Fix sstables not being protected from removal during index build (CASSANDRA-11905)
 * cqlsh: Suppress stack trace from Read/WriteFailures (CASSANDRA-11032)
 * Remove unneeded code to repair index summaries that have
   been improperly down-sampled (CASSANDRA-11127)
 * Avoid WriteTimeoutExceptions during commit log replay due to materialized
   view lock contention (CASSANDRA-11891)
 * Prevent OOM failures on SSTable corruption, improve tests for corruption detection (CASSANDRA-9530)
 * Use CFS.initialDirectories when clearing snapshots (CASSANDRA-11705)
 * Allow compaction strategies to disable early open (CASSANDRA-11754)
 * Refactor Materialized View code (CASSANDRA-11475)
 * Update Java Driver (CASSANDRA-11615)
Merged from 2.2:
 * Persist local metadata earlier in startup sequence (CASSANDRA-11742)
 * cqlsh: fix tab completion for case-sensitive identifiers (CASSANDRA-11664)
 * Avoid showing estimated key as -1 in tablestats (CASSANDRA-11587)
 * Fix possible race condition in CommitLog.recover (CASSANDRA-11743)
 * Enable client encryption in sstableloader with cli options (CASSANDRA-11708)
 * Possible memory leak in NIODataInputStream (CASSANDRA-11867)
 * Add seconds to cqlsh tracing session duration (CASSANDRA-11753)
 * Fix commit log replay after out-of-order flush completion (CASSANDRA-9669)
 * Prohibit Reversed Counter type as part of the PK (CASSANDRA-9395)
 * cqlsh: correctly handle non-ascii chars in error messages (CASSANDRA-11626)
Merged from 2.1:
 * Run CommitLog tests with different compression settings (CASSANDRA-9039)
 * cqlsh: apply current keyspace to source command (CASSANDRA-11152)
 * Clear out parent repair session if repair coordinator dies (CASSANDRA-11824)
 * Set default streaming_socket_timeout_in_ms to 24 hours (CASSANDRA-11840)
 * Do not consider local node a valid source during replace (CASSANDRA-11848)
 * Add message dropped tasks to nodetool netstats (CASSANDRA-11855)
 * Avoid holding SSTableReaders for duration of incremental repair (CASSANDRA-11739)


3.6
 * Correctly migrate schema for frozen UDTs during 2.x -> 3.x upgrades
   (does not affect any released versions) (CASSANDRA-11613)
 * Allow server startup if JMX is configured directly (CASSANDRA-11725)
 * Prevent direct memory OOM on buffer pool allocations (CASSANDRA-11710)
 * Enhanced Compaction Logging (CASSANDRA-10805)
 * Make prepared statement cache size configurable (CASSANDRA-11555)
 * Integrated JMX authentication and authorization (CASSANDRA-10091)
 * Add units to stress ouput (CASSANDRA-11352)
 * Fix PER PARTITION LIMIT for single and multi partitions queries (CASSANDRA-11603)
 * Add uncompressed chunk cache for RandomAccessReader (CASSANDRA-5863)
 * Clarify ClusteringPrefix hierarchy (CASSANDRA-11213)
 * Always perform collision check before joining ring (CASSANDRA-10134)
 * SSTableWriter output discrepancy (CASSANDRA-11646)
 * Fix potential timeout in NativeTransportService.testConcurrentDestroys (CASSANDRA-10756)
 * Support large partitions on the 3.0 sstable format (CASSANDRA-11206,11763)
 * Add support to rebuild from specific range (CASSANDRA-10406)
 * Optimize the overlapping lookup by calculating all the
   bounds in advance (CASSANDRA-11571)
 * Support json/yaml output in nodetool tablestats (CASSANDRA-5977)
 * (stress) Add datacenter option to -node options (CASSANDRA-11591)
 * Fix handling of empty slices (CASSANDRA-11513)
 * Make number of cores used by cqlsh COPY visible to testing code (CASSANDRA-11437)
 * Allow filtering on clustering columns for queries without secondary indexes (CASSANDRA-11310)
 * Refactor Restriction hierarchy (CASSANDRA-11354)
 * Eliminate allocations in R/W path (CASSANDRA-11421)
 * Update Netty to 4.0.36 (CASSANDRA-11567)
 * Fix PER PARTITION LIMIT for queries requiring post-query ordering (CASSANDRA-11556)
 * Allow instantiation of UDTs and tuples in UDFs (CASSANDRA-10818)
 * Support UDT in CQLSSTableWriter (CASSANDRA-10624)
 * Support for non-frozen user-defined types, updating
   individual fields of user-defined types (CASSANDRA-7423)
 * Make LZ4 compression level configurable (CASSANDRA-11051)
 * Allow per-partition LIMIT clause in CQL (CASSANDRA-7017)
 * Make custom filtering more extensible with UserExpression (CASSANDRA-11295)
 * Improve field-checking and error reporting in cassandra.yaml (CASSANDRA-10649)
 * Print CAS stats in nodetool proxyhistograms (CASSANDRA-11507)
 * More user friendly error when providing an invalid token to nodetool (CASSANDRA-9348)
 * Add static column support to SASI index (CASSANDRA-11183)
 * Support EQ/PREFIX queries in SASI CONTAINS mode without tokenization (CASSANDRA-11434)
 * Support LIKE operator in prepared statements (CASSANDRA-11456)
 * Add a command to see if a Materialized View has finished building (CASSANDRA-9967)
 * Log endpoint and port associated with streaming operation (CASSANDRA-8777)
 * Print sensible units for all log messages (CASSANDRA-9692)
 * Upgrade Netty to version 4.0.34 (CASSANDRA-11096)
 * Break the CQL grammar into separate Parser and Lexer (CASSANDRA-11372)
 * Compress only inter-dc traffic by default (CASSANDRA-8888)
 * Add metrics to track write amplification (CASSANDRA-11420)
 * cassandra-stress: cannot handle "value-less" tables (CASSANDRA-7739)
 * Add/drop multiple columns in one ALTER TABLE statement (CASSANDRA-10411)
 * Add require_endpoint_verification opt for internode encryption (CASSANDRA-9220)
 * Add auto import java.util for UDF code block (CASSANDRA-11392)
 * Add --hex-format option to nodetool getsstables (CASSANDRA-11337)
 * sstablemetadata should print sstable min/max token (CASSANDRA-7159)
 * Do not wrap CassandraException in TriggerExecutor (CASSANDRA-9421)
 * COPY TO should have higher double precision (CASSANDRA-11255)
 * Stress should exit with non-zero status after failure (CASSANDRA-10340)
 * Add client to cqlsh SHOW_SESSION (CASSANDRA-8958)
 * Fix nodetool tablestats keyspace level metrics (CASSANDRA-11226)
 * Store repair options in parent_repair_history (CASSANDRA-11244)
 * Print current leveling in sstableofflinerelevel (CASSANDRA-9588)
 * Change repair message for keyspaces with RF 1 (CASSANDRA-11203)
 * Remove hard-coded SSL cipher suites and protocols (CASSANDRA-10508)
 * Improve concurrency in CompactionStrategyManager (CASSANDRA-10099)
 * (cqlsh) interpret CQL type for formatting blobs (CASSANDRA-11274)
 * Refuse to start and print txn log information in case of disk
   corruption (CASSANDRA-10112)
 * Resolve some eclipse-warnings (CASSANDRA-11086)
 * (cqlsh) Show static columns in a different color (CASSANDRA-11059)
 * Allow to remove TTLs on table with default_time_to_live (CASSANDRA-11207)
Merged from 3.0:
 * Disallow creating view with a static column (CASSANDRA-11602)
 * Reduce the amount of object allocations caused by the getFunctions methods (CASSANDRA-11593)
 * Potential error replaying commitlog with smallint/tinyint/date/time types (CASSANDRA-11618)
 * Fix queries with filtering on counter columns (CASSANDRA-11629)
 * Improve tombstone printing in sstabledump (CASSANDRA-11655)
 * Fix paging for range queries where all clustering columns are specified (CASSANDRA-11669)
 * Don't require HEAP_NEW_SIZE to be set when using G1 (CASSANDRA-11600)
 * Fix sstabledump not showing cells after tombstone marker (CASSANDRA-11654)
 * Ignore all LocalStrategy keyspaces for streaming and other related
   operations (CASSANDRA-11627)
 * Ensure columnfilter covers indexed columns for thrift 2i queries (CASSANDRA-11523)
 * Only open one sstable scanner per sstable (CASSANDRA-11412)
 * Option to specify ProtocolVersion in cassandra-stress (CASSANDRA-11410)
 * ArithmeticException in avgFunctionForDecimal (CASSANDRA-11485)
 * LogAwareFileLister should only use OLD sstable files in current folder to determine disk consistency (CASSANDRA-11470)
 * Notify indexers of expired rows during compaction (CASSANDRA-11329)
 * Properly respond with ProtocolError when a v1/v2 native protocol
   header is received (CASSANDRA-11464)
 * Validate that num_tokens and initial_token are consistent with one another (CASSANDRA-10120)
Merged from 2.2:
 * Exit JVM if JMX server fails to startup (CASSANDRA-11540)
 * Produce a heap dump when exiting on OOM (CASSANDRA-9861)
 * Restore ability to filter on clustering columns when using a 2i (CASSANDRA-11510)
 * JSON datetime formatting needs timezone (CASSANDRA-11137)
 * Fix is_dense recalculation for Thrift-updated tables (CASSANDRA-11502)
 * Remove unnescessary file existence check during anticompaction (CASSANDRA-11660)
 * Add missing files to debian packages (CASSANDRA-11642)
 * Avoid calling Iterables::concat in loops during ModificationStatement::getFunctions (CASSANDRA-11621)
 * cqlsh: COPY FROM should use regular inserts for single statement batches and
   report errors correctly if workers processes crash on initialization (CASSANDRA-11474)
 * Always close cluster with connection in CqlRecordWriter (CASSANDRA-11553)
 * Allow only DISTINCT queries with partition keys restrictions (CASSANDRA-11339)
 * CqlConfigHelper no longer requires both a keystore and truststore to work (CASSANDRA-11532)
 * Make deprecated repair methods backward-compatible with previous notification service (CASSANDRA-11430)
 * IncomingStreamingConnection version check message wrong (CASSANDRA-11462)
Merged from 2.1:
 * Support mlockall on IBM POWER arch (CASSANDRA-11576)
 * Add option to disable use of severity in DynamicEndpointSnitch (CASSANDRA-11737)
 * cqlsh COPY FROM fails for null values with non-prepared statements (CASSANDRA-11631)
 * Make cython optional in pylib/setup.py (CASSANDRA-11630)
 * Change order of directory searching for cassandra.in.sh to favor local one (CASSANDRA-11628)
 * cqlsh COPY FROM fails with []{} chars in UDT/tuple fields/values (CASSANDRA-11633)
 * clqsh: COPY FROM throws TypeError with Cython extensions enabled (CASSANDRA-11574)
 * cqlsh: COPY FROM ignores NULL values in conversion (CASSANDRA-11549)
 * Validate levels when building LeveledScanner to avoid overlaps with orphaned sstables (CASSANDRA-9935)


3.5
 * StaticTokenTreeBuilder should respect posibility of duplicate tokens (CASSANDRA-11525)
 * Correctly fix potential assertion error during compaction (CASSANDRA-11353)
 * Avoid index segment stitching in RAM which lead to OOM on big SSTable files (CASSANDRA-11383)
 * Fix clustering and row filters for LIKE queries on clustering columns (CASSANDRA-11397)
Merged from 3.0:
 * Fix rare NPE on schema upgrade from 2.x to 3.x (CASSANDRA-10943)
 * Improve backoff policy for cqlsh COPY FROM (CASSANDRA-11320)
 * Improve IF NOT EXISTS check in CREATE INDEX (CASSANDRA-11131)
 * Upgrade ohc to 0.4.3
 * Enable SO_REUSEADDR for JMX RMI server sockets (CASSANDRA-11093)
 * Allocate merkletrees with the correct size (CASSANDRA-11390)
 * Support streaming pre-3.0 sstables (CASSANDRA-10990)
 * Add backpressure to compressed or encrypted commit log (CASSANDRA-10971)
 * SSTableExport supports secondary index tables (CASSANDRA-11330)
 * Fix sstabledump to include missing info in debug output (CASSANDRA-11321)
 * Establish and implement canonical bulk reading workload(s) (CASSANDRA-10331)
 * Fix paging for IN queries on tables without clustering columns (CASSANDRA-11208)
 * Remove recursive call from CompositesSearcher (CASSANDRA-11304)
 * Fix filtering on non-primary key columns for queries without index (CASSANDRA-6377)
 * Fix sstableloader fail when using materialized view (CASSANDRA-11275)
Merged from 2.2:
 * DatabaseDescriptor should log stacktrace in case of Eception during seed provider creation (CASSANDRA-11312)
 * Use canonical path for directory in SSTable descriptor (CASSANDRA-10587)
 * Add cassandra-stress keystore option (CASSANDRA-9325)
 * Dont mark sstables as repairing with sub range repairs (CASSANDRA-11451)
 * Notify when sstables change after cancelling compaction (CASSANDRA-11373)
 * cqlsh: COPY FROM should check that explicit column names are valid (CASSANDRA-11333)
 * Add -Dcassandra.start_gossip startup option (CASSANDRA-10809)
 * Fix UTF8Validator.validate() for modified UTF-8 (CASSANDRA-10748)
 * Clarify that now() function is calculated on the coordinator node in CQL documentation (CASSANDRA-10900)
 * Fix bloom filter sizing with LCS (CASSANDRA-11344)
 * (cqlsh) Fix error when result is 0 rows with EXPAND ON (CASSANDRA-11092)
 * Add missing newline at end of bin/cqlsh (CASSANDRA-11325)
 * Unresolved hostname leads to replace being ignored (CASSANDRA-11210)
 * Only log yaml config once, at startup (CASSANDRA-11217)
 * Reference leak with parallel repairs on the same table (CASSANDRA-11215)
Merged from 2.1:
 * Add a -j parameter to scrub/cleanup/upgradesstables to state how
   many threads to use (CASSANDRA-11179)
 * COPY FROM on large datasets: fix progress report and debug performance (CASSANDRA-11053)
 * InvalidateKeys should have a weak ref to key cache (CASSANDRA-11176)


3.4
 * (cqlsh) add cqlshrc option to always connect using ssl (CASSANDRA-10458)
 * Cleanup a few resource warnings (CASSANDRA-11085)
 * Allow custom tracing implementations (CASSANDRA-10392)
 * Extract LoaderOptions to be able to be used from outside (CASSANDRA-10637)
 * fix OnDiskIndexTest to properly treat empty ranges (CASSANDRA-11205)
 * fix TrackerTest to handle new notifications (CASSANDRA-11178)
 * add SASI validation for partitioner and complex columns (CASSANDRA-11169)
 * Add caching of encrypted credentials in PasswordAuthenticator (CASSANDRA-7715)
 * fix SASI memtable switching on flush (CASSANDRA-11159)
 * Remove duplicate offline compaction tracking (CASSANDRA-11148)
 * fix EQ semantics of analyzed SASI indexes (CASSANDRA-11130)
 * Support long name output for nodetool commands (CASSANDRA-7950)
 * Encrypted hints (CASSANDRA-11040)
 * SASI index options validation (CASSANDRA-11136)
 * Optimize disk seek using min/max column name meta data when the LIMIT clause is used
   (CASSANDRA-8180)
 * Add LIKE support to CQL3 (CASSANDRA-11067)
 * Generic Java UDF types (CASSANDRA-10819)
 * cqlsh: Include sub-second precision in timestamps by default (CASSANDRA-10428)
 * Set javac encoding to utf-8 (CASSANDRA-11077)
 * Integrate SASI index into Cassandra (CASSANDRA-10661)
 * Add --skip-flush option to nodetool snapshot
 * Skip values for non-queried columns (CASSANDRA-10657)
 * Add support for secondary indexes on static columns (CASSANDRA-8103)
 * CommitLogUpgradeTestMaker creates broken commit logs (CASSANDRA-11051)
 * Add metric for number of dropped mutations (CASSANDRA-10866)
 * Simplify row cache invalidation code (CASSANDRA-10396)
 * Support user-defined compaction through nodetool (CASSANDRA-10660)
 * Stripe view locks by key and table ID to reduce contention (CASSANDRA-10981)
 * Add nodetool gettimeout and settimeout commands (CASSANDRA-10953)
 * Add 3.0 metadata to sstablemetadata output (CASSANDRA-10838)
Merged from 3.0:
 * MV should only query complex columns included in the view (CASSANDRA-11069)
 * Failed aggregate creation breaks server permanently (CASSANDRA-11064)
 * Add sstabledump tool (CASSANDRA-7464)
 * Introduce backpressure for hints (CASSANDRA-10972)
 * Fix ClusteringPrefix not being able to read tombstone range boundaries (CASSANDRA-11158)
 * Prevent logging in sandboxed state (CASSANDRA-11033)
 * Disallow drop/alter operations of UDTs used by UDAs (CASSANDRA-10721)
 * Add query time validation method on Index (CASSANDRA-11043)
 * Avoid potential AssertionError in mixed version cluster (CASSANDRA-11128)
 * Properly handle hinted handoff after topology changes (CASSANDRA-5902)
 * AssertionError when listing sstable files on inconsistent disk state (CASSANDRA-11156)
 * Fix wrong rack counting and invalid conditions check for TokenAllocation
   (CASSANDRA-11139)
 * Avoid creating empty hint files (CASSANDRA-11090)
 * Fix leak detection strong reference loop using weak reference (CASSANDRA-11120)
 * Configurie BatchlogManager to stop delayed tasks on shutdown (CASSANDRA-11062)
 * Hadoop integration is incompatible with Cassandra Driver 3.0.0 (CASSANDRA-11001)
 * Add dropped_columns to the list of schema table so it gets handled
   properly (CASSANDRA-11050)
 * Fix NPE when using forceRepairRangeAsync without DC (CASSANDRA-11239)
Merged from 2.2:
 * Preserve order for preferred SSL cipher suites (CASSANDRA-11164)
 * Range.compareTo() violates the contract of Comparable (CASSANDRA-11216)
 * Avoid NPE when serializing ErrorMessage with null message (CASSANDRA-11167)
 * Replacing an aggregate with a new version doesn't reset INITCOND (CASSANDRA-10840)
 * (cqlsh) cqlsh cannot be called through symlink (CASSANDRA-11037)
 * fix ohc and java-driver pom dependencies in build.xml (CASSANDRA-10793)
 * Protect from keyspace dropped during repair (CASSANDRA-11065)
 * Handle adding fields to a UDT in SELECT JSON and toJson() (CASSANDRA-11146)
 * Better error message for cleanup (CASSANDRA-10991)
 * cqlsh pg-style-strings broken if line ends with ';' (CASSANDRA-11123)
 * Always persist upsampled index summaries (CASSANDRA-10512)
 * (cqlsh) Fix inconsistent auto-complete (CASSANDRA-10733)
 * Make SELECT JSON and toJson() threadsafe (CASSANDRA-11048)
 * Fix SELECT on tuple relations for mixed ASC/DESC clustering order (CASSANDRA-7281)
 * Use cloned TokenMetadata in size estimates to avoid race against membership check
   (CASSANDRA-10736)
 * (cqlsh) Support utf-8/cp65001 encoding on Windows (CASSANDRA-11030)
 * Fix paging on DISTINCT queries repeats result when first row in partition changes
   (CASSANDRA-10010)
 * (cqlsh) Support timezone conversion using pytz (CASSANDRA-10397)
 * cqlsh: change default encoding to UTF-8 (CASSANDRA-11124)
Merged from 2.1:
 * Checking if an unlogged batch is local is inefficient (CASSANDRA-11529)
 * Fix out-of-space error treatment in memtable flushing (CASSANDRA-11448).
 * Don't do defragmentation if reading from repaired sstables (CASSANDRA-10342)
 * Fix streaming_socket_timeout_in_ms not enforced (CASSANDRA-11286)
 * Avoid dropping message too quickly due to missing unit conversion (CASSANDRA-11302)
 * Don't remove FailureDetector history on removeEndpoint (CASSANDRA-10371)
 * Only notify if repair status changed (CASSANDRA-11172)
 * Use logback setting for 'cassandra -v' command (CASSANDRA-10767)
 * Fix sstableloader to unthrottle streaming by default (CASSANDRA-9714)
 * Fix incorrect warning in 'nodetool status' (CASSANDRA-10176)
 * Properly release sstable ref when doing offline scrub (CASSANDRA-10697)
 * Improve nodetool status performance for large cluster (CASSANDRA-7238)
 * Gossiper#isEnabled is not thread safe (CASSANDRA-11116)
 * Avoid major compaction mixing repaired and unrepaired sstables in DTCS (CASSANDRA-11113)
 * Make it clear what DTCS timestamp_resolution is used for (CASSANDRA-11041)
 * (cqlsh) Display milliseconds when datetime overflows (CASSANDRA-10625)


3.3
 * Avoid infinite loop if owned range is smaller than number of
   data dirs (CASSANDRA-11034)
 * Avoid bootstrap hanging when existing nodes have no data to stream (CASSANDRA-11010)
Merged from 3.0:
 * Remove double initialization of newly added tables (CASSANDRA-11027)
 * Filter keys searcher results by target range (CASSANDRA-11104)
 * Fix deserialization of legacy read commands (CASSANDRA-11087)
 * Fix incorrect computation of deletion time in sstable metadata (CASSANDRA-11102)
 * Avoid memory leak when collecting sstable metadata (CASSANDRA-11026)
 * Mutations do not block for completion under view lock contention (CASSANDRA-10779)
 * Invalidate legacy schema tables when unloading them (CASSANDRA-11071)
 * (cqlsh) handle INSERT and UPDATE statements with LWT conditions correctly
   (CASSANDRA-11003)
 * Fix DISTINCT queries in mixed version clusters (CASSANDRA-10762)
 * Migrate build status for indexes along with legacy schema (CASSANDRA-11046)
 * Ensure SSTables for legacy KEYS indexes can be read (CASSANDRA-11045)
 * Added support for IBM zSystems architecture (CASSANDRA-11054)
 * Update CQL documentation (CASSANDRA-10899)
 * Check the column name, not cell name, for dropped columns when reading
   legacy sstables (CASSANDRA-11018)
 * Don't attempt to index clustering values of static rows (CASSANDRA-11021)
 * Remove checksum files after replaying hints (CASSANDRA-10947)
 * Support passing base table metadata to custom 2i validation (CASSANDRA-10924)
 * Ensure stale index entries are purged during reads (CASSANDRA-11013)
 * (cqlsh) Also apply --connect-timeout to control connection
   timeout (CASSANDRA-10959)
 * Fix AssertionError when removing from list using UPDATE (CASSANDRA-10954)
 * Fix UnsupportedOperationException when reading old sstable with range
   tombstone (CASSANDRA-10743)
 * MV should use the maximum timestamp of the primary key (CASSANDRA-10910)
 * Fix potential assertion error during compaction (CASSANDRA-10944)
Merged from 2.2:
 * maxPurgeableTimestamp needs to check memtables too (CASSANDRA-9949)
 * Apply change to compaction throughput in real time (CASSANDRA-10025)
 * (cqlsh) encode input correctly when saving history
 * Fix potential NPE on ORDER BY queries with IN (CASSANDRA-10955)
 * Start L0 STCS-compactions even if there is a L0 -> L1 compaction
   going (CASSANDRA-10979)
 * Make UUID LSB unique per process (CASSANDRA-7925)
 * Avoid NPE when performing sstable tasks (scrub etc.) (CASSANDRA-10980)
 * Make sure client gets tombstone overwhelmed warning (CASSANDRA-9465)
 * Fix error streaming section more than 2GB (CASSANDRA-10961)
 * Histogram buckets exposed in jmx are sorted incorrectly (CASSANDRA-10975)
 * Enable GC logging by default (CASSANDRA-10140)
 * Optimize pending range computation (CASSANDRA-9258)
 * Skip commit log and saved cache directories in SSTable version startup check (CASSANDRA-10902)
 * drop/alter user should be case sensitive (CASSANDRA-10817)
Merged from 2.1:
 * test_bulk_round_trip_blogposts is failing occasionally (CASSANDRA-10938)
 * Fix isJoined return true only after becoming cluster member (CASANDRA-11007)
 * Fix bad gossip generation seen in long-running clusters (CASSANDRA-10969)
 * Avoid NPE when incremental repair fails (CASSANDRA-10909)
 * Unmark sstables compacting once they are done in cleanup/scrub/upgradesstables (CASSANDRA-10829)
 * Allow simultaneous bootstrapping with strict consistency when no vnodes are used (CASSANDRA-11005)
 * Log a message when major compaction does not result in a single file (CASSANDRA-10847)
 * (cqlsh) fix cqlsh_copy_tests when vnodes are disabled (CASSANDRA-10997)
 * (cqlsh) Add request timeout option to cqlsh (CASSANDRA-10686)
 * Avoid AssertionError while submitting hint with LWT (CASSANDRA-10477)
 * If CompactionMetadata is not in stats file, use index summary instead (CASSANDRA-10676)
 * Retry sending gossip syn multiple times during shadow round (CASSANDRA-8072)
 * Fix pending range calculation during moves (CASSANDRA-10887)
 * Sane default (200Mbps) for inter-DC streaming througput (CASSANDRA-8708)



3.2
 * Make sure tokens don't exist in several data directories (CASSANDRA-6696)
 * Add requireAuthorization method to IAuthorizer (CASSANDRA-10852)
 * Move static JVM options to conf/jvm.options file (CASSANDRA-10494)
 * Fix CassandraVersion to accept x.y version string (CASSANDRA-10931)
 * Add forceUserDefinedCleanup to allow more flexible cleanup (CASSANDRA-10708)
 * (cqlsh) allow setting TTL with COPY (CASSANDRA-9494)
 * Fix counting of received sstables in streaming (CASSANDRA-10949)
 * Implement hints compression (CASSANDRA-9428)
 * Fix potential assertion error when reading static columns (CASSANDRA-10903)
 * Fix EstimatedHistogram creation in nodetool tablehistograms (CASSANDRA-10859)
 * Establish bootstrap stream sessions sequentially (CASSANDRA-6992)
 * Sort compactionhistory output by timestamp (CASSANDRA-10464)
 * More efficient BTree removal (CASSANDRA-9991)
 * Make tablehistograms accept the same syntax as tablestats (CASSANDRA-10149)
 * Group pending compactions based on table (CASSANDRA-10718)
 * Add compressor name in sstablemetadata output (CASSANDRA-9879)
 * Fix type casting for counter columns (CASSANDRA-10824)
 * Prevent running Cassandra as root (CASSANDRA-8142)
 * bound maximum in-flight commit log replay mutation bytes to 64 megabytes (CASSANDRA-8639)
 * Normalize all scripts (CASSANDRA-10679)
 * Make compression ratio much more accurate (CASSANDRA-10225)
 * Optimize building of Clustering object when only one is created (CASSANDRA-10409)
 * Make index building pluggable (CASSANDRA-10681)
 * Add sstable flush observer (CASSANDRA-10678)
 * Improve NTS endpoints calculation (CASSANDRA-10200)
 * Improve performance of the folderSize function (CASSANDRA-10677)
 * Add support for type casting in selection clause (CASSANDRA-10310)
 * Added graphing option to cassandra-stress (CASSANDRA-7918)
 * Abort in-progress queries that time out (CASSANDRA-7392)
 * Add transparent data encryption core classes (CASSANDRA-9945)
Merged from 3.0:
 * Better handling of SSL connection errors inter-node (CASSANDRA-10816)
 * Avoid NoSuchElementException when executing empty batch (CASSANDRA-10711)
 * Avoid building PartitionUpdate in toString (CASSANDRA-10897)
 * Reduce heap spent when receiving many SSTables (CASSANDRA-10797)
 * Add back support for 3rd party auth providers to bulk loader (CASSANDRA-10873)
 * Eliminate the dependency on jgrapht for UDT resolution (CASSANDRA-10653)
 * (Hadoop) Close Clusters and Sessions in Hadoop Input/Output classes (CASSANDRA-10837)
 * Fix sstableloader not working with upper case keyspace name (CASSANDRA-10806)
Merged from 2.2:
 * jemalloc detection fails due to quoting issues in regexv (CASSANDRA-10946)
 * (cqlsh) show correct column names for empty result sets (CASSANDRA-9813)
 * Add new types to Stress (CASSANDRA-9556)
 * Add property to allow listening on broadcast interface (CASSANDRA-9748)
Merged from 2.1:
 * Match cassandra-loader options in COPY FROM (CASSANDRA-9303)
 * Fix binding to any address in CqlBulkRecordWriter (CASSANDRA-9309)
 * cqlsh fails to decode utf-8 characters for text typed columns (CASSANDRA-10875)
 * Log error when stream session fails (CASSANDRA-9294)
 * Fix bugs in commit log archiving startup behavior (CASSANDRA-10593)
 * (cqlsh) further optimise COPY FROM (CASSANDRA-9302)
 * Allow CREATE TABLE WITH ID (CASSANDRA-9179)
 * Make Stress compiles within eclipse (CASSANDRA-10807)
 * Cassandra Daemon should print JVM arguments (CASSANDRA-10764)
 * Allow cancellation of index summary redistribution (CASSANDRA-8805)


3.1.1
Merged from 3.0:
  * Fix upgrade data loss due to range tombstone deleting more data than then should
    (CASSANDRA-10822)


3.1
Merged from 3.0:
 * Avoid MV race during node decommission (CASSANDRA-10674)
 * Disable reloading of GossipingPropertyFileSnitch (CASSANDRA-9474)
 * Handle single-column deletions correction in materialized views
   when the column is part of the view primary key (CASSANDRA-10796)
 * Fix issue with datadir migration on upgrade (CASSANDRA-10788)
 * Fix bug with range tombstones on reverse queries and test coverage for
   AbstractBTreePartition (CASSANDRA-10059)
 * Remove 64k limit on collection elements (CASSANDRA-10374)
 * Remove unclear Indexer.indexes() method (CASSANDRA-10690)
 * Fix NPE on stream read error (CASSANDRA-10771)
 * Normalize cqlsh DESC output (CASSANDRA-10431)
 * Rejects partition range deletions when columns are specified (CASSANDRA-10739)
 * Fix error when saving cached key for old format sstable (CASSANDRA-10778)
 * Invalidate prepared statements on DROP INDEX (CASSANDRA-10758)
 * Fix SELECT statement with IN restrictions on partition key,
   ORDER BY and LIMIT (CASSANDRA-10729)
 * Improve stress performance over 1k threads (CASSANDRA-7217)
 * Wait for migration responses to complete before bootstrapping (CASSANDRA-10731)
 * Unable to create a function with argument of type Inet (CASSANDRA-10741)
 * Fix backward incompatibiliy in CqlInputFormat (CASSANDRA-10717)
 * Correctly preserve deletion info on updated rows when notifying indexers
   of single-row deletions (CASSANDRA-10694)
 * Notify indexers of partition delete during cleanup (CASSANDRA-10685)
 * Keep the file open in trySkipCache (CASSANDRA-10669)
 * Updated trigger example (CASSANDRA-10257)
Merged from 2.2:
 * Verify tables in pseudo-system keyspaces at startup (CASSANDRA-10761)
 * Fix IllegalArgumentException in DataOutputBuffer.reallocate for large buffers (CASSANDRA-10592)
 * Show CQL help in cqlsh in web browser (CASSANDRA-7225)
 * Serialize on disk the proper SSTable compression ratio (CASSANDRA-10775)
 * Reject index queries while the index is building (CASSANDRA-8505)
 * CQL.textile syntax incorrectly includes optional keyspace for aggregate SFUNC and FINALFUNC (CASSANDRA-10747)
 * Fix JSON update with prepared statements (CASSANDRA-10631)
 * Don't do anticompaction after subrange repair (CASSANDRA-10422)
 * Fix SimpleDateType type compatibility (CASSANDRA-10027)
 * (Hadoop) fix splits calculation (CASSANDRA-10640)
 * (Hadoop) ensure that Cluster instances are always closed (CASSANDRA-10058)
Merged from 2.1:
 * Fix Stress profile parsing on Windows (CASSANDRA-10808)
 * Fix incremental repair hang when replica is down (CASSANDRA-10288)
 * Optimize the way we check if a token is repaired in anticompaction (CASSANDRA-10768)
 * Add proper error handling to stream receiver (CASSANDRA-10774)
 * Warn or fail when changing cluster topology live (CASSANDRA-10243)
 * Status command in debian/ubuntu init script doesn't work (CASSANDRA-10213)
 * Some DROP ... IF EXISTS incorrectly result in exceptions on non-existing KS (CASSANDRA-10658)
 * DeletionTime.compareTo wrong in rare cases (CASSANDRA-10749)
 * Force encoding when computing statement ids (CASSANDRA-10755)
 * Properly reject counters as map keys (CASSANDRA-10760)
 * Fix the sstable-needs-cleanup check (CASSANDRA-10740)
 * (cqlsh) Print column names before COPY operation (CASSANDRA-8935)
 * Fix CompressedInputStream for proper cleanup (CASSANDRA-10012)
 * (cqlsh) Support counters in COPY commands (CASSANDRA-9043)
 * Try next replica if not possible to connect to primary replica on
   ColumnFamilyRecordReader (CASSANDRA-2388)
 * Limit window size in DTCS (CASSANDRA-10280)
 * sstableloader does not use MAX_HEAP_SIZE env parameter (CASSANDRA-10188)
 * (cqlsh) Improve COPY TO performance and error handling (CASSANDRA-9304)
 * Create compression chunk for sending file only (CASSANDRA-10680)
 * Forbid compact clustering column type changes in ALTER TABLE (CASSANDRA-8879)
 * Reject incremental repair with subrange repair (CASSANDRA-10422)
 * Add a nodetool command to refresh size_estimates (CASSANDRA-9579)
 * Invalidate cache after stream receive task is completed (CASSANDRA-10341)
 * Reject counter writes in CQLSSTableWriter (CASSANDRA-10258)
 * Remove superfluous COUNTER_MUTATION stage mapping (CASSANDRA-10605)


3.0
 * Fix AssertionError while flushing memtable due to materialized views
   incorrectly inserting empty rows (CASSANDRA-10614)
 * Store UDA initcond as CQL literal in the schema table, instead of a blob (CASSANDRA-10650)
 * Don't use -1 for the position of partition key in schema (CASSANDRA-10491)
 * Fix distinct queries in mixed version cluster (CASSANDRA-10573)
 * Skip sstable on clustering in names query (CASSANDRA-10571)
 * Remove value skipping as it breaks read-repair (CASSANDRA-10655)
 * Fix bootstrapping with MVs (CASSANDRA-10621)
 * Make sure EACH_QUORUM reads are using NTS (CASSANDRA-10584)
 * Fix MV replica filtering for non-NetworkTopologyStrategy (CASSANDRA-10634)
 * (Hadoop) fix CIF describeSplits() not handling 0 size estimates (CASSANDRA-10600)
 * Fix reading of legacy sstables (CASSANDRA-10590)
 * Use CQL type names in schema metadata tables (CASSANDRA-10365)
 * Guard batchlog replay against integer division by zero (CASSANDRA-9223)
 * Fix bug when adding a column to thrift with the same name than a primary key (CASSANDRA-10608)
 * Add client address argument to IAuthenticator::newSaslNegotiator (CASSANDRA-8068)
 * Fix implementation of LegacyLayout.LegacyBoundComparator (CASSANDRA-10602)
 * Don't use 'names query' read path for counters (CASSANDRA-10572)
 * Fix backward compatibility for counters (CASSANDRA-10470)
 * Remove memory_allocator paramter from cassandra.yaml (CASSANDRA-10581,10628)
 * Execute the metadata reload task of all registered indexes on CFS::reload (CASSANDRA-10604)
 * Fix thrift cas operations with defined columns (CASSANDRA-10576)
 * Fix PartitionUpdate.operationCount()for updates with static column operations (CASSANDRA-10606)
 * Fix thrift get() queries with defined columns (CASSANDRA-10586)
 * Fix marking of indexes as built and removed (CASSANDRA-10601)
 * Skip initialization of non-registered 2i instances, remove Index::getIndexName (CASSANDRA-10595)
 * Fix batches on multiple tables (CASSANDRA-10554)
 * Ensure compaction options are validated when updating KeyspaceMetadata (CASSANDRA-10569)
 * Flatten Iterator Transformation Hierarchy (CASSANDRA-9975)
 * Remove token generator (CASSANDRA-5261)
 * RolesCache should not be created for any authenticator that does not requireAuthentication (CASSANDRA-10562)
 * Fix LogTransaction checking only a single directory for files (CASSANDRA-10421)
 * Fix handling of range tombstones when reading old format sstables (CASSANDRA-10360)
 * Aggregate with Initial Condition fails with C* 3.0 (CASSANDRA-10367)
Merged from 2.2:
 * (cqlsh) show partial trace if incomplete after max_trace_wait (CASSANDRA-7645)
 * Use most up-to-date version of schema for system tables (CASSANDRA-10652)
 * Deprecate memory_allocator in cassandra.yaml (CASSANDRA-10581,10628)
 * Expose phi values from failure detector via JMX and tweak debug
   and trace logging (CASSANDRA-9526)
 * Fix IllegalArgumentException in DataOutputBuffer.reallocate for large buffers (CASSANDRA-10592)
Merged from 2.1:
 * Shutdown compaction in drain to prevent leak (CASSANDRA-10079)
 * (cqlsh) fix COPY using wrong variable name for time_format (CASSANDRA-10633)
 * Do not run SizeEstimatesRecorder if a node is not a member of the ring (CASSANDRA-9912)
 * Improve handling of dead nodes in gossip (CASSANDRA-10298)
 * Fix logback-tools.xml incorrectly configured for outputing to System.err
   (CASSANDRA-9937)
 * Fix streaming to catch exception so retry not fail (CASSANDRA-10557)
 * Add validation method to PerRowSecondaryIndex (CASSANDRA-10092)
 * Support encrypted and plain traffic on the same port (CASSANDRA-10559)
 * Do STCS in DTCS windows (CASSANDRA-10276)
 * Avoid repetition of JVM_OPTS in debian package (CASSANDRA-10251)
 * Fix potential NPE from handling result of SIM.highestSelectivityIndex (CASSANDRA-10550)
 * Fix paging issues with partitions containing only static columns data (CASSANDRA-10381)
 * Fix conditions on static columns (CASSANDRA-10264)
 * AssertionError: attempted to delete non-existing file CommitLog (CASSANDRA-10377)
 * Fix sorting for queries with an IN condition on partition key columns (CASSANDRA-10363)


3.0-rc2
 * Fix SELECT DISTINCT queries between 2.2.2 nodes and 3.0 nodes (CASSANDRA-10473)
 * Remove circular references in SegmentedFile (CASSANDRA-10543)
 * Ensure validation of indexed values only occurs once per-partition (CASSANDRA-10536)
 * Fix handling of static columns for range tombstones in thrift (CASSANDRA-10174)
 * Support empty ColumnFilter for backward compatility on empty IN (CASSANDRA-10471)
 * Remove Pig support (CASSANDRA-10542)
 * Fix LogFile throws Exception when assertion is disabled (CASSANDRA-10522)
 * Revert CASSANDRA-7486, make CMS default GC, move GC config to
   conf/jvm.options (CASSANDRA-10403)
 * Fix TeeingAppender causing some logs to be truncated/empty (CASSANDRA-10447)
 * Allow EACH_QUORUM for reads (CASSANDRA-9602)
 * Fix potential ClassCastException while upgrading (CASSANDRA-10468)
 * Fix NPE in MVs on update (CASSANDRA-10503)
 * Only include modified cell data in indexing deltas (CASSANDRA-10438)
 * Do not load keyspace when creating sstable writer (CASSANDRA-10443)
 * If node is not yet gossiping write all MV updates to batchlog only (CASSANDRA-10413)
 * Re-populate token metadata after commit log recovery (CASSANDRA-10293)
 * Provide additional metrics for materialized views (CASSANDRA-10323)
 * Flush system schema tables after local schema changes (CASSANDRA-10429)
Merged from 2.2:
 * Reduce contention getting instances of CompositeType (CASSANDRA-10433)
 * Fix the regression when using LIMIT with aggregates (CASSANDRA-10487)
 * Avoid NoClassDefFoundError during DataDescriptor initialization on windows (CASSANDRA-10412)
 * Preserve case of quoted Role & User names (CASSANDRA-10394)
 * cqlsh pg-style-strings broken (CASSANDRA-10484)
 * cqlsh prompt includes name of keyspace after failed `use` statement (CASSANDRA-10369)
Merged from 2.1:
 * (cqlsh) Distinguish negative and positive infinity in output (CASSANDRA-10523)
 * (cqlsh) allow custom time_format for COPY TO (CASSANDRA-8970)
 * Don't allow startup if the node's rack has changed (CASSANDRA-10242)
 * (cqlsh) show partial trace if incomplete after max_trace_wait (CASSANDRA-7645)
 * Allow LOCAL_JMX to be easily overridden (CASSANDRA-10275)
 * Mark nodes as dead even if they've already left (CASSANDRA-10205)


3.0.0-rc1
 * Fix mixed version read request compatibility for compact static tables
   (CASSANDRA-10373)
 * Fix paging of DISTINCT with static and IN (CASSANDRA-10354)
 * Allow MATERIALIZED VIEW's SELECT statement to restrict primary key
   columns (CASSANDRA-9664)
 * Move crc_check_chance out of compression options (CASSANDRA-9839)
 * Fix descending iteration past end of BTreeSearchIterator (CASSANDRA-10301)
 * Transfer hints to a different node on decommission (CASSANDRA-10198)
 * Check partition keys for CAS operations during stmt validation (CASSANDRA-10338)
 * Add custom query expressions to SELECT (CASSANDRA-10217)
 * Fix minor bugs in MV handling (CASSANDRA-10362)
 * Allow custom indexes with 0,1 or multiple target columns (CASSANDRA-10124)
 * Improve MV schema representation (CASSANDRA-9921)
 * Add flag to enable/disable coordinator batchlog for MV writes (CASSANDRA-10230)
 * Update cqlsh COPY for new internal driver serialization interface (CASSANDRA-10318)
 * Give index implementations more control over rebuild operations (CASSANDRA-10312)
 * Update index file format (CASSANDRA-10314)
 * Add "shadowable" row tombstones to deal with mv timestamp issues (CASSANDRA-10261)
 * CFS.loadNewSSTables() broken for pre-3.0 sstables
 * Cache selected index in read command to reduce lookups (CASSANDRA-10215)
 * Small optimizations of sstable index serialization (CASSANDRA-10232)
 * Support for both encrypted and unencrypted native transport connections (CASSANDRA-9590)
Merged from 2.2:
 * Configurable page size in cqlsh (CASSANDRA-9855)
 * Defer default role manager setup until all nodes are on 2.2+ (CASSANDRA-9761)
 * Handle missing RoleManager in config after upgrade to 2.2 (CASSANDRA-10209)
Merged from 2.1:
 * Bulk Loader API could not tolerate even node failure (CASSANDRA-10347)
 * Avoid misleading pushed notifications when multiple nodes
   share an rpc_address (CASSANDRA-10052)
 * Fix dropping undroppable when message queue is full (CASSANDRA-10113)
 * Fix potential ClassCastException during paging (CASSANDRA-10352)
 * Prevent ALTER TYPE from creating circular references (CASSANDRA-10339)
 * Fix cache handling of 2i and base tables (CASSANDRA-10155, 10359)
 * Fix NPE in nodetool compactionhistory (CASSANDRA-9758)
 * (Pig) support BulkOutputFormat as a URL parameter (CASSANDRA-7410)
 * BATCH statement is broken in cqlsh (CASSANDRA-10272)
 * (cqlsh) Make cqlsh PEP8 Compliant (CASSANDRA-10066)
 * (cqlsh) Fix error when starting cqlsh with --debug (CASSANDRA-10282)
 * Scrub, Cleanup and Upgrade do not unmark compacting until all operations
   have completed, regardless of the occurence of exceptions (CASSANDRA-10274)


3.0.0-beta2
 * Fix columns returned by AbstractBtreePartitions (CASSANDRA-10220)
 * Fix backward compatibility issue due to AbstractBounds serialization bug (CASSANDRA-9857)
 * Fix startup error when upgrading nodes (CASSANDRA-10136)
 * Base table PRIMARY KEY can be assumed to be NOT NULL in MV creation (CASSANDRA-10147)
 * Improve batchlog write patch (CASSANDRA-9673)
 * Re-apply MaterializedView updates on commitlog replay (CASSANDRA-10164)
 * Require AbstractType.isByteOrderComparable declaration in constructor (CASSANDRA-9901)
 * Avoid digest mismatch on upgrade to 3.0 (CASSANDRA-9554)
 * Fix Materialized View builder when adding multiple MVs (CASSANDRA-10156)
 * Choose better poolingOptions for protocol v4 in cassandra-stress (CASSANDRA-10182)
 * Fix LWW bug affecting Materialized Views (CASSANDRA-10197)
 * Ensures frozen sets and maps are always sorted (CASSANDRA-10162)
 * Don't deadlock when flushing CFS backed custom indexes (CASSANDRA-10181)
 * Fix double flushing of secondary index tables (CASSANDRA-10180)
 * Fix incorrect handling of range tombstones in thrift (CASSANDRA-10046)
 * Only use batchlog when paired materialized view replica is remote (CASSANDRA-10061)
 * Reuse TemporalRow when updating multiple MaterializedViews (CASSANDRA-10060)
 * Validate gc_grace_seconds for batchlog writes and MVs (CASSANDRA-9917)
 * Fix sstablerepairedset (CASSANDRA-10132)
Merged from 2.2:
 * Cancel transaction for sstables we wont redistribute index summary
   for (CASSANDRA-10270)
 * Retry snapshot deletion after compaction and gc on Windows (CASSANDRA-10222)
 * Fix failure to start with space in directory path on Windows (CASSANDRA-10239)
 * Fix repair hang when snapshot failed (CASSANDRA-10057)
 * Fall back to 1/4 commitlog volume for commitlog_total_space on small disks
   (CASSANDRA-10199)
Merged from 2.1:
 * Added configurable warning threshold for GC duration (CASSANDRA-8907)
 * Fix handling of streaming EOF (CASSANDRA-10206)
 * Only check KeyCache when it is enabled
 * Change streaming_socket_timeout_in_ms default to 1 hour (CASSANDRA-8611)
 * (cqlsh) update list of CQL keywords (CASSANDRA-9232)
 * Add nodetool gettraceprobability command (CASSANDRA-10234)
Merged from 2.0:
 * Fix rare race where older gossip states can be shadowed (CASSANDRA-10366)
 * Fix consolidating racks violating the RF contract (CASSANDRA-10238)
 * Disallow decommission when node is in drained state (CASSANDRA-8741)


2.2.1
 * Fix race during construction of commit log (CASSANDRA-10049)
 * Fix LeveledCompactionStrategyTest (CASSANDRA-9757)
 * Fix broken UnbufferedDataOutputStreamPlus.writeUTF (CASSANDRA-10203)
 * (cqlsh) default load-from-file encoding to utf-8 (CASSANDRA-9898)
 * Avoid returning Permission.NONE when failing to query users table (CASSANDRA-10168)
 * (cqlsh) add CLEAR command (CASSANDRA-10086)
 * Support string literals as Role names for compatibility (CASSANDRA-10135)
Merged from 2.1:
 * Only check KeyCache when it is enabled
 * Change streaming_socket_timeout_in_ms default to 1 hour (CASSANDRA-8611)
 * (cqlsh) update list of CQL keywords (CASSANDRA-9232)


3.0.0-beta1
 * Redesign secondary index API (CASSANDRA-9459, 7771, 9041)
 * Fix throwing ReadFailure instead of ReadTimeout on range queries (CASSANDRA-10125)
 * Rewrite hinted handoff (CASSANDRA-6230)
 * Fix query on static compact tables (CASSANDRA-10093)
 * Fix race during construction of commit log (CASSANDRA-10049)
 * Add option to only purge repaired tombstones (CASSANDRA-6434)
 * Change authorization handling for MVs (CASSANDRA-9927)
 * Add custom JMX enabled executor for UDF sandbox (CASSANDRA-10026)
 * Fix row deletion bug for Materialized Views (CASSANDRA-10014)
 * Support mixed-version clusters with Cassandra 2.1 and 2.2 (CASSANDRA-9704)
 * Fix multiple slices on RowSearchers (CASSANDRA-10002)
 * Fix bug in merging of collections (CASSANDRA-10001)
 * Optimize batchlog replay to avoid full scans (CASSANDRA-7237)
 * Repair improvements when using vnodes (CASSANDRA-5220)
 * Disable scripted UDFs by default (CASSANDRA-9889)
 * Bytecode inspection for Java-UDFs (CASSANDRA-9890)
 * Use byte to serialize MT hash length (CASSANDRA-9792)
 * Replace usage of Adler32 with CRC32 (CASSANDRA-8684)
 * Fix migration to new format from 2.1 SSTable (CASSANDRA-10006)
 * SequentialWriter should extend BufferedDataOutputStreamPlus (CASSANDRA-9500)
 * Use the same repairedAt timestamp within incremental repair session (CASSANDRA-9111)
Merged from 2.2:
 * Allow count(*) and count(1) to be use as normal aggregation (CASSANDRA-10114)
 * An NPE is thrown if the column name is unknown for an IN relation (CASSANDRA-10043)
 * Apply commit_failure_policy to more errors on startup (CASSANDRA-9749)
 * Fix histogram overflow exception (CASSANDRA-9973)
 * Route gossip messages over dedicated socket (CASSANDRA-9237)
 * Add checksum to saved cache files (CASSANDRA-9265)
 * Log warning when using an aggregate without partition key (CASSANDRA-9737)
Merged from 2.1:
 * (cqlsh) Allow encoding to be set through command line (CASSANDRA-10004)
 * Add new JMX methods to change local compaction strategy (CASSANDRA-9965)
 * Write hints for paxos commits (CASSANDRA-7342)
 * (cqlsh) Fix timestamps before 1970 on Windows, always
   use UTC for timestamp display (CASSANDRA-10000)
 * (cqlsh) Avoid overwriting new config file with old config
   when both exist (CASSANDRA-9777)
 * Release snapshot selfRef when doing snapshot repair (CASSANDRA-9998)
 * Cannot replace token does not exist - DN node removed as Fat Client (CASSANDRA-9871)
Merged from 2.0:
 * Don't cast expected bf size to an int (CASSANDRA-9959)
 * Make getFullyExpiredSSTables less expensive (CASSANDRA-9882)


3.0.0-alpha1
 * Implement proper sandboxing for UDFs (CASSANDRA-9402)
 * Simplify (and unify) cleanup of compaction leftovers (CASSANDRA-7066)
 * Allow extra schema definitions in cassandra-stress yaml (CASSANDRA-9850)
 * Metrics should use up to date nomenclature (CASSANDRA-9448)
 * Change CREATE/ALTER TABLE syntax for compression (CASSANDRA-8384)
 * Cleanup crc and adler code for java 8 (CASSANDRA-9650)
 * Storage engine refactor (CASSANDRA-8099, 9743, 9746, 9759, 9781, 9808, 9825,
   9848, 9705, 9859, 9867, 9874, 9828, 9801)
 * Update Guava to 18.0 (CASSANDRA-9653)
 * Bloom filter false positive ratio is not honoured (CASSANDRA-8413)
 * New option for cassandra-stress to leave a ratio of columns null (CASSANDRA-9522)
 * Change hinted_handoff_enabled yaml setting, JMX (CASSANDRA-9035)
 * Add algorithmic token allocation (CASSANDRA-7032)
 * Add nodetool command to replay batchlog (CASSANDRA-9547)
 * Make file buffer cache independent of paths being read (CASSANDRA-8897)
 * Remove deprecated legacy Hadoop code (CASSANDRA-9353)
 * Decommissioned nodes will not rejoin the cluster (CASSANDRA-8801)
 * Change gossip stabilization to use endpoit size (CASSANDRA-9401)
 * Change default garbage collector to G1 (CASSANDRA-7486)
 * Populate TokenMetadata early during startup (CASSANDRA-9317)
 * Undeprecate cache recentHitRate (CASSANDRA-6591)
 * Add support for selectively varint encoding fields (CASSANDRA-9499, 9865)
 * Materialized Views (CASSANDRA-6477)
Merged from 2.2:
 * Avoid grouping sstables for anticompaction with DTCS (CASSANDRA-9900)
 * UDF / UDA execution time in trace (CASSANDRA-9723)
 * Fix broken internode SSL (CASSANDRA-9884)
Merged from 2.1:
 * Add new JMX methods to change local compaction strategy (CASSANDRA-9965)
 * Fix handling of enable/disable autocompaction (CASSANDRA-9899)
 * Add consistency level to tracing ouput (CASSANDRA-9827)
 * Remove repair snapshot leftover on startup (CASSANDRA-7357)
 * Use random nodes for batch log when only 2 racks (CASSANDRA-8735)
 * Ensure atomicity inside thrift and stream session (CASSANDRA-7757)
 * Fix nodetool info error when the node is not joined (CASSANDRA-9031)
Merged from 2.0:
 * Log when messages are dropped due to cross_node_timeout (CASSANDRA-9793)
 * Don't track hotness when opening from snapshot for validation (CASSANDRA-9382)


2.2.0
 * Allow the selection of columns together with aggregates (CASSANDRA-9767)
 * Fix cqlsh copy methods and other windows specific issues (CASSANDRA-9795)
 * Don't wrap byte arrays in SequentialWriter (CASSANDRA-9797)
 * sum() and avg() functions missing for smallint and tinyint types (CASSANDRA-9671)
 * Revert CASSANDRA-9542 (allow native functions in UDA) (CASSANDRA-9771)
Merged from 2.1:
 * Fix MarshalException when upgrading superColumn family (CASSANDRA-9582)
 * Fix broken logging for "empty" flushes in Memtable (CASSANDRA-9837)
 * Handle corrupt files on startup (CASSANDRA-9686)
 * Fix clientutil jar and tests (CASSANDRA-9760)
 * (cqlsh) Allow the SSL protocol version to be specified through the
    config file or environment variables (CASSANDRA-9544)
Merged from 2.0:
 * Add tool to find why expired sstables are not getting dropped (CASSANDRA-10015)
 * Remove erroneous pending HH tasks from tpstats/jmx (CASSANDRA-9129)
 * Don't cast expected bf size to an int (CASSANDRA-9959)
 * checkForEndpointCollision fails for legitimate collisions (CASSANDRA-9765)
 * Complete CASSANDRA-8448 fix (CASSANDRA-9519)
 * Don't include auth credentials in debug log (CASSANDRA-9682)
 * Can't transition from write survey to normal mode (CASSANDRA-9740)
 * Scrub (recover) sstables even when -Index.db is missing (CASSANDRA-9591)
 * Fix growing pending background compaction (CASSANDRA-9662)


2.2.0-rc2
 * Re-enable memory-mapped I/O on Windows (CASSANDRA-9658)
 * Warn when an extra-large partition is compacted (CASSANDRA-9643)
 * (cqlsh) Allow setting the initial connection timeout (CASSANDRA-9601)
 * BulkLoader has --transport-factory option but does not use it (CASSANDRA-9675)
 * Allow JMX over SSL directly from nodetool (CASSANDRA-9090)
 * Update cqlsh for UDFs (CASSANDRA-7556)
 * Change Windows kernel default timer resolution (CASSANDRA-9634)
 * Deprected sstable2json and json2sstable (CASSANDRA-9618)
 * Allow native functions in user-defined aggregates (CASSANDRA-9542)
 * Don't repair system_distributed by default (CASSANDRA-9621)
 * Fix mixing min, max, and count aggregates for blob type (CASSANRA-9622)
 * Rename class for DATE type in Java driver (CASSANDRA-9563)
 * Duplicate compilation of UDFs on coordinator (CASSANDRA-9475)
 * Fix connection leak in CqlRecordWriter (CASSANDRA-9576)
 * Mlockall before opening system sstables & remove boot_without_jna option (CASSANDRA-9573)
 * Add functions to convert timeuuid to date or time, deprecate dateOf and unixTimestampOf (CASSANDRA-9229)
 * Make sure we cancel non-compacting sstables from LifecycleTransaction (CASSANDRA-9566)
 * Fix deprecated repair JMX API (CASSANDRA-9570)
 * Add logback metrics (CASSANDRA-9378)
 * Update and refactor ant test/test-compression to run the tests in parallel (CASSANDRA-9583)
 * Fix upgrading to new directory for secondary index (CASSANDRA-9687)
Merged from 2.1:
 * (cqlsh) Fix bad check for CQL compatibility when DESCRIBE'ing
   COMPACT STORAGE tables with no clustering columns
 * Eliminate strong self-reference chains in sstable ref tidiers (CASSANDRA-9656)
 * Ensure StreamSession uses canonical sstable reader instances (CASSANDRA-9700)
 * Ensure memtable book keeping is not corrupted in the event we shrink usage (CASSANDRA-9681)
 * Update internal python driver for cqlsh (CASSANDRA-9064)
 * Fix IndexOutOfBoundsException when inserting tuple with too many
   elements using the string literal notation (CASSANDRA-9559)
 * Enable describe on indices (CASSANDRA-7814)
 * Fix incorrect result for IN queries where column not found (CASSANDRA-9540)
 * ColumnFamilyStore.selectAndReference may block during compaction (CASSANDRA-9637)
 * Fix bug in cardinality check when compacting (CASSANDRA-9580)
 * Fix memory leak in Ref due to ConcurrentLinkedQueue.remove() behaviour (CASSANDRA-9549)
 * Make rebuild only run one at a time (CASSANDRA-9119)
Merged from 2.0:
 * Avoid NPE in AuthSuccess#decode (CASSANDRA-9727)
 * Add listen_address to system.local (CASSANDRA-9603)
 * Bug fixes to resultset metadata construction (CASSANDRA-9636)
 * Fix setting 'durable_writes' in ALTER KEYSPACE (CASSANDRA-9560)
 * Avoids ballot clash in Paxos (CASSANDRA-9649)
 * Improve trace messages for RR (CASSANDRA-9479)
 * Fix suboptimal secondary index selection when restricted
   clustering column is also indexed (CASSANDRA-9631)
 * (cqlsh) Add min_threshold to DTCS option autocomplete (CASSANDRA-9385)
 * Fix error message when attempting to create an index on a column
   in a COMPACT STORAGE table with clustering columns (CASSANDRA-9527)
 * 'WITH WITH' in alter keyspace statements causes NPE (CASSANDRA-9565)
 * Expose some internals of SelectStatement for inspection (CASSANDRA-9532)
 * ArrivalWindow should use primitives (CASSANDRA-9496)
 * Periodically submit background compaction tasks (CASSANDRA-9592)
 * Set HAS_MORE_PAGES flag to false when PagingState is null (CASSANDRA-9571)


2.2.0-rc1
 * Compressed commit log should measure compressed space used (CASSANDRA-9095)
 * Fix comparison bug in CassandraRoleManager#collectRoles (CASSANDRA-9551)
 * Add tinyint,smallint,time,date support for UDFs (CASSANDRA-9400)
 * Deprecates SSTableSimpleWriter and SSTableSimpleUnsortedWriter (CASSANDRA-9546)
 * Empty INITCOND treated as null in aggregate (CASSANDRA-9457)
 * Remove use of Cell in Thrift MapReduce classes (CASSANDRA-8609)
 * Integrate pre-release Java Driver 2.2-rc1, custom build (CASSANDRA-9493)
 * Clean up gossiper logic for old versions (CASSANDRA-9370)
 * Fix custom payload coding/decoding to match the spec (CASSANDRA-9515)
 * ant test-all results incomplete when parsed (CASSANDRA-9463)
 * Disallow frozen<> types in function arguments and return types for
   clarity (CASSANDRA-9411)
 * Static Analysis to warn on unsafe use of Autocloseable instances (CASSANDRA-9431)
 * Update commitlog archiving examples now that commitlog segments are
   not recycled (CASSANDRA-9350)
 * Extend Transactional API to sstable lifecycle management (CASSANDRA-8568)
 * (cqlsh) Add support for native protocol 4 (CASSANDRA-9399)
 * Ensure that UDF and UDAs are keyspace-isolated (CASSANDRA-9409)
 * Revert CASSANDRA-7807 (tracing completion client notifications) (CASSANDRA-9429)
 * Add ability to stop compaction by ID (CASSANDRA-7207)
 * Let CassandraVersion handle SNAPSHOT version (CASSANDRA-9438)
Merged from 2.1:
 * (cqlsh) Fix using COPY through SOURCE or -f (CASSANDRA-9083)
 * Fix occasional lack of `system` keyspace in schema tables (CASSANDRA-8487)
 * Use ProtocolError code instead of ServerError code for native protocol
   error responses to unsupported protocol versions (CASSANDRA-9451)
 * Default commitlog_sync_batch_window_in_ms changed to 2ms (CASSANDRA-9504)
 * Fix empty partition assertion in unsorted sstable writing tools (CASSANDRA-9071)
 * Ensure truncate without snapshot cannot produce corrupt responses (CASSANDRA-9388)
 * Consistent error message when a table mixes counter and non-counter
   columns (CASSANDRA-9492)
 * Avoid getting unreadable keys during anticompaction (CASSANDRA-9508)
 * (cqlsh) Better float precision by default (CASSANDRA-9224)
 * Improve estimated row count (CASSANDRA-9107)
 * Optimize range tombstone memory footprint (CASSANDRA-8603)
 * Use configured gcgs in anticompaction (CASSANDRA-9397)
Merged from 2.0:
 * Don't accumulate more range than necessary in RangeTombstone.Tracker (CASSANDRA-9486)
 * Add broadcast and rpc addresses to system.local (CASSANDRA-9436)
 * Always mark sstable suspect when corrupted (CASSANDRA-9478)
 * Add database users and permissions to CQL3 documentation (CASSANDRA-7558)
 * Allow JVM_OPTS to be passed to standalone tools (CASSANDRA-5969)
 * Fix bad condition in RangeTombstoneList (CASSANDRA-9485)
 * Fix potential StackOverflow when setting CrcCheckChance over JMX (CASSANDRA-9488)
 * Fix null static columns in pages after the first, paged reversed
   queries (CASSANDRA-8502)
 * Fix counting cache serialization in request metrics (CASSANDRA-9466)
 * Add option not to validate atoms during scrub (CASSANDRA-9406)


2.2.0-beta1
 * Introduce Transactional API for internal state changes (CASSANDRA-8984)
 * Add a flag in cassandra.yaml to enable UDFs (CASSANDRA-9404)
 * Better support of null for UDF (CASSANDRA-8374)
 * Use ecj instead of javassist for UDFs (CASSANDRA-8241)
 * faster async logback configuration for tests (CASSANDRA-9376)
 * Add `smallint` and `tinyint` data types (CASSANDRA-8951)
 * Avoid thrift schema creation when native driver is used in stress tool (CASSANDRA-9374)
 * Make Functions.declared thread-safe
 * Add client warnings to native protocol v4 (CASSANDRA-8930)
 * Allow roles cache to be invalidated (CASSANDRA-8967)
 * Upgrade Snappy (CASSANDRA-9063)
 * Don't start Thrift rpc by default (CASSANDRA-9319)
 * Only stream from unrepaired sstables with incremental repair (CASSANDRA-8267)
 * Aggregate UDFs allow SFUNC return type to differ from STYPE if FFUNC specified (CASSANDRA-9321)
 * Remove Thrift dependencies in bundled tools (CASSANDRA-8358)
 * Disable memory mapping of hsperfdata file for JVM statistics (CASSANDRA-9242)
 * Add pre-startup checks to detect potential incompatibilities (CASSANDRA-8049)
 * Distinguish between null and unset in protocol v4 (CASSANDRA-7304)
 * Add user/role permissions for user-defined functions (CASSANDRA-7557)
 * Allow cassandra config to be updated to restart daemon without unloading classes (CASSANDRA-9046)
 * Don't initialize compaction writer before checking if iter is empty (CASSANDRA-9117)
 * Don't execute any functions at prepare-time (CASSANDRA-9037)
 * Share file handles between all instances of a SegmentedFile (CASSANDRA-8893)
 * Make it possible to major compact LCS (CASSANDRA-7272)
 * Make FunctionExecutionException extend RequestExecutionException
   (CASSANDRA-9055)
 * Add support for SELECT JSON, INSERT JSON syntax and new toJson(), fromJson()
   functions (CASSANDRA-7970)
 * Optimise max purgeable timestamp calculation in compaction (CASSANDRA-8920)
 * Constrain internode message buffer sizes, and improve IO class hierarchy (CASSANDRA-8670)
 * New tool added to validate all sstables in a node (CASSANDRA-5791)
 * Push notification when tracing completes for an operation (CASSANDRA-7807)
 * Delay "node up" and "node added" notifications until native protocol server is started (CASSANDRA-8236)
 * Compressed Commit Log (CASSANDRA-6809)
 * Optimise IntervalTree (CASSANDRA-8988)
 * Add a key-value payload for third party usage (CASSANDRA-8553, 9212)
 * Bump metrics-reporter-config dependency for metrics 3.0 (CASSANDRA-8149)
 * Partition intra-cluster message streams by size, not type (CASSANDRA-8789)
 * Add WriteFailureException to native protocol, notify coordinator of
   write failures (CASSANDRA-8592)
 * Convert SequentialWriter to nio (CASSANDRA-8709)
 * Add role based access control (CASSANDRA-7653, 8650, 7216, 8760, 8849, 8761, 8850)
 * Record client ip address in tracing sessions (CASSANDRA-8162)
 * Indicate partition key columns in response metadata for prepared
   statements (CASSANDRA-7660)
 * Merge UUIDType and TimeUUIDType parse logic (CASSANDRA-8759)
 * Avoid memory allocation when searching index summary (CASSANDRA-8793)
 * Optimise (Time)?UUIDType Comparisons (CASSANDRA-8730)
 * Make CRC32Ex into a separate maven dependency (CASSANDRA-8836)
 * Use preloaded jemalloc w/ Unsafe (CASSANDRA-8714, 9197)
 * Avoid accessing partitioner through StorageProxy (CASSANDRA-8244, 8268)
 * Upgrade Metrics library and remove depricated metrics (CASSANDRA-5657)
 * Serializing Row cache alternative, fully off heap (CASSANDRA-7438)
 * Duplicate rows returned when in clause has repeated values (CASSANDRA-6706)
 * Make CassandraException unchecked, extend RuntimeException (CASSANDRA-8560)
 * Support direct buffer decompression for reads (CASSANDRA-8464)
 * DirectByteBuffer compatible LZ4 methods (CASSANDRA-7039)
 * Group sstables for anticompaction correctly (CASSANDRA-8578)
 * Add ReadFailureException to native protocol, respond
   immediately when replicas encounter errors while handling
   a read request (CASSANDRA-7886)
 * Switch CommitLogSegment from RandomAccessFile to nio (CASSANDRA-8308)
 * Allow mixing token and partition key restrictions (CASSANDRA-7016)
 * Support index key/value entries on map collections (CASSANDRA-8473)
 * Modernize schema tables (CASSANDRA-8261)
 * Support for user-defined aggregation functions (CASSANDRA-8053)
 * Fix NPE in SelectStatement with empty IN values (CASSANDRA-8419)
 * Refactor SelectStatement, return IN results in natural order instead
   of IN value list order and ignore duplicate values in partition key IN restrictions (CASSANDRA-7981)
 * Support UDTs, tuples, and collections in user-defined
   functions (CASSANDRA-7563)
 * Fix aggregate fn results on empty selection, result column name,
   and cqlsh parsing (CASSANDRA-8229)
 * Mark sstables as repaired after full repair (CASSANDRA-7586)
 * Extend Descriptor to include a format value and refactor reader/writer
   APIs (CASSANDRA-7443)
 * Integrate JMH for microbenchmarks (CASSANDRA-8151)
 * Keep sstable levels when bootstrapping (CASSANDRA-7460)
 * Add Sigar library and perform basic OS settings check on startup (CASSANDRA-7838)
 * Support for aggregation functions (CASSANDRA-4914)
 * Remove cassandra-cli (CASSANDRA-7920)
 * Accept dollar quoted strings in CQL (CASSANDRA-7769)
 * Make assassinate a first class command (CASSANDRA-7935)
 * Support IN clause on any partition key column (CASSANDRA-7855)
 * Support IN clause on any clustering column (CASSANDRA-4762)
 * Improve compaction logging (CASSANDRA-7818)
 * Remove YamlFileNetworkTopologySnitch (CASSANDRA-7917)
 * Do anticompaction in groups (CASSANDRA-6851)
 * Support user-defined functions (CASSANDRA-7395, 7526, 7562, 7740, 7781, 7929,
   7924, 7812, 8063, 7813, 7708)
 * Permit configurable timestamps with cassandra-stress (CASSANDRA-7416)
 * Move sstable RandomAccessReader to nio2, which allows using the
   FILE_SHARE_DELETE flag on Windows (CASSANDRA-4050)
 * Remove CQL2 (CASSANDRA-5918)
 * Optimize fetching multiple cells by name (CASSANDRA-6933)
 * Allow compilation in java 8 (CASSANDRA-7028)
 * Make incremental repair default (CASSANDRA-7250)
 * Enable code coverage thru JaCoCo (CASSANDRA-7226)
 * Switch external naming of 'column families' to 'tables' (CASSANDRA-4369)
 * Shorten SSTable path (CASSANDRA-6962)
 * Use unsafe mutations for most unit tests (CASSANDRA-6969)
 * Fix race condition during calculation of pending ranges (CASSANDRA-7390)
 * Fail on very large batch sizes (CASSANDRA-8011)
 * Improve concurrency of repair (CASSANDRA-6455, 8208, 9145)
 * Select optimal CRC32 implementation at runtime (CASSANDRA-8614)
 * Evaluate MurmurHash of Token once per query (CASSANDRA-7096)
 * Generalize progress reporting (CASSANDRA-8901)
 * Resumable bootstrap streaming (CASSANDRA-8838, CASSANDRA-8942)
 * Allow scrub for secondary index (CASSANDRA-5174)
 * Save repair data to system table (CASSANDRA-5839)
 * fix nodetool names that reference column families (CASSANDRA-8872)
 Merged from 2.1:
 * Warn on misuse of unlogged batches (CASSANDRA-9282)
 * Failure detector detects and ignores local pauses (CASSANDRA-9183)
 * Add utility class to support for rate limiting a given log statement (CASSANDRA-9029)
 * Add missing consistency levels to cassandra-stess (CASSANDRA-9361)
 * Fix commitlog getCompletedTasks to not increment (CASSANDRA-9339)
 * Fix for harmless exceptions logged as ERROR (CASSANDRA-8564)
 * Delete processed sstables in sstablesplit/sstableupgrade (CASSANDRA-8606)
 * Improve sstable exclusion from partition tombstones (CASSANDRA-9298)
 * Validate the indexed column rather than the cell's contents for 2i (CASSANDRA-9057)
 * Add support for top-k custom 2i queries (CASSANDRA-8717)
 * Fix error when dropping table during compaction (CASSANDRA-9251)
 * cassandra-stress supports validation operations over user profiles (CASSANDRA-8773)
 * Add support for rate limiting log messages (CASSANDRA-9029)
 * Log the partition key with tombstone warnings (CASSANDRA-8561)
 * Reduce runWithCompactionsDisabled poll interval to 1ms (CASSANDRA-9271)
 * Fix PITR commitlog replay (CASSANDRA-9195)
 * GCInspector logs very different times (CASSANDRA-9124)
 * Fix deleting from an empty list (CASSANDRA-9198)
 * Update tuple and collection types that use a user-defined type when that UDT
   is modified (CASSANDRA-9148, CASSANDRA-9192)
 * Use higher timeout for prepair and snapshot in repair (CASSANDRA-9261)
 * Fix anticompaction blocking ANTI_ENTROPY stage (CASSANDRA-9151)
 * Repair waits for anticompaction to finish (CASSANDRA-9097)
 * Fix streaming not holding ref when stream error (CASSANDRA-9295)
 * Fix canonical view returning early opened SSTables (CASSANDRA-9396)
Merged from 2.0:
 * (cqlsh) Add LOGIN command to switch users (CASSANDRA-7212)
 * Clone SliceQueryFilter in AbstractReadCommand implementations (CASSANDRA-8940)
 * Push correct protocol notification for DROP INDEX (CASSANDRA-9310)
 * token-generator - generated tokens too long (CASSANDRA-9300)
 * Fix counting of tombstones for TombstoneOverwhelmingException (CASSANDRA-9299)
 * Fix ReconnectableSnitch reconnecting to peers during upgrade (CASSANDRA-6702)
 * Include keyspace and table name in error log for collections over the size
   limit (CASSANDRA-9286)
 * Avoid potential overlap in LCS with single-partition sstables (CASSANDRA-9322)
 * Log warning message when a table is queried before the schema has fully
   propagated (CASSANDRA-9136)
 * Overload SecondaryIndex#indexes to accept the column definition (CASSANDRA-9314)
 * (cqlsh) Add SERIAL and LOCAL_SERIAL consistency levels (CASSANDRA-8051)
 * Fix index selection during rebuild with certain table layouts (CASSANDRA-9281)
 * Fix partition-level-delete-only workload accounting (CASSANDRA-9194)
 * Allow scrub to handle corrupted compressed chunks (CASSANDRA-9140)
 * Fix assertion error when resetlocalschema is run during repair (CASSANDRA-9249)
 * Disable single sstable tombstone compactions for DTCS by default (CASSANDRA-9234)
 * IncomingTcpConnection thread is not named (CASSANDRA-9262)
 * Close incoming connections when MessagingService is stopped (CASSANDRA-9238)
 * Fix streaming hang when retrying (CASSANDRA-9132)


2.1.5
 * Re-add deprecated cold_reads_to_omit param for backwards compat (CASSANDRA-9203)
 * Make anticompaction visible in compactionstats (CASSANDRA-9098)
 * Improve nodetool getendpoints documentation about the partition
   key parameter (CASSANDRA-6458)
 * Don't check other keyspaces for schema changes when an user-defined
   type is altered (CASSANDRA-9187)
 * Add generate-idea-files target to build.xml (CASSANDRA-9123)
 * Allow takeColumnFamilySnapshot to take a list of tables (CASSANDRA-8348)
 * Limit major sstable operations to their canonical representation (CASSANDRA-8669)
 * cqlsh: Add tests for INSERT and UPDATE tab completion (CASSANDRA-9125)
 * cqlsh: quote column names when needed in COPY FROM inserts (CASSANDRA-9080)
 * Do not load read meter for offline operations (CASSANDRA-9082)
 * cqlsh: Make CompositeType data readable (CASSANDRA-8919)
 * cqlsh: Fix display of triggers (CASSANDRA-9081)
 * Fix NullPointerException when deleting or setting an element by index on
   a null list collection (CASSANDRA-9077)
 * Buffer bloom filter serialization (CASSANDRA-9066)
 * Fix anti-compaction target bloom filter size (CASSANDRA-9060)
 * Make FROZEN and TUPLE unreserved keywords in CQL (CASSANDRA-9047)
 * Prevent AssertionError from SizeEstimatesRecorder (CASSANDRA-9034)
 * Avoid overwriting index summaries for sstables with an older format that
   does not support downsampling; rebuild summaries on startup when this
   is detected (CASSANDRA-8993)
 * Fix potential data loss in CompressedSequentialWriter (CASSANDRA-8949)
 * Make PasswordAuthenticator number of hashing rounds configurable (CASSANDRA-8085)
 * Fix AssertionError when binding nested collections in DELETE (CASSANDRA-8900)
 * Check for overlap with non-early sstables in LCS (CASSANDRA-8739)
 * Only calculate max purgable timestamp if we have to (CASSANDRA-8914)
 * (cqlsh) Greatly improve performance of COPY FROM (CASSANDRA-8225)
 * IndexSummary effectiveIndexInterval is now a guideline, not a rule (CASSANDRA-8993)
 * Use correct bounds for page cache eviction of compressed files (CASSANDRA-8746)
 * SSTableScanner enforces its bounds (CASSANDRA-8946)
 * Cleanup cell equality (CASSANDRA-8947)
 * Introduce intra-cluster message coalescing (CASSANDRA-8692)
 * DatabaseDescriptor throws NPE when rpc_interface is used (CASSANDRA-8839)
 * Don't check if an sstable is live for offline compactions (CASSANDRA-8841)
 * Don't set clientMode in SSTableLoader (CASSANDRA-8238)
 * Fix SSTableRewriter with disabled early open (CASSANDRA-8535)
 * Fix cassandra-stress so it respects the CL passed in user mode (CASSANDRA-8948)
 * Fix rare NPE in ColumnDefinition#hasIndexOption() (CASSANDRA-8786)
 * cassandra-stress reports per-operation statistics, plus misc (CASSANDRA-8769)
 * Add SimpleDate (cql date) and Time (cql time) types (CASSANDRA-7523)
 * Use long for key count in cfstats (CASSANDRA-8913)
 * Make SSTableRewriter.abort() more robust to failure (CASSANDRA-8832)
 * Remove cold_reads_to_omit from STCS (CASSANDRA-8860)
 * Make EstimatedHistogram#percentile() use ceil instead of floor (CASSANDRA-8883)
 * Fix top partitions reporting wrong cardinality (CASSANDRA-8834)
 * Fix rare NPE in KeyCacheSerializer (CASSANDRA-8067)
 * Pick sstables for validation as late as possible inc repairs (CASSANDRA-8366)
 * Fix commitlog getPendingTasks to not increment (CASSANDRA-8862)
 * Fix parallelism adjustment in range and secondary index queries
   when the first fetch does not satisfy the limit (CASSANDRA-8856)
 * Check if the filtered sstables is non-empty in STCS (CASSANDRA-8843)
 * Upgrade java-driver used for cassandra-stress (CASSANDRA-8842)
 * Fix CommitLog.forceRecycleAllSegments() memory access error (CASSANDRA-8812)
 * Improve assertions in Memory (CASSANDRA-8792)
 * Fix SSTableRewriter cleanup (CASSANDRA-8802)
 * Introduce SafeMemory for CompressionMetadata.Writer (CASSANDRA-8758)
 * 'nodetool info' prints exception against older node (CASSANDRA-8796)
 * Ensure SSTableReader.last corresponds exactly with the file end (CASSANDRA-8750)
 * Make SSTableWriter.openEarly more robust and obvious (CASSANDRA-8747)
 * Enforce SSTableReader.first/last (CASSANDRA-8744)
 * Cleanup SegmentedFile API (CASSANDRA-8749)
 * Avoid overlap with early compaction replacement (CASSANDRA-8683)
 * Safer Resource Management++ (CASSANDRA-8707)
 * Write partition size estimates into a system table (CASSANDRA-7688)
 * cqlsh: Fix keys() and full() collection indexes in DESCRIBE output
   (CASSANDRA-8154)
 * Show progress of streaming in nodetool netstats (CASSANDRA-8886)
 * IndexSummaryBuilder utilises offheap memory, and shares data between
   each IndexSummary opened from it (CASSANDRA-8757)
 * markCompacting only succeeds if the exact SSTableReader instances being
   marked are in the live set (CASSANDRA-8689)
 * cassandra-stress support for varint (CASSANDRA-8882)
 * Fix Adler32 digest for compressed sstables (CASSANDRA-8778)
 * Add nodetool statushandoff/statusbackup (CASSANDRA-8912)
 * Use stdout for progress and stats in sstableloader (CASSANDRA-8982)
 * Correctly identify 2i datadir from older versions (CASSANDRA-9116)
Merged from 2.0:
 * Ignore gossip SYNs after shutdown (CASSANDRA-9238)
 * Avoid overflow when calculating max sstable size in LCS (CASSANDRA-9235)
 * Make sstable blacklisting work with compression (CASSANDRA-9138)
 * Do not attempt to rebuild indexes if no index accepts any column (CASSANDRA-9196)
 * Don't initiate snitch reconnection for dead states (CASSANDRA-7292)
 * Fix ArrayIndexOutOfBoundsException in CQLSSTableWriter (CASSANDRA-8978)
 * Add shutdown gossip state to prevent timeouts during rolling restarts (CASSANDRA-8336)
 * Fix running with java.net.preferIPv6Addresses=true (CASSANDRA-9137)
 * Fix failed bootstrap/replace attempts being persisted in system.peers (CASSANDRA-9180)
 * Flush system.IndexInfo after marking index built (CASSANDRA-9128)
 * Fix updates to min/max_compaction_threshold through cassandra-cli
   (CASSANDRA-8102)
 * Don't include tmp files when doing offline relevel (CASSANDRA-9088)
 * Use the proper CAS WriteType when finishing a previous round during Paxos
   preparation (CASSANDRA-8672)
 * Avoid race in cancelling compactions (CASSANDRA-9070)
 * More aggressive check for expired sstables in DTCS (CASSANDRA-8359)
 * Fix ignored index_interval change in ALTER TABLE statements (CASSANDRA-7976)
 * Do more aggressive compaction in old time windows in DTCS (CASSANDRA-8360)
 * java.lang.AssertionError when reading saved cache (CASSANDRA-8740)
 * "disk full" when running cleanup (CASSANDRA-9036)
 * Lower logging level from ERROR to DEBUG when a scheduled schema pull
   cannot be completed due to a node being down (CASSANDRA-9032)
 * Fix MOVED_NODE client event (CASSANDRA-8516)
 * Allow overriding MAX_OUTSTANDING_REPLAY_COUNT (CASSANDRA-7533)
 * Fix malformed JMX ObjectName containing IPv6 addresses (CASSANDRA-9027)
 * (cqlsh) Allow increasing CSV field size limit through
   cqlshrc config option (CASSANDRA-8934)
 * Stop logging range tombstones when exceeding the threshold
   (CASSANDRA-8559)
 * Fix NullPointerException when nodetool getendpoints is run
   against invalid keyspaces or tables (CASSANDRA-8950)
 * Allow specifying the tmp dir (CASSANDRA-7712)
 * Improve compaction estimated tasks estimation (CASSANDRA-8904)
 * Fix duplicate up/down messages sent to native clients (CASSANDRA-7816)
 * Expose commit log archive status via JMX (CASSANDRA-8734)
 * Provide better exceptions for invalid replication strategy parameters
   (CASSANDRA-8909)
 * Fix regression in mixed single and multi-column relation support for
   SELECT statements (CASSANDRA-8613)
 * Add ability to limit number of native connections (CASSANDRA-8086)
 * Fix CQLSSTableWriter throwing exception and spawning threads
   (CASSANDRA-8808)
 * Fix MT mismatch between empty and GC-able data (CASSANDRA-8979)
 * Fix incorrect validation when snapshotting single table (CASSANDRA-8056)
 * Add offline tool to relevel sstables (CASSANDRA-8301)
 * Preserve stream ID for more protocol errors (CASSANDRA-8848)
 * Fix combining token() function with multi-column relations on
   clustering columns (CASSANDRA-8797)
 * Make CFS.markReferenced() resistant to bad refcounting (CASSANDRA-8829)
 * Fix StreamTransferTask abort/complete bad refcounting (CASSANDRA-8815)
 * Fix AssertionError when querying a DESC clustering ordered
   table with ASC ordering and paging (CASSANDRA-8767)
 * AssertionError: "Memory was freed" when running cleanup (CASSANDRA-8716)
 * Make it possible to set max_sstable_age to fractional days (CASSANDRA-8406)
 * Fix some multi-column relations with indexes on some clustering
   columns (CASSANDRA-8275)
 * Fix memory leak in SSTableSimple*Writer and SSTableReader.validate()
   (CASSANDRA-8748)
 * Throw OOM if allocating memory fails to return a valid pointer (CASSANDRA-8726)
 * Fix SSTableSimpleUnsortedWriter ConcurrentModificationException (CASSANDRA-8619)
 * 'nodetool info' prints exception against older node (CASSANDRA-8796)
 * Ensure SSTableSimpleUnsortedWriter.close() terminates if
   disk writer has crashed (CASSANDRA-8807)


2.1.4
 * Bind JMX to localhost unless explicitly configured otherwise (CASSANDRA-9085)


2.1.3
 * Fix HSHA/offheap_objects corruption (CASSANDRA-8719)
 * Upgrade libthrift to 0.9.2 (CASSANDRA-8685)
 * Don't use the shared ref in sstableloader (CASSANDRA-8704)
 * Purge internal prepared statements if related tables or
   keyspaces are dropped (CASSANDRA-8693)
 * (cqlsh) Handle unicode BOM at start of files (CASSANDRA-8638)
 * Stop compactions before exiting offline tools (CASSANDRA-8623)
 * Update tools/stress/README.txt to match current behaviour (CASSANDRA-7933)
 * Fix schema from Thrift conversion with empty metadata (CASSANDRA-8695)
 * Safer Resource Management (CASSANDRA-7705)
 * Make sure we compact highly overlapping cold sstables with
   STCS (CASSANDRA-8635)
 * rpc_interface and listen_interface generate NPE on startup when specified
   interface doesn't exist (CASSANDRA-8677)
 * Fix ArrayIndexOutOfBoundsException in nodetool cfhistograms (CASSANDRA-8514)
 * Switch from yammer metrics for nodetool cf/proxy histograms (CASSANDRA-8662)
 * Make sure we don't add tmplink files to the compaction
   strategy (CASSANDRA-8580)
 * (cqlsh) Handle maps with blob keys (CASSANDRA-8372)
 * (cqlsh) Handle DynamicCompositeType schemas correctly (CASSANDRA-8563)
 * Duplicate rows returned when in clause has repeated values (CASSANDRA-6706)
 * Add tooling to detect hot partitions (CASSANDRA-7974)
 * Fix cassandra-stress user-mode truncation of partition generation (CASSANDRA-8608)
 * Only stream from unrepaired sstables during inc repair (CASSANDRA-8267)
 * Don't allow starting multiple inc repairs on the same sstables (CASSANDRA-8316)
 * Invalidate prepared BATCH statements when related tables
   or keyspaces are dropped (CASSANDRA-8652)
 * Fix missing results in secondary index queries on collections
   with ALLOW FILTERING (CASSANDRA-8421)
 * Expose EstimatedHistogram metrics for range slices (CASSANDRA-8627)
 * (cqlsh) Escape clqshrc passwords properly (CASSANDRA-8618)
 * Fix NPE when passing wrong argument in ALTER TABLE statement (CASSANDRA-8355)
 * Pig: Refactor and deprecate CqlStorage (CASSANDRA-8599)
 * Don't reuse the same cleanup strategy for all sstables (CASSANDRA-8537)
 * Fix case-sensitivity of index name on CREATE and DROP INDEX
   statements (CASSANDRA-8365)
 * Better detection/logging for corruption in compressed sstables (CASSANDRA-8192)
 * Use the correct repairedAt value when closing writer (CASSANDRA-8570)
 * (cqlsh) Handle a schema mismatch being detected on startup (CASSANDRA-8512)
 * Properly calculate expected write size during compaction (CASSANDRA-8532)
 * Invalidate affected prepared statements when a table's columns
   are altered (CASSANDRA-7910)
 * Stress - user defined writes should populate sequentally (CASSANDRA-8524)
 * Fix regression in SSTableRewriter causing some rows to become unreadable
   during compaction (CASSANDRA-8429)
 * Run major compactions for repaired/unrepaired in parallel (CASSANDRA-8510)
 * (cqlsh) Fix compression options in DESCRIBE TABLE output when compression
   is disabled (CASSANDRA-8288)
 * (cqlsh) Fix DESCRIBE output after keyspaces are altered (CASSANDRA-7623)
 * Make sure we set lastCompactedKey correctly (CASSANDRA-8463)
 * (cqlsh) Fix output of CONSISTENCY command (CASSANDRA-8507)
 * (cqlsh) Fixed the handling of LIST statements (CASSANDRA-8370)
 * Make sstablescrub check leveled manifest again (CASSANDRA-8432)
 * Check first/last keys in sstable when giving out positions (CASSANDRA-8458)
 * Disable mmap on Windows (CASSANDRA-6993)
 * Add missing ConsistencyLevels to cassandra-stress (CASSANDRA-8253)
 * Add auth support to cassandra-stress (CASSANDRA-7985)
 * Fix ArrayIndexOutOfBoundsException when generating error message
   for some CQL syntax errors (CASSANDRA-8455)
 * Scale memtable slab allocation logarithmically (CASSANDRA-7882)
 * cassandra-stress simultaneous inserts over same seed (CASSANDRA-7964)
 * Reduce cassandra-stress sampling memory requirements (CASSANDRA-7926)
 * Ensure memtable flush cannot expire commit log entries from its future (CASSANDRA-8383)
 * Make read "defrag" async to reclaim memtables (CASSANDRA-8459)
 * Remove tmplink files for offline compactions (CASSANDRA-8321)
 * Reduce maxHintsInProgress (CASSANDRA-8415)
 * BTree updates may call provided update function twice (CASSANDRA-8018)
 * Release sstable references after anticompaction (CASSANDRA-8386)
 * Handle abort() in SSTableRewriter properly (CASSANDRA-8320)
 * Centralize shared executors (CASSANDRA-8055)
 * Fix filtering for CONTAINS (KEY) relations on frozen collection
   clustering columns when the query is restricted to a single
   partition (CASSANDRA-8203)
 * Do more aggressive entire-sstable TTL expiry checks (CASSANDRA-8243)
 * Add more log info if readMeter is null (CASSANDRA-8238)
 * add check of the system wall clock time at startup (CASSANDRA-8305)
 * Support for frozen collections (CASSANDRA-7859)
 * Fix overflow on histogram computation (CASSANDRA-8028)
 * Have paxos reuse the timestamp generation of normal queries (CASSANDRA-7801)
 * Fix incremental repair not remove parent session on remote (CASSANDRA-8291)
 * Improve JBOD disk utilization (CASSANDRA-7386)
 * Log failed host when preparing incremental repair (CASSANDRA-8228)
 * Force config client mode in CQLSSTableWriter (CASSANDRA-8281)
 * Fix sstableupgrade throws exception (CASSANDRA-8688)
 * Fix hang when repairing empty keyspace (CASSANDRA-8694)
Merged from 2.0:
 * Fix IllegalArgumentException in dynamic snitch (CASSANDRA-8448)
 * Add support for UPDATE ... IF EXISTS (CASSANDRA-8610)
 * Fix reversal of list prepends (CASSANDRA-8733)
 * Prevent non-zero default_time_to_live on tables with counters
   (CASSANDRA-8678)
 * Fix SSTableSimpleUnsortedWriter ConcurrentModificationException
   (CASSANDRA-8619)
 * Round up time deltas lower than 1ms in BulkLoader (CASSANDRA-8645)
 * Add batch remove iterator to ABSC (CASSANDRA-8414, 8666)
 * Round up time deltas lower than 1ms in BulkLoader (CASSANDRA-8645)
 * Fix isClientMode check in Keyspace (CASSANDRA-8687)
 * Use more efficient slice size for querying internal secondary
   index tables (CASSANDRA-8550)
 * Fix potentially returning deleted rows with range tombstone (CASSANDRA-8558)
 * Check for available disk space before starting a compaction (CASSANDRA-8562)
 * Fix DISTINCT queries with LIMITs or paging when some partitions
   contain only tombstones (CASSANDRA-8490)
 * Introduce background cache refreshing to permissions cache
   (CASSANDRA-8194)
 * Fix race condition in StreamTransferTask that could lead to
   infinite loops and premature sstable deletion (CASSANDRA-7704)
 * Add an extra version check to MigrationTask (CASSANDRA-8462)
 * Ensure SSTableWriter cleans up properly after failure (CASSANDRA-8499)
 * Increase bf true positive count on key cache hit (CASSANDRA-8525)
 * Move MeteredFlusher to its own thread (CASSANDRA-8485)
 * Fix non-distinct results in DISTNCT queries on static columns when
   paging is enabled (CASSANDRA-8087)
 * Move all hints related tasks to hints internal executor (CASSANDRA-8285)
 * Fix paging for multi-partition IN queries (CASSANDRA-8408)
 * Fix MOVED_NODE topology event never being emitted when a node
   moves its token (CASSANDRA-8373)
 * Fix validation of indexes in COMPACT tables (CASSANDRA-8156)
 * Avoid StackOverflowError when a large list of IN values
   is used for a clustering column (CASSANDRA-8410)
 * Fix NPE when writetime() or ttl() calls are wrapped by
   another function call (CASSANDRA-8451)
 * Fix NPE after dropping a keyspace (CASSANDRA-8332)
 * Fix error message on read repair timeouts (CASSANDRA-7947)
 * Default DTCS base_time_seconds changed to 60 (CASSANDRA-8417)
 * Refuse Paxos operation with more than one pending endpoint (CASSANDRA-8346, 8640)
 * Throw correct exception when trying to bind a keyspace or table
   name (CASSANDRA-6952)
 * Make HHOM.compact synchronized (CASSANDRA-8416)
 * cancel latency-sampling task when CF is dropped (CASSANDRA-8401)
 * don't block SocketThread for MessagingService (CASSANDRA-8188)
 * Increase quarantine delay on replacement (CASSANDRA-8260)
 * Expose off-heap memory usage stats (CASSANDRA-7897)
 * Ignore Paxos commits for truncated tables (CASSANDRA-7538)
 * Validate size of indexed column values (CASSANDRA-8280)
 * Make LCS split compaction results over all data directories (CASSANDRA-8329)
 * Fix some failing queries that use multi-column relations
   on COMPACT STORAGE tables (CASSANDRA-8264)
 * Fix InvalidRequestException with ORDER BY (CASSANDRA-8286)
 * Disable SSLv3 for POODLE (CASSANDRA-8265)
 * Fix millisecond timestamps in Tracing (CASSANDRA-8297)
 * Include keyspace name in error message when there are insufficient
   live nodes to stream from (CASSANDRA-8221)
 * Avoid overlap in L1 when L0 contains many nonoverlapping
   sstables (CASSANDRA-8211)
 * Improve PropertyFileSnitch logging (CASSANDRA-8183)
 * Add DC-aware sequential repair (CASSANDRA-8193)
 * Use live sstables in snapshot repair if possible (CASSANDRA-8312)
 * Fix hints serialized size calculation (CASSANDRA-8587)


2.1.2
 * (cqlsh) parse_for_table_meta errors out on queries with undefined
   grammars (CASSANDRA-8262)
 * (cqlsh) Fix SELECT ... TOKEN() function broken in C* 2.1.1 (CASSANDRA-8258)
 * Fix Cassandra crash when running on JDK8 update 40 (CASSANDRA-8209)
 * Optimize partitioner tokens (CASSANDRA-8230)
 * Improve compaction of repaired/unrepaired sstables (CASSANDRA-8004)
 * Make cache serializers pluggable (CASSANDRA-8096)
 * Fix issues with CONTAINS (KEY) queries on secondary indexes
   (CASSANDRA-8147)
 * Fix read-rate tracking of sstables for some queries (CASSANDRA-8239)
 * Fix default timestamp in QueryOptions (CASSANDRA-8246)
 * Set socket timeout when reading remote version (CASSANDRA-8188)
 * Refactor how we track live size (CASSANDRA-7852)
 * Make sure unfinished compaction files are removed (CASSANDRA-8124)
 * Fix shutdown when run as Windows service (CASSANDRA-8136)
 * Fix DESCRIBE TABLE with custom indexes (CASSANDRA-8031)
 * Fix race in RecoveryManagerTest (CASSANDRA-8176)
 * Avoid IllegalArgumentException while sorting sstables in
   IndexSummaryManager (CASSANDRA-8182)
 * Shutdown JVM on file descriptor exhaustion (CASSANDRA-7579)
 * Add 'die' policy for commit log and disk failure (CASSANDRA-7927)
 * Fix installing as service on Windows (CASSANDRA-8115)
 * Fix CREATE TABLE for CQL2 (CASSANDRA-8144)
 * Avoid boxing in ColumnStats min/max trackers (CASSANDRA-8109)
Merged from 2.0:
 * Correctly handle non-text column names in cql3 (CASSANDRA-8178)
 * Fix deletion for indexes on primary key columns (CASSANDRA-8206)
 * Add 'nodetool statusgossip' (CASSANDRA-8125)
 * Improve client notification that nodes are ready for requests (CASSANDRA-7510)
 * Handle negative timestamp in writetime method (CASSANDRA-8139)
 * Pig: Remove errant LIMIT clause in CqlNativeStorage (CASSANDRA-8166)
 * Throw ConfigurationException when hsha is used with the default
   rpc_max_threads setting of 'unlimited' (CASSANDRA-8116)
 * Allow concurrent writing of the same table in the same JVM using
   CQLSSTableWriter (CASSANDRA-7463)
 * Fix totalDiskSpaceUsed calculation (CASSANDRA-8205)


2.1.1
 * Fix spin loop in AtomicSortedColumns (CASSANDRA-7546)
 * Dont notify when replacing tmplink files (CASSANDRA-8157)
 * Fix validation with multiple CONTAINS clause (CASSANDRA-8131)
 * Fix validation of collections in TriggerExecutor (CASSANDRA-8146)
 * Fix IllegalArgumentException when a list of IN values containing tuples
   is passed as a single arg to a prepared statement with the v1 or v2
   protocol (CASSANDRA-8062)
 * Fix ClassCastException in DISTINCT query on static columns with
   query paging (CASSANDRA-8108)
 * Fix NPE on null nested UDT inside a set (CASSANDRA-8105)
 * Fix exception when querying secondary index on set items or map keys
   when some clustering columns are specified (CASSANDRA-8073)
 * Send proper error response when there is an error during native
   protocol message decode (CASSANDRA-8118)
 * Gossip should ignore generation numbers too far in the future (CASSANDRA-8113)
 * Fix NPE when creating a table with frozen sets, lists (CASSANDRA-8104)
 * Fix high memory use due to tracking reads on incrementally opened sstable
   readers (CASSANDRA-8066)
 * Fix EXECUTE request with skipMetadata=false returning no metadata
   (CASSANDRA-8054)
 * Allow concurrent use of CQLBulkOutputFormat (CASSANDRA-7776)
 * Shutdown JVM on OOM (CASSANDRA-7507)
 * Upgrade netty version and enable epoll event loop (CASSANDRA-7761)
 * Don't duplicate sstables smaller than split size when using
   the sstablesplitter tool (CASSANDRA-7616)
 * Avoid re-parsing already prepared statements (CASSANDRA-7923)
 * Fix some Thrift slice deletions and updates of COMPACT STORAGE
   tables with some clustering columns omitted (CASSANDRA-7990)
 * Fix filtering for CONTAINS on sets (CASSANDRA-8033)
 * Properly track added size (CASSANDRA-7239)
 * Allow compilation in java 8 (CASSANDRA-7208)
 * Fix Assertion error on RangeTombstoneList diff (CASSANDRA-8013)
 * Release references to overlapping sstables during compaction (CASSANDRA-7819)
 * Send notification when opening compaction results early (CASSANDRA-8034)
 * Make native server start block until properly bound (CASSANDRA-7885)
 * (cqlsh) Fix IPv6 support (CASSANDRA-7988)
 * Ignore fat clients when checking for endpoint collision (CASSANDRA-7939)
 * Make sstablerepairedset take a list of files (CASSANDRA-7995)
 * (cqlsh) Tab completeion for indexes on map keys (CASSANDRA-7972)
 * (cqlsh) Fix UDT field selection in select clause (CASSANDRA-7891)
 * Fix resource leak in event of corrupt sstable
 * (cqlsh) Add command line option for cqlshrc file path (CASSANDRA-7131)
 * Provide visibility into prepared statements churn (CASSANDRA-7921, CASSANDRA-7930)
 * Invalidate prepared statements when their keyspace or table is
   dropped (CASSANDRA-7566)
 * cassandra-stress: fix support for NetworkTopologyStrategy (CASSANDRA-7945)
 * Fix saving caches when a table is dropped (CASSANDRA-7784)
 * Add better error checking of new stress profile (CASSANDRA-7716)
 * Use ThreadLocalRandom and remove FBUtilities.threadLocalRandom (CASSANDRA-7934)
 * Prevent operator mistakes due to simultaneous bootstrap (CASSANDRA-7069)
 * cassandra-stress supports whitelist mode for node config (CASSANDRA-7658)
 * GCInspector more closely tracks GC; cassandra-stress and nodetool report it (CASSANDRA-7916)
 * nodetool won't output bogus ownership info without a keyspace (CASSANDRA-7173)
 * Add human readable option to nodetool commands (CASSANDRA-5433)
 * Don't try to set repairedAt on old sstables (CASSANDRA-7913)
 * Add metrics for tracking PreparedStatement use (CASSANDRA-7719)
 * (cqlsh) tab-completion for triggers (CASSANDRA-7824)
 * (cqlsh) Support for query paging (CASSANDRA-7514)
 * (cqlsh) Show progress of COPY operations (CASSANDRA-7789)
 * Add syntax to remove multiple elements from a map (CASSANDRA-6599)
 * Support non-equals conditions in lightweight transactions (CASSANDRA-6839)
 * Add IF [NOT] EXISTS to create/drop triggers (CASSANDRA-7606)
 * (cqlsh) Display the current logged-in user (CASSANDRA-7785)
 * (cqlsh) Don't ignore CTRL-C during COPY FROM execution (CASSANDRA-7815)
 * (cqlsh) Order UDTs according to cross-type dependencies in DESCRIBE
   output (CASSANDRA-7659)
 * (cqlsh) Fix handling of CAS statement results (CASSANDRA-7671)
 * (cqlsh) COPY TO/FROM improvements (CASSANDRA-7405)
 * Support list index operations with conditions (CASSANDRA-7499)
 * Add max live/tombstoned cells to nodetool cfstats output (CASSANDRA-7731)
 * Validate IPv6 wildcard addresses properly (CASSANDRA-7680)
 * (cqlsh) Error when tracing query (CASSANDRA-7613)
 * Avoid IOOBE when building SyntaxError message snippet (CASSANDRA-7569)
 * SSTableExport uses correct validator to create string representation of partition
   keys (CASSANDRA-7498)
 * Avoid NPEs when receiving type changes for an unknown keyspace (CASSANDRA-7689)
 * Add support for custom 2i validation (CASSANDRA-7575)
 * Pig support for hadoop CqlInputFormat (CASSANDRA-6454)
 * Add duration mode to cassandra-stress (CASSANDRA-7468)
 * Add listen_interface and rpc_interface options (CASSANDRA-7417)
 * Improve schema merge performance (CASSANDRA-7444)
 * Adjust MT depth based on # of partition validating (CASSANDRA-5263)
 * Optimise NativeCell comparisons (CASSANDRA-6755)
 * Configurable client timeout for cqlsh (CASSANDRA-7516)
 * Include snippet of CQL query near syntax error in messages (CASSANDRA-7111)
 * Make repair -pr work with -local (CASSANDRA-7450)
 * Fix error in sstableloader with -cph > 1 (CASSANDRA-8007)
 * Fix snapshot repair error on indexed tables (CASSANDRA-8020)
 * Do not exit nodetool repair when receiving JMX NOTIF_LOST (CASSANDRA-7909)
 * Stream to private IP when available (CASSANDRA-8084)
Merged from 2.0:
 * Reject conditions on DELETE unless full PK is given (CASSANDRA-6430)
 * Properly reject the token function DELETE (CASSANDRA-7747)
 * Force batchlog replay before decommissioning a node (CASSANDRA-7446)
 * Fix hint replay with many accumulated expired hints (CASSANDRA-6998)
 * Fix duplicate results in DISTINCT queries on static columns with query
   paging (CASSANDRA-8108)
 * Add DateTieredCompactionStrategy (CASSANDRA-6602)
 * Properly validate ascii and utf8 string literals in CQL queries (CASSANDRA-8101)
 * (cqlsh) Fix autocompletion for alter keyspace (CASSANDRA-8021)
 * Create backup directories for commitlog archiving during startup (CASSANDRA-8111)
 * Reduce totalBlockFor() for LOCAL_* consistency levels (CASSANDRA-8058)
 * Fix merging schemas with re-dropped keyspaces (CASSANDRA-7256)
 * Fix counters in supercolumns during live upgrades from 1.2 (CASSANDRA-7188)
 * Notify DT subscribers when a column family is truncated (CASSANDRA-8088)
 * Add sanity check of $JAVA on startup (CASSANDRA-7676)
 * Schedule fat client schema pull on join (CASSANDRA-7993)
 * Don't reset nodes' versions when closing IncomingTcpConnections
   (CASSANDRA-7734)
 * Record the real messaging version in all cases in OutboundTcpConnection
   (CASSANDRA-8057)
 * SSL does not work in cassandra-cli (CASSANDRA-7899)
 * Fix potential exception when using ReversedType in DynamicCompositeType
   (CASSANDRA-7898)
 * Better validation of collection values (CASSANDRA-7833)
 * Track min/max timestamps correctly (CASSANDRA-7969)
 * Fix possible overflow while sorting CL segments for replay (CASSANDRA-7992)
 * Increase nodetool Xmx (CASSANDRA-7956)
 * Archive any commitlog segments present at startup (CASSANDRA-6904)
 * CrcCheckChance should adjust based on live CFMetadata not
   sstable metadata (CASSANDRA-7978)
 * token() should only accept columns in the partitioning
   key order (CASSANDRA-6075)
 * Add method to invalidate permission cache via JMX (CASSANDRA-7977)
 * Allow propagating multiple gossip states atomically (CASSANDRA-6125)
 * Log exceptions related to unclean native protocol client disconnects
   at DEBUG or INFO (CASSANDRA-7849)
 * Allow permissions cache to be set via JMX (CASSANDRA-7698)
 * Include schema_triggers CF in readable system resources (CASSANDRA-7967)
 * Fix RowIndexEntry to report correct serializedSize (CASSANDRA-7948)
 * Make CQLSSTableWriter sync within partitions (CASSANDRA-7360)
 * Potentially use non-local replicas in CqlConfigHelper (CASSANDRA-7906)
 * Explicitly disallow mixing multi-column and single-column
   relations on clustering columns (CASSANDRA-7711)
 * Better error message when condition is set on PK column (CASSANDRA-7804)
 * Don't send schema change responses and events for no-op DDL
   statements (CASSANDRA-7600)
 * (Hadoop) fix cluster initialisation for a split fetching (CASSANDRA-7774)
 * Throw InvalidRequestException when queries contain relations on entire
   collection columns (CASSANDRA-7506)
 * (cqlsh) enable CTRL-R history search with libedit (CASSANDRA-7577)
 * (Hadoop) allow ACFRW to limit nodes to local DC (CASSANDRA-7252)
 * (cqlsh) cqlsh should automatically disable tracing when selecting
   from system_traces (CASSANDRA-7641)
 * (Hadoop) Add CqlOutputFormat (CASSANDRA-6927)
 * Don't depend on cassandra config for nodetool ring (CASSANDRA-7508)
 * (cqlsh) Fix failing cqlsh formatting tests (CASSANDRA-7703)
 * Fix IncompatibleClassChangeError from hadoop2 (CASSANDRA-7229)
 * Add 'nodetool sethintedhandoffthrottlekb' (CASSANDRA-7635)
 * (cqlsh) Add tab-completion for CREATE/DROP USER IF [NOT] EXISTS (CASSANDRA-7611)
 * Catch errors when the JVM pulls the rug out from GCInspector (CASSANDRA-5345)
 * cqlsh fails when version number parts are not int (CASSANDRA-7524)
 * Fix NPE when table dropped during streaming (CASSANDRA-7946)
 * Fix wrong progress when streaming uncompressed (CASSANDRA-7878)
 * Fix possible infinite loop in creating repair range (CASSANDRA-7983)
 * Fix unit in nodetool for streaming throughput (CASSANDRA-7375)
Merged from 1.2:
 * Don't index tombstones (CASSANDRA-7828)
 * Improve PasswordAuthenticator default super user setup (CASSANDRA-7788)


2.1.0
 * (cqlsh) Removed "ALTER TYPE <name> RENAME TO <name>" from tab-completion
   (CASSANDRA-7895)
 * Fixed IllegalStateException in anticompaction (CASSANDRA-7892)
 * cqlsh: DESCRIBE support for frozen UDTs, tuples (CASSANDRA-7863)
 * Avoid exposing internal classes over JMX (CASSANDRA-7879)
 * Add null check for keys when freezing collection (CASSANDRA-7869)
 * Improve stress workload realism (CASSANDRA-7519)
Merged from 2.0:
 * Configure system.paxos with LeveledCompactionStrategy (CASSANDRA-7753)
 * Fix ALTER clustering column type from DateType to TimestampType when
   using DESC clustering order (CASSANRDA-7797)
 * Throw EOFException if we run out of chunks in compressed datafile
   (CASSANDRA-7664)
 * Fix PRSI handling of CQL3 row markers for row cleanup (CASSANDRA-7787)
 * Fix dropping collection when it's the last regular column (CASSANDRA-7744)
 * Make StreamReceiveTask thread safe and gc friendly (CASSANDRA-7795)
 * Validate empty cell names from counter updates (CASSANDRA-7798)
Merged from 1.2:
 * Don't allow compacted sstables to be marked as compacting (CASSANDRA-7145)
 * Track expired tombstones (CASSANDRA-7810)


2.1.0-rc7
 * Add frozen keyword and require UDT to be frozen (CASSANDRA-7857)
 * Track added sstable size correctly (CASSANDRA-7239)
 * (cqlsh) Fix case insensitivity (CASSANDRA-7834)
 * Fix failure to stream ranges when moving (CASSANDRA-7836)
 * Correctly remove tmplink files (CASSANDRA-7803)
 * (cqlsh) Fix column name formatting for functions, CAS operations,
   and UDT field selections (CASSANDRA-7806)
 * (cqlsh) Fix COPY FROM handling of null/empty primary key
   values (CASSANDRA-7792)
 * Fix ordering of static cells (CASSANDRA-7763)
Merged from 2.0:
 * Forbid re-adding dropped counter columns (CASSANDRA-7831)
 * Fix CFMetaData#isThriftCompatible() for PK-only tables (CASSANDRA-7832)
 * Always reject inequality on the partition key without token()
   (CASSANDRA-7722)
 * Always send Paxos commit to all replicas (CASSANDRA-7479)
 * Make disruptor_thrift_server invocation pool configurable (CASSANDRA-7594)
 * Make repair no-op when RF=1 (CASSANDRA-7864)


2.1.0-rc6
 * Fix OOM issue from netty caching over time (CASSANDRA-7743)
 * json2sstable couldn't import JSON for CQL table (CASSANDRA-7477)
 * Invalidate all caches on table drop (CASSANDRA-7561)
 * Skip strict endpoint selection for ranges if RF == nodes (CASSANRA-7765)
 * Fix Thrift range filtering without 2ary index lookups (CASSANDRA-7741)
 * Add tracing entries about concurrent range requests (CASSANDRA-7599)
 * (cqlsh) Fix DESCRIBE for NTS keyspaces (CASSANDRA-7729)
 * Remove netty buffer ref-counting (CASSANDRA-7735)
 * Pass mutated cf to index updater for use by PRSI (CASSANDRA-7742)
 * Include stress yaml example in release and deb (CASSANDRA-7717)
 * workaround for netty issue causing corrupted data off the wire (CASSANDRA-7695)
 * cqlsh DESC CLUSTER fails retrieving ring information (CASSANDRA-7687)
 * Fix binding null values inside UDT (CASSANDRA-7685)
 * Fix UDT field selection with empty fields (CASSANDRA-7670)
 * Bogus deserialization of static cells from sstable (CASSANDRA-7684)
 * Fix NPE on compaction leftover cleanup for dropped table (CASSANDRA-7770)
Merged from 2.0:
 * Fix race condition in StreamTransferTask that could lead to
   infinite loops and premature sstable deletion (CASSANDRA-7704)
 * (cqlsh) Wait up to 10 sec for a tracing session (CASSANDRA-7222)
 * Fix NPE in FileCacheService.sizeInBytes (CASSANDRA-7756)
 * Remove duplicates from StorageService.getJoiningNodes (CASSANDRA-7478)
 * Clone token map outside of hot gossip loops (CASSANDRA-7758)
 * Fix MS expiring map timeout for Paxos messages (CASSANDRA-7752)
 * Do not flush on truncate if durable_writes is false (CASSANDRA-7750)
 * Give CRR a default input_cql Statement (CASSANDRA-7226)
 * Better error message when adding a collection with the same name
   than a previously dropped one (CASSANDRA-6276)
 * Fix validation when adding static columns (CASSANDRA-7730)
 * (Thrift) fix range deletion of supercolumns (CASSANDRA-7733)
 * Fix potential AssertionError in RangeTombstoneList (CASSANDRA-7700)
 * Validate arguments of blobAs* functions (CASSANDRA-7707)
 * Fix potential AssertionError with 2ndary indexes (CASSANDRA-6612)
 * Avoid logging CompactionInterrupted at ERROR (CASSANDRA-7694)
 * Minor leak in sstable2jon (CASSANDRA-7709)
 * Add cassandra.auto_bootstrap system property (CASSANDRA-7650)
 * Update java driver (for hadoop) (CASSANDRA-7618)
 * Remove CqlPagingRecordReader/CqlPagingInputFormat (CASSANDRA-7570)
 * Support connecting to ipv6 jmx with nodetool (CASSANDRA-7669)


2.1.0-rc5
 * Reject counters inside user types (CASSANDRA-7672)
 * Switch to notification-based GCInspector (CASSANDRA-7638)
 * (cqlsh) Handle nulls in UDTs and tuples correctly (CASSANDRA-7656)
 * Don't use strict consistency when replacing (CASSANDRA-7568)
 * Fix min/max cell name collection on 2.0 SSTables with range
   tombstones (CASSANDRA-7593)
 * Tolerate min/max cell names of different lengths (CASSANDRA-7651)
 * Filter cached results correctly (CASSANDRA-7636)
 * Fix tracing on the new SEPExecutor (CASSANDRA-7644)
 * Remove shuffle and taketoken (CASSANDRA-7601)
 * Clean up Windows batch scripts (CASSANDRA-7619)
 * Fix native protocol drop user type notification (CASSANDRA-7571)
 * Give read access to system.schema_usertypes to all authenticated users
   (CASSANDRA-7578)
 * (cqlsh) Fix cqlsh display when zero rows are returned (CASSANDRA-7580)
 * Get java version correctly when JAVA_TOOL_OPTIONS is set (CASSANDRA-7572)
 * Fix NPE when dropping index from non-existent keyspace, AssertionError when
   dropping non-existent index with IF EXISTS (CASSANDRA-7590)
 * Fix sstablelevelresetter hang (CASSANDRA-7614)
 * (cqlsh) Fix deserialization of blobs (CASSANDRA-7603)
 * Use "keyspace updated" schema change message for UDT changes in v1 and
   v2 protocols (CASSANDRA-7617)
 * Fix tracing of range slices and secondary index lookups that are local
   to the coordinator (CASSANDRA-7599)
 * Set -Dcassandra.storagedir for all tool shell scripts (CASSANDRA-7587)
 * Don't swap max/min col names when mutating sstable metadata (CASSANDRA-7596)
 * (cqlsh) Correctly handle paged result sets (CASSANDRA-7625)
 * (cqlsh) Improve waiting for a trace to complete (CASSANDRA-7626)
 * Fix tracing of concurrent range slices and 2ary index queries (CASSANDRA-7626)
 * Fix scrub against collection type (CASSANDRA-7665)
Merged from 2.0:
 * Set gc_grace_seconds to seven days for system schema tables (CASSANDRA-7668)
 * SimpleSeedProvider no longer caches seeds forever (CASSANDRA-7663)
 * Always flush on truncate (CASSANDRA-7511)
 * Fix ReversedType(DateType) mapping to native protocol (CASSANDRA-7576)
 * Always merge ranges owned by a single node (CASSANDRA-6930)
 * Track max/min timestamps for range tombstones (CASSANDRA-7647)
 * Fix NPE when listing saved caches dir (CASSANDRA-7632)


2.1.0-rc4
 * Fix word count hadoop example (CASSANDRA-7200)
 * Updated memtable_cleanup_threshold and memtable_flush_writers defaults
   (CASSANDRA-7551)
 * (Windows) fix startup when WMI memory query fails (CASSANDRA-7505)
 * Anti-compaction proceeds if any part of the repair failed (CASSANDRA-7521)
 * Add missing table name to DROP INDEX responses and notifications (CASSANDRA-7539)
 * Bump CQL version to 3.2.0 and update CQL documentation (CASSANDRA-7527)
 * Fix configuration error message when running nodetool ring (CASSANDRA-7508)
 * Support conditional updates, tuple type, and the v3 protocol in cqlsh (CASSANDRA-7509)
 * Handle queries on multiple secondary index types (CASSANDRA-7525)
 * Fix cqlsh authentication with v3 native protocol (CASSANDRA-7564)
 * Fix NPE when unknown prepared statement ID is used (CASSANDRA-7454)
Merged from 2.0:
 * (Windows) force range-based repair to non-sequential mode (CASSANDRA-7541)
 * Fix range merging when DES scores are zero (CASSANDRA-7535)
 * Warn when SSL certificates have expired (CASSANDRA-7528)
 * Fix error when doing reversed queries with static columns (CASSANDRA-7490)
Merged from 1.2:
 * Set correct stream ID on responses when non-Exception Throwables
   are thrown while handling native protocol messages (CASSANDRA-7470)


2.1.0-rc3
 * Consider expiry when reconciling otherwise equal cells (CASSANDRA-7403)
 * Introduce CQL support for stress tool (CASSANDRA-6146)
 * Fix ClassCastException processing expired messages (CASSANDRA-7496)
 * Fix prepared marker for collections inside UDT (CASSANDRA-7472)
 * Remove left-over populate_io_cache_on_flush and replicate_on_write
   uses (CASSANDRA-7493)
 * (Windows) handle spaces in path names (CASSANDRA-7451)
 * Ensure writes have completed after dropping a table, before recycling
   commit log segments (CASSANDRA-7437)
 * Remove left-over rows_per_partition_to_cache (CASSANDRA-7493)
 * Fix error when CONTAINS is used with a bind marker (CASSANDRA-7502)
 * Properly reject unknown UDT field (CASSANDRA-7484)
Merged from 2.0:
 * Fix CC#collectTimeOrderedData() tombstone optimisations (CASSANDRA-7394)
 * Support DISTINCT for static columns and fix behaviour when DISTINC is
   not use (CASSANDRA-7305).
 * Workaround JVM NPE on JMX bind failure (CASSANDRA-7254)
 * Fix race in FileCacheService RemovalListener (CASSANDRA-7278)
 * Fix inconsistent use of consistencyForCommit that allowed LOCAL_QUORUM
   operations to incorrect become full QUORUM (CASSANDRA-7345)
 * Properly handle unrecognized opcodes and flags (CASSANDRA-7440)
 * (Hadoop) close CqlRecordWriter clients when finished (CASSANDRA-7459)
 * Commit disk failure policy (CASSANDRA-7429)
 * Make sure high level sstables get compacted (CASSANDRA-7414)
 * Fix AssertionError when using empty clustering columns and static columns
   (CASSANDRA-7455)
 * Add option to disable STCS in L0 (CASSANDRA-6621)
 * Upgrade to snappy-java 1.0.5.2 (CASSANDRA-7476)


2.1.0-rc2
 * Fix heap size calculation for CompoundSparseCellName and
   CompoundSparseCellName.WithCollection (CASSANDRA-7421)
 * Allow counter mutations in UNLOGGED batches (CASSANDRA-7351)
 * Modify reconcile logic to always pick a tombstone over a counter cell
   (CASSANDRA-7346)
 * Avoid incremental compaction on Windows (CASSANDRA-7365)
 * Fix exception when querying a composite-keyed table with a collection index
   (CASSANDRA-7372)
 * Use node's host id in place of counter ids (CASSANDRA-7366)
 * Fix error when doing reversed queries with static columns (CASSANDRA-7490)
 * Backport CASSANDRA-6747 (CASSANDRA-7560)
 * Track max/min timestamps for range tombstones (CASSANDRA-7647)
 * Fix NPE when listing saved caches dir (CASSANDRA-7632)
 * Fix sstableloader unable to connect encrypted node (CASSANDRA-7585)
Merged from 1.2:
 * Clone token map outside of hot gossip loops (CASSANDRA-7758)
 * Add stop method to EmbeddedCassandraService (CASSANDRA-7595)
 * Support connecting to ipv6 jmx with nodetool (CASSANDRA-7669)
 * Set gc_grace_seconds to seven days for system schema tables (CASSANDRA-7668)
 * SimpleSeedProvider no longer caches seeds forever (CASSANDRA-7663)
 * Set correct stream ID on responses when non-Exception Throwables
   are thrown while handling native protocol messages (CASSANDRA-7470)
 * Fix row size miscalculation in LazilyCompactedRow (CASSANDRA-7543)
 * Fix race in background compaction check (CASSANDRA-7745)
 * Don't clear out range tombstones during compaction (CASSANDRA-7808)


2.1.0-rc1
 * Revert flush directory (CASSANDRA-6357)
 * More efficient executor service for fast operations (CASSANDRA-4718)
 * Move less common tools into a new cassandra-tools package (CASSANDRA-7160)
 * Support more concurrent requests in native protocol (CASSANDRA-7231)
 * Add tab-completion to debian nodetool packaging (CASSANDRA-6421)
 * Change concurrent_compactors defaults (CASSANDRA-7139)
 * Add PowerShell Windows launch scripts (CASSANDRA-7001)
 * Make commitlog archive+restore more robust (CASSANDRA-6974)
 * Fix marking commitlogsegments clean (CASSANDRA-6959)
 * Add snapshot "manifest" describing files included (CASSANDRA-6326)
 * Parallel streaming for sstableloader (CASSANDRA-3668)
 * Fix bugs in supercolumns handling (CASSANDRA-7138)
 * Fix ClassClassException on composite dense tables (CASSANDRA-7112)
 * Cleanup and optimize collation and slice iterators (CASSANDRA-7107)
 * Upgrade NBHM lib (CASSANDRA-7128)
 * Optimize netty server (CASSANDRA-6861)
 * Fix repair hang when given CF does not exist (CASSANDRA-7189)
 * Allow c* to be shutdown in an embedded mode (CASSANDRA-5635)
 * Add server side batching to native transport (CASSANDRA-5663)
 * Make batchlog replay asynchronous (CASSANDRA-6134)
 * remove unused classes (CASSANDRA-7197)
 * Limit user types to the keyspace they are defined in (CASSANDRA-6643)
 * Add validate method to CollectionType (CASSANDRA-7208)
 * New serialization format for UDT values (CASSANDRA-7209, CASSANDRA-7261)
 * Fix nodetool netstats (CASSANDRA-7270)
 * Fix potential ClassCastException in HintedHandoffManager (CASSANDRA-7284)
 * Use prepared statements internally (CASSANDRA-6975)
 * Fix broken paging state with prepared statement (CASSANDRA-7120)
 * Fix IllegalArgumentException in CqlStorage (CASSANDRA-7287)
 * Allow nulls/non-existant fields in UDT (CASSANDRA-7206)
 * Add Thrift MultiSliceRequest (CASSANDRA-6757, CASSANDRA-7027)
 * Handle overlapping MultiSlices (CASSANDRA-7279)
 * Fix DataOutputTest on Windows (CASSANDRA-7265)
 * Embedded sets in user defined data-types are not updating (CASSANDRA-7267)
 * Add tuple type to CQL/native protocol (CASSANDRA-7248)
 * Fix CqlPagingRecordReader on tables with few rows (CASSANDRA-7322)
Merged from 2.0:
 * Copy compaction options to make sure they are reloaded (CASSANDRA-7290)
 * Add option to do more aggressive tombstone compactions (CASSANDRA-6563)
 * Don't try to compact already-compacting files in HHOM (CASSANDRA-7288)
 * Always reallocate buffers in HSHA (CASSANDRA-6285)
 * (Hadoop) support authentication in CqlRecordReader (CASSANDRA-7221)
 * (Hadoop) Close java driver Cluster in CQLRR.close (CASSANDRA-7228)
 * Warn when 'USING TIMESTAMP' is used on a CAS BATCH (CASSANDRA-7067)
 * return all cpu values from BackgroundActivityMonitor.readAndCompute (CASSANDRA-7183)
 * Correctly delete scheduled range xfers (CASSANDRA-7143)
 * return all cpu values from BackgroundActivityMonitor.readAndCompute (CASSANDRA-7183)
 * reduce garbage creation in calculatePendingRanges (CASSANDRA-7191)
 * fix c* launch issues on Russian os's due to output of linux 'free' cmd (CASSANDRA-6162)
 * Fix disabling autocompaction (CASSANDRA-7187)
 * Fix potential NumberFormatException when deserializing IntegerType (CASSANDRA-7088)
 * cqlsh can't tab-complete disabling compaction (CASSANDRA-7185)
 * cqlsh: Accept and execute CQL statement(s) from command-line parameter (CASSANDRA-7172)
 * Fix IllegalStateException in CqlPagingRecordReader (CASSANDRA-7198)
 * Fix the InvertedIndex trigger example (CASSANDRA-7211)
 * Add --resolve-ip option to 'nodetool ring' (CASSANDRA-7210)
 * reduce garbage on codec flag deserialization (CASSANDRA-7244)
 * Fix duplicated error messages on directory creation error at startup (CASSANDRA-5818)
 * Proper null handle for IF with map element access (CASSANDRA-7155)
 * Improve compaction visibility (CASSANDRA-7242)
 * Correctly delete scheduled range xfers (CASSANDRA-7143)
 * Make batchlog replica selection rack-aware (CASSANDRA-6551)
 * Fix CFMetaData#getColumnDefinitionFromColumnName() (CASSANDRA-7074)
 * Fix writetime/ttl functions for static columns (CASSANDRA-7081)
 * Suggest CTRL-C or semicolon after three blank lines in cqlsh (CASSANDRA-7142)
 * Fix 2ndary index queries with DESC clustering order (CASSANDRA-6950)
 * Invalid key cache entries on DROP (CASSANDRA-6525)
 * Fix flapping RecoveryManagerTest (CASSANDRA-7084)
 * Add missing iso8601 patterns for date strings (CASSANDRA-6973)
 * Support selecting multiple rows in a partition using IN (CASSANDRA-6875)
 * Add authentication support to shuffle (CASSANDRA-6484)
 * Swap local and global default read repair chances (CASSANDRA-7320)
 * Add conditional CREATE/DROP USER support (CASSANDRA-7264)
 * Cqlsh counts non-empty lines for "Blank lines" warning (CASSANDRA-7325)
Merged from 1.2:
 * Add Cloudstack snitch (CASSANDRA-7147)
 * Update system.peers correctly when relocating tokens (CASSANDRA-7126)
 * Add Google Compute Engine snitch (CASSANDRA-7132)
 * remove duplicate query for local tokens (CASSANDRA-7182)
 * exit CQLSH with error status code if script fails (CASSANDRA-6344)
 * Fix bug with some IN queries missig results (CASSANDRA-7105)
 * Fix availability validation for LOCAL_ONE CL (CASSANDRA-7319)
 * Hint streaming can cause decommission to fail (CASSANDRA-7219)


2.1.0-beta2
 * Increase default CL space to 8GB (CASSANDRA-7031)
 * Add range tombstones to read repair digests (CASSANDRA-6863)
 * Fix BTree.clear for large updates (CASSANDRA-6943)
 * Fail write instead of logging a warning when unable to append to CL
   (CASSANDRA-6764)
 * Eliminate possibility of CL segment appearing twice in active list
   (CASSANDRA-6557)
 * Apply DONTNEED fadvise to commitlog segments (CASSANDRA-6759)
 * Switch CRC component to Adler and include it for compressed sstables
   (CASSANDRA-4165)
 * Allow cassandra-stress to set compaction strategy options (CASSANDRA-6451)
 * Add broadcast_rpc_address option to cassandra.yaml (CASSANDRA-5899)
 * Auto reload GossipingPropertyFileSnitch config (CASSANDRA-5897)
 * Fix overflow of memtable_total_space_in_mb (CASSANDRA-6573)
 * Fix ABTC NPE and apply update function correctly (CASSANDRA-6692)
 * Allow nodetool to use a file or prompt for password (CASSANDRA-6660)
 * Fix AIOOBE when concurrently accessing ABSC (CASSANDRA-6742)
 * Fix assertion error in ALTER TYPE RENAME (CASSANDRA-6705)
 * Scrub should not always clear out repaired status (CASSANDRA-5351)
 * Improve handling of range tombstone for wide partitions (CASSANDRA-6446)
 * Fix ClassCastException for compact table with composites (CASSANDRA-6738)
 * Fix potentially repairing with wrong nodes (CASSANDRA-6808)
 * Change caching option syntax (CASSANDRA-6745)
 * Fix stress to do proper counter reads (CASSANDRA-6835)
 * Fix help message for stress counter_write (CASSANDRA-6824)
 * Fix stress smart Thrift client to pick servers correctly (CASSANDRA-6848)
 * Add logging levels (minimal, normal or verbose) to stress tool (CASSANDRA-6849)
 * Fix race condition in Batch CLE (CASSANDRA-6860)
 * Improve cleanup/scrub/upgradesstables failure handling (CASSANDRA-6774)
 * ByteBuffer write() methods for serializing sstables (CASSANDRA-6781)
 * Proper compare function for CollectionType (CASSANDRA-6783)
 * Update native server to Netty 4 (CASSANDRA-6236)
 * Fix off-by-one error in stress (CASSANDRA-6883)
 * Make OpOrder AutoCloseable (CASSANDRA-6901)
 * Remove sync repair JMX interface (CASSANDRA-6900)
 * Add multiple memory allocation options for memtables (CASSANDRA-6689, 6694)
 * Remove adjusted op rate from stress output (CASSANDRA-6921)
 * Add optimized CF.hasColumns() implementations (CASSANDRA-6941)
 * Serialize batchlog mutations with the version of the target node
   (CASSANDRA-6931)
 * Optimize CounterColumn#reconcile() (CASSANDRA-6953)
 * Properly remove 1.2 sstable support in 2.1 (CASSANDRA-6869)
 * Lock counter cells, not partitions (CASSANDRA-6880)
 * Track presence of legacy counter shards in sstables (CASSANDRA-6888)
 * Ensure safe resource cleanup when replacing sstables (CASSANDRA-6912)
 * Add failure handler to async callback (CASSANDRA-6747)
 * Fix AE when closing SSTable without releasing reference (CASSANDRA-7000)
 * Clean up IndexInfo on keyspace/table drops (CASSANDRA-6924)
 * Only snapshot relative SSTables when sequential repair (CASSANDRA-7024)
 * Require nodetool rebuild_index to specify index names (CASSANDRA-7038)
 * fix cassandra stress errors on reads with native protocol (CASSANDRA-7033)
 * Use OpOrder to guard sstable references for reads (CASSANDRA-6919)
 * Preemptive opening of compaction result (CASSANDRA-6916)
 * Multi-threaded scrub/cleanup/upgradesstables (CASSANDRA-5547)
 * Optimize cellname comparison (CASSANDRA-6934)
 * Native protocol v3 (CASSANDRA-6855)
 * Optimize Cell liveness checks and clean up Cell (CASSANDRA-7119)
 * Support consistent range movements (CASSANDRA-2434)
 * Display min timestamp in sstablemetadata viewer (CASSANDRA-6767)
Merged from 2.0:
 * Avoid race-prone second "scrub" of system keyspace (CASSANDRA-6797)
 * Pool CqlRecordWriter clients by inetaddress rather than Range
   (CASSANDRA-6665)
 * Fix compaction_history timestamps (CASSANDRA-6784)
 * Compare scores of full replica ordering in DES (CASSANDRA-6683)
 * fix CME in SessionInfo updateProgress affecting netstats (CASSANDRA-6577)
 * Allow repairing between specific replicas (CASSANDRA-6440)
 * Allow per-dc enabling of hints (CASSANDRA-6157)
 * Add compatibility for Hadoop 0.2.x (CASSANDRA-5201)
 * Fix EstimatedHistogram races (CASSANDRA-6682)
 * Failure detector correctly converts initial value to nanos (CASSANDRA-6658)
 * Add nodetool taketoken to relocate vnodes (CASSANDRA-4445)
 * Expose bulk loading progress over JMX (CASSANDRA-4757)
 * Correctly handle null with IF conditions and TTL (CASSANDRA-6623)
 * Account for range/row tombstones in tombstone drop
   time histogram (CASSANDRA-6522)
 * Stop CommitLogSegment.close() from calling sync() (CASSANDRA-6652)
 * Make commitlog failure handling configurable (CASSANDRA-6364)
 * Avoid overlaps in LCS (CASSANDRA-6688)
 * Improve support for paginating over composites (CASSANDRA-4851)
 * Fix count(*) queries in a mixed cluster (CASSANDRA-6707)
 * Improve repair tasks(snapshot, differencing) concurrency (CASSANDRA-6566)
 * Fix replaying pre-2.0 commit logs (CASSANDRA-6714)
 * Add static columns to CQL3 (CASSANDRA-6561)
 * Optimize single partition batch statements (CASSANDRA-6737)
 * Disallow post-query re-ordering when paging (CASSANDRA-6722)
 * Fix potential paging bug with deleted columns (CASSANDRA-6748)
 * Fix NPE on BulkLoader caused by losing StreamEvent (CASSANDRA-6636)
 * Fix truncating compression metadata (CASSANDRA-6791)
 * Add CMSClassUnloadingEnabled JVM option (CASSANDRA-6541)
 * Catch memtable flush exceptions during shutdown (CASSANDRA-6735)
 * Fix upgradesstables NPE for non-CF-based indexes (CASSANDRA-6645)
 * Fix UPDATE updating PRIMARY KEY columns implicitly (CASSANDRA-6782)
 * Fix IllegalArgumentException when updating from 1.2 with SuperColumns
   (CASSANDRA-6733)
 * FBUtilities.singleton() should use the CF comparator (CASSANDRA-6778)
 * Fix CQLSStableWriter.addRow(Map<String, Object>) (CASSANDRA-6526)
 * Fix HSHA server introducing corrupt data (CASSANDRA-6285)
 * Fix CAS conditions for COMPACT STORAGE tables (CASSANDRA-6813)
 * Starting threads in OutboundTcpConnectionPool constructor causes race conditions (CASSANDRA-7177)
 * Allow overriding cassandra-rackdc.properties file (CASSANDRA-7072)
 * Set JMX RMI port to 7199 (CASSANDRA-7087)
 * Use LOCAL_QUORUM for data reads at LOCAL_SERIAL (CASSANDRA-6939)
 * Log a warning for large batches (CASSANDRA-6487)
 * Put nodes in hibernate when join_ring is false (CASSANDRA-6961)
 * Avoid early loading of non-system keyspaces before compaction-leftovers
   cleanup at startup (CASSANDRA-6913)
 * Restrict Windows to parallel repairs (CASSANDRA-6907)
 * (Hadoop) Allow manually specifying start/end tokens in CFIF (CASSANDRA-6436)
 * Fix NPE in MeteredFlusher (CASSANDRA-6820)
 * Fix race processing range scan responses (CASSANDRA-6820)
 * Allow deleting snapshots from dropped keyspaces (CASSANDRA-6821)
 * Add uuid() function (CASSANDRA-6473)
 * Omit tombstones from schema digests (CASSANDRA-6862)
 * Include correct consistencyLevel in LWT timeout (CASSANDRA-6884)
 * Lower chances for losing new SSTables during nodetool refresh and
   ColumnFamilyStore.loadNewSSTables (CASSANDRA-6514)
 * Add support for DELETE ... IF EXISTS to CQL3 (CASSANDRA-5708)
 * Update hadoop_cql3_word_count example (CASSANDRA-6793)
 * Fix handling of RejectedExecution in sync Thrift server (CASSANDRA-6788)
 * Log more information when exceeding tombstone_warn_threshold (CASSANDRA-6865)
 * Fix truncate to not abort due to unreachable fat clients (CASSANDRA-6864)
 * Fix schema concurrency exceptions (CASSANDRA-6841)
 * Fix leaking validator FH in StreamWriter (CASSANDRA-6832)
 * Fix saving triggers to schema (CASSANDRA-6789)
 * Fix trigger mutations when base mutation list is immutable (CASSANDRA-6790)
 * Fix accounting in FileCacheService to allow re-using RAR (CASSANDRA-6838)
 * Fix static counter columns (CASSANDRA-6827)
 * Restore expiring->deleted (cell) compaction optimization (CASSANDRA-6844)
 * Fix CompactionManager.needsCleanup (CASSANDRA-6845)
 * Correctly compare BooleanType values other than 0 and 1 (CASSANDRA-6779)
 * Read message id as string from earlier versions (CASSANDRA-6840)
 * Properly use the Paxos consistency for (non-protocol) batch (CASSANDRA-6837)
 * Add paranoid disk failure option (CASSANDRA-6646)
 * Improve PerRowSecondaryIndex performance (CASSANDRA-6876)
 * Extend triggers to support CAS updates (CASSANDRA-6882)
 * Static columns with IF NOT EXISTS don't always work as expected (CASSANDRA-6873)
 * Fix paging with SELECT DISTINCT (CASSANDRA-6857)
 * Fix UnsupportedOperationException on CAS timeout (CASSANDRA-6923)
 * Improve MeteredFlusher handling of MF-unaffected column families
   (CASSANDRA-6867)
 * Add CqlRecordReader using native pagination (CASSANDRA-6311)
 * Add QueryHandler interface (CASSANDRA-6659)
 * Track liveRatio per-memtable, not per-CF (CASSANDRA-6945)
 * Make sure upgradesstables keeps sstable level (CASSANDRA-6958)
 * Fix LIMIT with static columns (CASSANDRA-6956)
 * Fix clash with CQL column name in thrift validation (CASSANDRA-6892)
 * Fix error with super columns in mixed 1.2-2.0 clusters (CASSANDRA-6966)
 * Fix bad skip of sstables on slice query with composite start/finish (CASSANDRA-6825)
 * Fix unintended update with conditional statement (CASSANDRA-6893)
 * Fix map element access in IF (CASSANDRA-6914)
 * Avoid costly range calculations for range queries on system keyspaces
   (CASSANDRA-6906)
 * Fix SSTable not released if stream session fails (CASSANDRA-6818)
 * Avoid build failure due to ANTLR timeout (CASSANDRA-6991)
 * Queries on compact tables can return more rows that requested (CASSANDRA-7052)
 * USING TIMESTAMP for batches does not work (CASSANDRA-7053)
 * Fix performance regression from CASSANDRA-5614 (CASSANDRA-6949)
 * Ensure that batchlog and hint timeouts do not produce hints (CASSANDRA-7058)
 * Merge groupable mutations in TriggerExecutor#execute() (CASSANDRA-7047)
 * Plug holes in resource release when wiring up StreamSession (CASSANDRA-7073)
 * Re-add parameter columns to tracing session (CASSANDRA-6942)
 * Preserves CQL metadata when updating table from thrift (CASSANDRA-6831)
Merged from 1.2:
 * Fix nodetool display with vnodes (CASSANDRA-7082)
 * Add UNLOGGED, COUNTER options to BATCH documentation (CASSANDRA-6816)
 * add extra SSL cipher suites (CASSANDRA-6613)
 * fix nodetool getsstables for blob PK (CASSANDRA-6803)
 * Fix BatchlogManager#deleteBatch() use of millisecond timestamps
   (CASSANDRA-6822)
 * Continue assassinating even if the endpoint vanishes (CASSANDRA-6787)
 * Schedule schema pulls on change (CASSANDRA-6971)
 * Non-droppable verbs shouldn't be dropped from OTC (CASSANDRA-6980)
 * Shutdown batchlog executor in SS#drain() (CASSANDRA-7025)
 * Fix batchlog to account for CF truncation records (CASSANDRA-6999)
 * Fix CQLSH parsing of functions and BLOB literals (CASSANDRA-7018)
 * Properly load trustore in the native protocol (CASSANDRA-6847)
 * Always clean up references in SerializingCache (CASSANDRA-6994)
 * Don't shut MessagingService down when replacing a node (CASSANDRA-6476)
 * fix npe when doing -Dcassandra.fd_initial_value_ms (CASSANDRA-6751)


2.1.0-beta1
 * Add flush directory distinct from compaction directories (CASSANDRA-6357)
 * Require JNA by default (CASSANDRA-6575)
 * add listsnapshots command to nodetool (CASSANDRA-5742)
 * Introduce AtomicBTreeColumns (CASSANDRA-6271, 6692)
 * Multithreaded commitlog (CASSANDRA-3578)
 * allocate fixed index summary memory pool and resample cold index summaries
   to use less memory (CASSANDRA-5519)
 * Removed multithreaded compaction (CASSANDRA-6142)
 * Parallelize fetching rows for low-cardinality indexes (CASSANDRA-1337)
 * change logging from log4j to logback (CASSANDRA-5883)
 * switch to LZ4 compression for internode communication (CASSANDRA-5887)
 * Stop using Thrift-generated Index* classes internally (CASSANDRA-5971)
 * Remove 1.2 network compatibility code (CASSANDRA-5960)
 * Remove leveled json manifest migration code (CASSANDRA-5996)
 * Remove CFDefinition (CASSANDRA-6253)
 * Use AtomicIntegerFieldUpdater in RefCountedMemory (CASSANDRA-6278)
 * User-defined types for CQL3 (CASSANDRA-5590)
 * Use of o.a.c.metrics in nodetool (CASSANDRA-5871, 6406)
 * Batch read from OTC's queue and cleanup (CASSANDRA-1632)
 * Secondary index support for collections (CASSANDRA-4511, 6383)
 * SSTable metadata(Stats.db) format change (CASSANDRA-6356)
 * Push composites support in the storage engine
   (CASSANDRA-5417, CASSANDRA-6520)
 * Add snapshot space used to cfstats (CASSANDRA-6231)
 * Add cardinality estimator for key count estimation (CASSANDRA-5906)
 * CF id is changed to be non-deterministic. Data dir/key cache are created
   uniquely for CF id (CASSANDRA-5202)
 * New counters implementation (CASSANDRA-6504)
 * Replace UnsortedColumns, EmptyColumns, TreeMapBackedSortedColumns with new
   ArrayBackedSortedColumns (CASSANDRA-6630, CASSANDRA-6662, CASSANDRA-6690)
 * Add option to use row cache with a given amount of rows (CASSANDRA-5357)
 * Avoid repairing already repaired data (CASSANDRA-5351)
 * Reject counter updates with USING TTL/TIMESTAMP (CASSANDRA-6649)
 * Replace index_interval with min/max_index_interval (CASSANDRA-6379)
 * Lift limitation that order by columns must be selected for IN queries (CASSANDRA-4911)


2.0.5
 * Reduce garbage generated by bloom filter lookups (CASSANDRA-6609)
 * Add ks.cf names to tombstone logging (CASSANDRA-6597)
 * Use LOCAL_QUORUM for LWT operations at LOCAL_SERIAL (CASSANDRA-6495)
 * Wait for gossip to settle before accepting client connections (CASSANDRA-4288)
 * Delete unfinished compaction incrementally (CASSANDRA-6086)
 * Allow specifying custom secondary index options in CQL3 (CASSANDRA-6480)
 * Improve replica pinning for cache efficiency in DES (CASSANDRA-6485)
 * Fix LOCAL_SERIAL from thrift (CASSANDRA-6584)
 * Don't special case received counts in CAS timeout exceptions (CASSANDRA-6595)
 * Add support for 2.1 global counter shards (CASSANDRA-6505)
 * Fix NPE when streaming connection is not yet established (CASSANDRA-6210)
 * Avoid rare duplicate read repair triggering (CASSANDRA-6606)
 * Fix paging discardFirst (CASSANDRA-6555)
 * Fix ArrayIndexOutOfBoundsException in 2ndary index query (CASSANDRA-6470)
 * Release sstables upon rebuilding 2i (CASSANDRA-6635)
 * Add AbstractCompactionStrategy.startup() method (CASSANDRA-6637)
 * SSTableScanner may skip rows during cleanup (CASSANDRA-6638)
 * sstables from stalled repair sessions can resurrect deleted data (CASSANDRA-6503)
 * Switch stress to use ITransportFactory (CASSANDRA-6641)
 * Fix IllegalArgumentException during prepare (CASSANDRA-6592)
 * Fix possible loss of 2ndary index entries during compaction (CASSANDRA-6517)
 * Fix direct Memory on architectures that do not support unaligned long access
   (CASSANDRA-6628)
 * Let scrub optionally skip broken counter partitions (CASSANDRA-5930)
Merged from 1.2:
 * fsync compression metadata (CASSANDRA-6531)
 * Validate CF existence on execution for prepared statement (CASSANDRA-6535)
 * Add ability to throttle batchlog replay (CASSANDRA-6550)
 * Fix executing LOCAL_QUORUM with SimpleStrategy (CASSANDRA-6545)
 * Avoid StackOverflow when using large IN queries (CASSANDRA-6567)
 * Nodetool upgradesstables includes secondary indexes (CASSANDRA-6598)
 * Paginate batchlog replay (CASSANDRA-6569)
 * skip blocking on streaming during drain (CASSANDRA-6603)
 * Improve error message when schema doesn't match loaded sstable (CASSANDRA-6262)
 * Add properties to adjust FD initial value and max interval (CASSANDRA-4375)
 * Fix preparing with batch and delete from collection (CASSANDRA-6607)
 * Fix ABSC reverse iterator's remove() method (CASSANDRA-6629)
 * Handle host ID conflicts properly (CASSANDRA-6615)
 * Move handling of migration event source to solve bootstrap race. (CASSANDRA-6648)
 * Make sure compaction throughput value doesn't overflow with int math (CASSANDRA-6647)


2.0.4
 * Allow removing snapshots of no-longer-existing CFs (CASSANDRA-6418)
 * add StorageService.stopDaemon() (CASSANDRA-4268)
 * add IRE for invalid CF supplied to get_count (CASSANDRA-5701)
 * add client encryption support to sstableloader (CASSANDRA-6378)
 * Fix accept() loop for SSL sockets post-shutdown (CASSANDRA-6468)
 * Fix size-tiered compaction in LCS L0 (CASSANDRA-6496)
 * Fix assertion failure in filterColdSSTables (CASSANDRA-6483)
 * Fix row tombstones in larger-than-memory compactions (CASSANDRA-6008)
 * Fix cleanup ClassCastException (CASSANDRA-6462)
 * Reduce gossip memory use by interning VersionedValue strings (CASSANDRA-6410)
 * Allow specifying datacenters to participate in a repair (CASSANDRA-6218)
 * Fix divide-by-zero in PCI (CASSANDRA-6403)
 * Fix setting last compacted key in the wrong level for LCS (CASSANDRA-6284)
 * Add millisecond precision formats to the timestamp parser (CASSANDRA-6395)
 * Expose a total memtable size metric for a CF (CASSANDRA-6391)
 * cqlsh: handle symlinks properly (CASSANDRA-6425)
 * Fix potential infinite loop when paging query with IN (CASSANDRA-6464)
 * Fix assertion error in AbstractQueryPager.discardFirst (CASSANDRA-6447)
 * Fix streaming older SSTable yields unnecessary tombstones (CASSANDRA-6527)
Merged from 1.2:
 * Improved error message on bad properties in DDL queries (CASSANDRA-6453)
 * Randomize batchlog candidates selection (CASSANDRA-6481)
 * Fix thundering herd on endpoint cache invalidation (CASSANDRA-6345, 6485)
 * Improve batchlog write performance with vnodes (CASSANDRA-6488)
 * cqlsh: quote single quotes in strings inside collections (CASSANDRA-6172)
 * Improve gossip performance for typical messages (CASSANDRA-6409)
 * Throw IRE if a prepared statement has more markers than supported
   (CASSANDRA-5598)
 * Expose Thread metrics for the native protocol server (CASSANDRA-6234)
 * Change snapshot response message verb to INTERNAL to avoid dropping it
   (CASSANDRA-6415)
 * Warn when collection read has > 65K elements (CASSANDRA-5428)
 * Fix cache persistence when both row and key cache are enabled
   (CASSANDRA-6413)
 * (Hadoop) add describe_local_ring (CASSANDRA-6268)
 * Fix handling of concurrent directory creation failure (CASSANDRA-6459)
 * Allow executing CREATE statements multiple times (CASSANDRA-6471)
 * Don't send confusing info with timeouts (CASSANDRA-6491)
 * Don't resubmit counter mutation runnables internally (CASSANDRA-6427)
 * Don't drop local mutations without a hint (CASSANDRA-6510)
 * Don't allow null max_hint_window_in_ms (CASSANDRA-6419)
 * Validate SliceRange start and finish lengths (CASSANDRA-6521)


2.0.3
 * Fix FD leak on slice read path (CASSANDRA-6275)
 * Cancel read meter task when closing SSTR (CASSANDRA-6358)
 * free off-heap IndexSummary during bulk (CASSANDRA-6359)
 * Recover from IOException in accept() thread (CASSANDRA-6349)
 * Improve Gossip tolerance of abnormally slow tasks (CASSANDRA-6338)
 * Fix trying to hint timed out counter writes (CASSANDRA-6322)
 * Allow restoring specific columnfamilies from archived CL (CASSANDRA-4809)
 * Avoid flushing compaction_history after each operation (CASSANDRA-6287)
 * Fix repair assertion error when tombstones expire (CASSANDRA-6277)
 * Skip loading corrupt key cache (CASSANDRA-6260)
 * Fixes for compacting larger-than-memory rows (CASSANDRA-6274)
 * Compact hottest sstables first and optionally omit coldest from
   compaction entirely (CASSANDRA-6109)
 * Fix modifying column_metadata from thrift (CASSANDRA-6182)
 * cqlsh: fix LIST USERS output (CASSANDRA-6242)
 * Add IRequestSink interface (CASSANDRA-6248)
 * Update memtable size while flushing (CASSANDRA-6249)
 * Provide hooks around CQL2/CQL3 statement execution (CASSANDRA-6252)
 * Require Permission.SELECT for CAS updates (CASSANDRA-6247)
 * New CQL-aware SSTableWriter (CASSANDRA-5894)
 * Reject CAS operation when the protocol v1 is used (CASSANDRA-6270)
 * Correctly throw error when frame too large (CASSANDRA-5981)
 * Fix serialization bug in PagedRange with 2ndary indexes (CASSANDRA-6299)
 * Fix CQL3 table validation in Thrift (CASSANDRA-6140)
 * Fix bug missing results with IN clauses (CASSANDRA-6327)
 * Fix paging with reversed slices (CASSANDRA-6343)
 * Set minTimestamp correctly to be able to drop expired sstables (CASSANDRA-6337)
 * Support NaN and Infinity as float literals (CASSANDRA-6003)
 * Remove RF from nodetool ring output (CASSANDRA-6289)
 * Fix attempting to flush empty rows (CASSANDRA-6374)
 * Fix potential out of bounds exception when paging (CASSANDRA-6333)
Merged from 1.2:
 * Optimize FD phi calculation (CASSANDRA-6386)
 * Improve initial FD phi estimate when starting up (CASSANDRA-6385)
 * Don't list CQL3 table in CLI describe even if named explicitely
   (CASSANDRA-5750)
 * Invalidate row cache when dropping CF (CASSANDRA-6351)
 * add non-jamm path for cached statements (CASSANDRA-6293)
 * add windows bat files for shell commands (CASSANDRA-6145)
 * Require logging in for Thrift CQL2/3 statement preparation (CASSANDRA-6254)
 * restrict max_num_tokens to 1536 (CASSANDRA-6267)
 * Nodetool gets default JMX port from cassandra-env.sh (CASSANDRA-6273)
 * make calculatePendingRanges asynchronous (CASSANDRA-6244)
 * Remove blocking flushes in gossip thread (CASSANDRA-6297)
 * Fix potential socket leak in connectionpool creation (CASSANDRA-6308)
 * Allow LOCAL_ONE/LOCAL_QUORUM to work with SimpleStrategy (CASSANDRA-6238)
 * cqlsh: handle 'null' as session duration (CASSANDRA-6317)
 * Fix json2sstable handling of range tombstones (CASSANDRA-6316)
 * Fix missing one row in reverse query (CASSANDRA-6330)
 * Fix reading expired row value from row cache (CASSANDRA-6325)
 * Fix AssertionError when doing set element deletion (CASSANDRA-6341)
 * Make CL code for the native protocol match the one in C* 2.0
   (CASSANDRA-6347)
 * Disallow altering CQL3 table from thrift (CASSANDRA-6370)
 * Fix size computation of prepared statement (CASSANDRA-6369)


2.0.2
 * Update FailureDetector to use nanontime (CASSANDRA-4925)
 * Fix FileCacheService regressions (CASSANDRA-6149)
 * Never return WriteTimeout for CL.ANY (CASSANDRA-6132)
 * Fix race conditions in bulk loader (CASSANDRA-6129)
 * Add configurable metrics reporting (CASSANDRA-4430)
 * drop queries exceeding a configurable number of tombstones (CASSANDRA-6117)
 * Track and persist sstable read activity (CASSANDRA-5515)
 * Fixes for speculative retry (CASSANDRA-5932, CASSANDRA-6194)
 * Improve memory usage of metadata min/max column names (CASSANDRA-6077)
 * Fix thrift validation refusing row markers on CQL3 tables (CASSANDRA-6081)
 * Fix insertion of collections with CAS (CASSANDRA-6069)
 * Correctly send metadata on SELECT COUNT (CASSANDRA-6080)
 * Track clients' remote addresses in ClientState (CASSANDRA-6070)
 * Create snapshot dir if it does not exist when migrating
   leveled manifest (CASSANDRA-6093)
 * make sequential nodetool repair the default (CASSANDRA-5950)
 * Add more hooks for compaction strategy implementations (CASSANDRA-6111)
 * Fix potential NPE on composite 2ndary indexes (CASSANDRA-6098)
 * Delete can potentially be skipped in batch (CASSANDRA-6115)
 * Allow alter keyspace on system_traces (CASSANDRA-6016)
 * Disallow empty column names in cql (CASSANDRA-6136)
 * Use Java7 file-handling APIs and fix file moving on Windows (CASSANDRA-5383)
 * Save compaction history to system keyspace (CASSANDRA-5078)
 * Fix NPE if StorageService.getOperationMode() is executed before full startup (CASSANDRA-6166)
 * CQL3: support pre-epoch longs for TimestampType (CASSANDRA-6212)
 * Add reloadtriggers command to nodetool (CASSANDRA-4949)
 * cqlsh: ignore empty 'value alias' in DESCRIBE (CASSANDRA-6139)
 * Fix sstable loader (CASSANDRA-6205)
 * Reject bootstrapping if the node already exists in gossip (CASSANDRA-5571)
 * Fix NPE while loading paxos state (CASSANDRA-6211)
 * cqlsh: add SHOW SESSION <tracing-session> command (CASSANDRA-6228)
Merged from 1.2:
 * (Hadoop) Require CFRR batchSize to be at least 2 (CASSANDRA-6114)
 * Add a warning for small LCS sstable size (CASSANDRA-6191)
 * Add ability to list specific KS/CF combinations in nodetool cfstats (CASSANDRA-4191)
 * Mark CF clean if a mutation raced the drop and got it marked dirty (CASSANDRA-5946)
 * Add a LOCAL_ONE consistency level (CASSANDRA-6202)
 * Limit CQL prepared statement cache by size instead of count (CASSANDRA-6107)
 * Tracing should log write failure rather than raw exceptions (CASSANDRA-6133)
 * lock access to TM.endpointToHostIdMap (CASSANDRA-6103)
 * Allow estimated memtable size to exceed slab allocator size (CASSANDRA-6078)
 * Start MeteredFlusher earlier to prevent OOM during CL replay (CASSANDRA-6087)
 * Avoid sending Truncate command to fat clients (CASSANDRA-6088)
 * Allow where clause conditions to be in parenthesis (CASSANDRA-6037)
 * Do not open non-ssl storage port if encryption option is all (CASSANDRA-3916)
 * Move batchlog replay to its own executor (CASSANDRA-6079)
 * Add tombstone debug threshold and histogram (CASSANDRA-6042, 6057)
 * Enable tcp keepalive on incoming connections (CASSANDRA-4053)
 * Fix fat client schema pull NPE (CASSANDRA-6089)
 * Fix memtable flushing for indexed tables (CASSANDRA-6112)
 * Fix skipping columns with multiple slices (CASSANDRA-6119)
 * Expose connected thrift + native client counts (CASSANDRA-5084)
 * Optimize auth setup (CASSANDRA-6122)
 * Trace index selection (CASSANDRA-6001)
 * Update sstablesPerReadHistogram to use biased sampling (CASSANDRA-6164)
 * Log UnknownColumnfamilyException when closing socket (CASSANDRA-5725)
 * Properly error out on CREATE INDEX for counters table (CASSANDRA-6160)
 * Handle JMX notification failure for repair (CASSANDRA-6097)
 * (Hadoop) Fetch no more than 128 splits in parallel (CASSANDRA-6169)
 * stress: add username/password authentication support (CASSANDRA-6068)
 * Fix indexed queries with row cache enabled on parent table (CASSANDRA-5732)
 * Fix compaction race during columnfamily drop (CASSANDRA-5957)
 * Fix validation of empty column names for compact tables (CASSANDRA-6152)
 * Skip replaying mutations that pass CRC but fail to deserialize (CASSANDRA-6183)
 * Rework token replacement to use replace_address (CASSANDRA-5916)
 * Fix altering column types (CASSANDRA-6185)
 * cqlsh: fix CREATE/ALTER WITH completion (CASSANDRA-6196)
 * add windows bat files for shell commands (CASSANDRA-6145)
 * Fix potential stack overflow during range tombstones insertion (CASSANDRA-6181)
 * (Hadoop) Make LOCAL_ONE the default consistency level (CASSANDRA-6214)


2.0.1
 * Fix bug that could allow reading deleted data temporarily (CASSANDRA-6025)
 * Improve memory use defaults (CASSANDRA-6059)
 * Make ThriftServer more easlly extensible (CASSANDRA-6058)
 * Remove Hadoop dependency from ITransportFactory (CASSANDRA-6062)
 * add file_cache_size_in_mb setting (CASSANDRA-5661)
 * Improve error message when yaml contains invalid properties (CASSANDRA-5958)
 * Improve leveled compaction's ability to find non-overlapping L0 compactions
   to work on concurrently (CASSANDRA-5921)
 * Notify indexer of columns shadowed by range tombstones (CASSANDRA-5614)
 * Log Merkle tree stats (CASSANDRA-2698)
 * Switch from crc32 to adler32 for compressed sstable checksums (CASSANDRA-5862)
 * Improve offheap memcpy performance (CASSANDRA-5884)
 * Use a range aware scanner for cleanup (CASSANDRA-2524)
 * Cleanup doesn't need to inspect sstables that contain only local data
   (CASSANDRA-5722)
 * Add ability for CQL3 to list partition keys (CASSANDRA-4536)
 * Improve native protocol serialization (CASSANDRA-5664)
 * Upgrade Thrift to 0.9.1 (CASSANDRA-5923)
 * Require superuser status for adding triggers (CASSANDRA-5963)
 * Make standalone scrubber handle old and new style leveled manifest
   (CASSANDRA-6005)
 * Fix paxos bugs (CASSANDRA-6012, 6013, 6023)
 * Fix paged ranges with multiple replicas (CASSANDRA-6004)
 * Fix potential AssertionError during tracing (CASSANDRA-6041)
 * Fix NPE in sstablesplit (CASSANDRA-6027)
 * Migrate pre-2.0 key/value/column aliases to system.schema_columns
   (CASSANDRA-6009)
 * Paging filter empty rows too agressively (CASSANDRA-6040)
 * Support variadic parameters for IN clauses (CASSANDRA-4210)
 * cqlsh: return the result of CAS writes (CASSANDRA-5796)
 * Fix validation of IN clauses with 2ndary indexes (CASSANDRA-6050)
 * Support named bind variables in CQL (CASSANDRA-6033)
Merged from 1.2:
 * Allow cache-keys-to-save to be set at runtime (CASSANDRA-5980)
 * Avoid second-guessing out-of-space state (CASSANDRA-5605)
 * Tuning knobs for dealing with large blobs and many CFs (CASSANDRA-5982)
 * (Hadoop) Fix CQLRW for thrift tables (CASSANDRA-6002)
 * Fix possible divide-by-zero in HHOM (CASSANDRA-5990)
 * Allow local batchlog writes for CL.ANY (CASSANDRA-5967)
 * Upgrade metrics-core to version 2.2.0 (CASSANDRA-5947)
 * Fix CqlRecordWriter with composite keys (CASSANDRA-5949)
 * Add snitch, schema version, cluster, partitioner to JMX (CASSANDRA-5881)
 * Allow disabling SlabAllocator (CASSANDRA-5935)
 * Make user-defined compaction JMX blocking (CASSANDRA-4952)
 * Fix streaming does not transfer wrapped range (CASSANDRA-5948)
 * Fix loading index summary containing empty key (CASSANDRA-5965)
 * Correctly handle limits in CompositesSearcher (CASSANDRA-5975)
 * Pig: handle CQL collections (CASSANDRA-5867)
 * Pass the updated cf to the PRSI index() method (CASSANDRA-5999)
 * Allow empty CQL3 batches (as no-op) (CASSANDRA-5994)
 * Support null in CQL3 functions (CASSANDRA-5910)
 * Replace the deprecated MapMaker with CacheLoader (CASSANDRA-6007)
 * Add SSTableDeletingNotification to DataTracker (CASSANDRA-6010)
 * Fix snapshots in use get deleted during snapshot repair (CASSANDRA-6011)
 * Move hints and exception count to o.a.c.metrics (CASSANDRA-6017)
 * Fix memory leak in snapshot repair (CASSANDRA-6047)
 * Fix sstable2sjon for CQL3 tables (CASSANDRA-5852)


2.0.0
 * Fix thrift validation when inserting into CQL3 tables (CASSANDRA-5138)
 * Fix periodic memtable flushing behavior with clean memtables (CASSANDRA-5931)
 * Fix dateOf() function for pre-2.0 timestamp columns (CASSANDRA-5928)
 * Fix SSTable unintentionally loads BF when opened for batch (CASSANDRA-5938)
 * Add stream session progress to JMX (CASSANDRA-4757)
 * Fix NPE during CAS operation (CASSANDRA-5925)
Merged from 1.2:
 * Fix getBloomFilterDiskSpaceUsed for AlwaysPresentFilter (CASSANDRA-5900)
 * Don't announce schema version until we've loaded the changes locally
   (CASSANDRA-5904)
 * Fix to support off heap bloom filters size greater than 2 GB (CASSANDRA-5903)
 * Properly handle parsing huge map and set literals (CASSANDRA-5893)


2.0.0-rc2
 * enable vnodes by default (CASSANDRA-5869)
 * fix CAS contention timeout (CASSANDRA-5830)
 * fix HsHa to respect max frame size (CASSANDRA-4573)
 * Fix (some) 2i on composite components omissions (CASSANDRA-5851)
 * cqlsh: add DESCRIBE FULL SCHEMA variant (CASSANDRA-5880)
Merged from 1.2:
 * Correctly validate sparse composite cells in scrub (CASSANDRA-5855)
 * Add KeyCacheHitRate metric to CF metrics (CASSANDRA-5868)
 * cqlsh: add support for multiline comments (CASSANDRA-5798)
 * Handle CQL3 SELECT duplicate IN restrictions on clustering columns
   (CASSANDRA-5856)


2.0.0-rc1
 * improve DecimalSerializer performance (CASSANDRA-5837)
 * fix potential spurious wakeup in AsyncOneResponse (CASSANDRA-5690)
 * fix schema-related trigger issues (CASSANDRA-5774)
 * Better validation when accessing CQL3 table from thrift (CASSANDRA-5138)
 * Fix assertion error during repair (CASSANDRA-5801)
 * Fix range tombstone bug (CASSANDRA-5805)
 * DC-local CAS (CASSANDRA-5797)
 * Add a native_protocol_version column to the system.local table (CASSANRDA-5819)
 * Use index_interval from cassandra.yaml when upgraded (CASSANDRA-5822)
 * Fix buffer underflow on socket close (CASSANDRA-5792)
Merged from 1.2:
 * Fix reading DeletionTime from 1.1-format sstables (CASSANDRA-5814)
 * cqlsh: add collections support to COPY (CASSANDRA-5698)
 * retry important messages for any IOException (CASSANDRA-5804)
 * Allow empty IN relations in SELECT/UPDATE/DELETE statements (CASSANDRA-5626)
 * cqlsh: fix crashing on Windows due to libedit detection (CASSANDRA-5812)
 * fix bulk-loading compressed sstables (CASSANDRA-5820)
 * (Hadoop) fix quoting in CqlPagingRecordReader and CqlRecordWriter
   (CASSANDRA-5824)
 * update default LCS sstable size to 160MB (CASSANDRA-5727)
 * Allow compacting 2Is via nodetool (CASSANDRA-5670)
 * Hex-encode non-String keys in OPP (CASSANDRA-5793)
 * nodetool history logging (CASSANDRA-5823)
 * (Hadoop) fix support for Thrift tables in CqlPagingRecordReader
   (CASSANDRA-5752)
 * add "all time blocked" to StatusLogger output (CASSANDRA-5825)
 * Future-proof inter-major-version schema migrations (CASSANDRA-5845)
 * (Hadoop) add CqlPagingRecordReader support for ReversedType in Thrift table
   (CASSANDRA-5718)
 * Add -no-snapshot option to scrub (CASSANDRA-5891)
 * Fix to support off heap bloom filters size greater than 2 GB (CASSANDRA-5903)
 * Properly handle parsing huge map and set literals (CASSANDRA-5893)
 * Fix LCS L0 compaction may overlap in L1 (CASSANDRA-5907)
 * New sstablesplit tool to split large sstables offline (CASSANDRA-4766)
 * Fix potential deadlock in native protocol server (CASSANDRA-5926)
 * Disallow incompatible type change in CQL3 (CASSANDRA-5882)
Merged from 1.1:
 * Correctly validate sparse composite cells in scrub (CASSANDRA-5855)


2.0.0-beta2
 * Replace countPendingHints with Hints Created metric (CASSANDRA-5746)
 * Allow nodetool with no args, and with help to run without a server (CASSANDRA-5734)
 * Cleanup AbstractType/TypeSerializer classes (CASSANDRA-5744)
 * Remove unimplemented cli option schema-mwt (CASSANDRA-5754)
 * Support range tombstones in thrift (CASSANDRA-5435)
 * Normalize table-manipulating CQL3 statements' class names (CASSANDRA-5759)
 * cqlsh: add missing table options to DESCRIBE output (CASSANDRA-5749)
 * Fix assertion error during repair (CASSANDRA-5757)
 * Fix bulkloader (CASSANDRA-5542)
 * Add LZ4 compression to the native protocol (CASSANDRA-5765)
 * Fix bugs in the native protocol v2 (CASSANDRA-5770)
 * CAS on 'primary key only' table (CASSANDRA-5715)
 * Support streaming SSTables of old versions (CASSANDRA-5772)
 * Always respect protocol version in native protocol (CASSANDRA-5778)
 * Fix ConcurrentModificationException during streaming (CASSANDRA-5782)
 * Update deletion timestamp in Commit#updatesWithPaxosTime (CASSANDRA-5787)
 * Thrift cas() method crashes if input columns are not sorted (CASSANDRA-5786)
 * Order columns names correctly when querying for CAS (CASSANDRA-5788)
 * Fix streaming retry (CASSANDRA-5775)
Merged from 1.2:
 * if no seeds can be a reached a node won't start in a ring by itself (CASSANDRA-5768)
 * add cassandra.unsafesystem property (CASSANDRA-5704)
 * (Hadoop) quote identifiers in CqlPagingRecordReader (CASSANDRA-5763)
 * Add replace_node functionality for vnodes (CASSANDRA-5337)
 * Add timeout events to query traces (CASSANDRA-5520)
 * Fix serialization of the LEFT gossip value (CASSANDRA-5696)
 * Pig: support for cql3 tables (CASSANDRA-5234)
 * Fix skipping range tombstones with reverse queries (CASSANDRA-5712)
 * Expire entries out of ThriftSessionManager (CASSANDRA-5719)
 * Don't keep ancestor information in memory (CASSANDRA-5342)
 * Expose native protocol server status in nodetool info (CASSANDRA-5735)
 * Fix pathetic performance of range tombstones (CASSANDRA-5677)
 * Fix querying with an empty (impossible) range (CASSANDRA-5573)
 * cqlsh: handle CUSTOM 2i in DESCRIBE output (CASSANDRA-5760)
 * Fix minor bug in Range.intersects(Bound) (CASSANDRA-5771)
 * cqlsh: handle disabled compression in DESCRIBE output (CASSANDRA-5766)
 * Ensure all UP events are notified on the native protocol (CASSANDRA-5769)
 * Fix formatting of sstable2json with multiple -k arguments (CASSANDRA-5781)
 * Don't rely on row marker for queries in general to hide lost markers
   after TTL expires (CASSANDRA-5762)
 * Sort nodetool help output (CASSANDRA-5776)
 * Fix column expiring during 2 phases compaction (CASSANDRA-5799)
 * now() is being rejected in INSERTs when inside collections (CASSANDRA-5795)


2.0.0-beta1
 * Add support for indexing clustered columns (CASSANDRA-5125)
 * Removed on-heap row cache (CASSANDRA-5348)
 * use nanotime consistently for node-local timeouts (CASSANDRA-5581)
 * Avoid unnecessary second pass on name-based queries (CASSANDRA-5577)
 * Experimental triggers (CASSANDRA-1311)
 * JEMalloc support for off-heap allocation (CASSANDRA-3997)
 * Single-pass compaction (CASSANDRA-4180)
 * Removed token range bisection (CASSANDRA-5518)
 * Removed compatibility with pre-1.2.5 sstables and network messages
   (CASSANDRA-5511)
 * removed PBSPredictor (CASSANDRA-5455)
 * CAS support (CASSANDRA-5062, 5441, 5442, 5443, 5619, 5667)
 * Leveled compaction performs size-tiered compactions in L0
   (CASSANDRA-5371, 5439)
 * Add yaml network topology snitch for mixed ec2/other envs (CASSANDRA-5339)
 * Log when a node is down longer than the hint window (CASSANDRA-4554)
 * Optimize tombstone creation for ExpiringColumns (CASSANDRA-4917)
 * Improve LeveledScanner work estimation (CASSANDRA-5250, 5407)
 * Replace compaction lock with runWithCompactionsDisabled (CASSANDRA-3430)
 * Change Message IDs to ints (CASSANDRA-5307)
 * Move sstable level information into the Stats component, removing the
   need for a separate Manifest file (CASSANDRA-4872)
 * avoid serializing to byte[] on commitlog append (CASSANDRA-5199)
 * make index_interval configurable per columnfamily (CASSANDRA-3961, CASSANDRA-5650)
 * add default_time_to_live (CASSANDRA-3974)
 * add memtable_flush_period_in_ms (CASSANDRA-4237)
 * replace supercolumns internally by composites (CASSANDRA-3237, 5123)
 * upgrade thrift to 0.9.0 (CASSANDRA-3719)
 * drop unnecessary keyspace parameter from user-defined compaction API
   (CASSANDRA-5139)
 * more robust solution to incomplete compactions + counters (CASSANDRA-5151)
 * Change order of directory searching for c*.in.sh (CASSANDRA-3983)
 * Add tool to reset SSTable compaction level for LCS (CASSANDRA-5271)
 * Allow custom configuration loader (CASSANDRA-5045)
 * Remove memory emergency pressure valve logic (CASSANDRA-3534)
 * Reduce request latency with eager retry (CASSANDRA-4705)
 * cqlsh: Remove ASSUME command (CASSANDRA-5331)
 * Rebuild BF when loading sstables if bloom_filter_fp_chance
   has changed since compaction (CASSANDRA-5015)
 * remove row-level bloom filters (CASSANDRA-4885)
 * Change Kernel Page Cache skipping into row preheating (disabled by default)
   (CASSANDRA-4937)
 * Improve repair by deciding on a gcBefore before sending
   out TreeRequests (CASSANDRA-4932)
 * Add an official way to disable compactions (CASSANDRA-5074)
 * Reenable ALTER TABLE DROP with new semantics (CASSANDRA-3919)
 * Add binary protocol versioning (CASSANDRA-5436)
 * Swap THshaServer for TThreadedSelectorServer (CASSANDRA-5530)
 * Add alias support to SELECT statement (CASSANDRA-5075)
 * Don't create empty RowMutations in CommitLogReplayer (CASSANDRA-5541)
 * Use range tombstones when dropping cfs/columns from schema (CASSANDRA-5579)
 * cqlsh: drop CQL2/CQL3-beta support (CASSANDRA-5585)
 * Track max/min column names in sstables to be able to optimize slice
   queries (CASSANDRA-5514, CASSANDRA-5595, CASSANDRA-5600)
 * Binary protocol: allow batching already prepared statements (CASSANDRA-4693)
 * Allow preparing timestamp, ttl and limit in CQL3 queries (CASSANDRA-4450)
 * Support native link w/o JNA in Java7 (CASSANDRA-3734)
 * Use SASL authentication in binary protocol v2 (CASSANDRA-5545)
 * Replace Thrift HsHa with LMAX Disruptor based implementation (CASSANDRA-5582)
 * cqlsh: Add row count to SELECT output (CASSANDRA-5636)
 * Include a timestamp with all read commands to determine column expiration
   (CASSANDRA-5149)
 * Streaming 2.0 (CASSANDRA-5286, 5699)
 * Conditional create/drop ks/table/index statements in CQL3 (CASSANDRA-2737)
 * more pre-table creation property validation (CASSANDRA-5693)
 * Redesign repair messages (CASSANDRA-5426)
 * Fix ALTER RENAME post-5125 (CASSANDRA-5702)
 * Disallow renaming a 2ndary indexed column (CASSANDRA-5705)
 * Rename Table to Keyspace (CASSANDRA-5613)
 * Ensure changing column_index_size_in_kb on different nodes don't corrupt the
   sstable (CASSANDRA-5454)
 * Move resultset type information into prepare, not execute (CASSANDRA-5649)
 * Auto paging in binary protocol (CASSANDRA-4415, 5714)
 * Don't tie client side use of AbstractType to JDBC (CASSANDRA-4495)
 * Adds new TimestampType to replace DateType (CASSANDRA-5723, CASSANDRA-5729)
Merged from 1.2:
 * make starting native protocol server idempotent (CASSANDRA-5728)
 * Fix loading key cache when a saved entry is no longer valid (CASSANDRA-5706)
 * Fix serialization of the LEFT gossip value (CASSANDRA-5696)
 * cqlsh: Don't show 'null' in place of empty values (CASSANDRA-5675)
 * Race condition in detecting version on a mixed 1.1/1.2 cluster
   (CASSANDRA-5692)
 * Fix skipping range tombstones with reverse queries (CASSANDRA-5712)
 * Expire entries out of ThriftSessionManager (CASSANRDA-5719)
 * Don't keep ancestor information in memory (CASSANDRA-5342)
 * cqlsh: fix handling of semicolons inside BATCH queries (CASSANDRA-5697)


1.2.6
 * Fix tracing when operation completes before all responses arrive
   (CASSANDRA-5668)
 * Fix cross-DC mutation forwarding (CASSANDRA-5632)
 * Reduce SSTableLoader memory usage (CASSANDRA-5555)
 * Scale hinted_handoff_throttle_in_kb to cluster size (CASSANDRA-5272)
 * (Hadoop) Add CQL3 input/output formats (CASSANDRA-4421, 5622)
 * (Hadoop) Fix InputKeyRange in CFIF (CASSANDRA-5536)
 * Fix dealing with ridiculously large max sstable sizes in LCS (CASSANDRA-5589)
 * Ignore pre-truncate hints (CASSANDRA-4655)
 * Move System.exit on OOM into a separate thread (CASSANDRA-5273)
 * Write row markers when serializing schema (CASSANDRA-5572)
 * Check only SSTables for the requested range when streaming (CASSANDRA-5569)
 * Improve batchlog replay behavior and hint ttl handling (CASSANDRA-5314)
 * Exclude localTimestamp from validation for tombstones (CASSANDRA-5398)
 * cqlsh: add custom prompt support (CASSANDRA-5539)
 * Reuse prepared statements in hot auth queries (CASSANDRA-5594)
 * cqlsh: add vertical output option (see EXPAND) (CASSANDRA-5597)
 * Add a rate limit option to stress (CASSANDRA-5004)
 * have BulkLoader ignore snapshots directories (CASSANDRA-5587)
 * fix SnitchProperties logging context (CASSANDRA-5602)
 * Expose whether jna is enabled and memory is locked via JMX (CASSANDRA-5508)
 * cqlsh: fix COPY FROM with ReversedType (CASSANDRA-5610)
 * Allow creating CUSTOM indexes on collections (CASSANDRA-5615)
 * Evaluate now() function at execution time (CASSANDRA-5616)
 * Expose detailed read repair metrics (CASSANDRA-5618)
 * Correct blob literal + ReversedType parsing (CASSANDRA-5629)
 * Allow GPFS to prefer the internal IP like EC2MRS (CASSANDRA-5630)
 * fix help text for -tspw cassandra-cli (CASSANDRA-5643)
 * don't throw away initial causes exceptions for internode encryption issues
   (CASSANDRA-5644)
 * Fix message spelling errors for cql select statements (CASSANDRA-5647)
 * Suppress custom exceptions thru jmx (CASSANDRA-5652)
 * Update CREATE CUSTOM INDEX syntax (CASSANDRA-5639)
 * Fix PermissionDetails.equals() method (CASSANDRA-5655)
 * Never allow partition key ranges in CQL3 without token() (CASSANDRA-5666)
 * Gossiper incorrectly drops AppState for an upgrading node (CASSANDRA-5660)
 * Connection thrashing during multi-region ec2 during upgrade, due to
   messaging version (CASSANDRA-5669)
 * Avoid over reconnecting in EC2MRS (CASSANDRA-5678)
 * Fix ReadResponseSerializer.serializedSize() for digest reads (CASSANDRA-5476)
 * allow sstable2json on 2i CFs (CASSANDRA-5694)
Merged from 1.1:
 * Remove buggy thrift max message length option (CASSANDRA-5529)
 * Fix NPE in Pig's widerow mode (CASSANDRA-5488)
 * Add split size parameter to Pig and disable split combination (CASSANDRA-5544)


1.2.5
 * make BytesToken.toString only return hex bytes (CASSANDRA-5566)
 * Ensure that submitBackground enqueues at least one task (CASSANDRA-5554)
 * fix 2i updates with identical values and timestamps (CASSANDRA-5540)
 * fix compaction throttling bursty-ness (CASSANDRA-4316)
 * reduce memory consumption of IndexSummary (CASSANDRA-5506)
 * remove per-row column name bloom filters (CASSANDRA-5492)
 * Include fatal errors in trace events (CASSANDRA-5447)
 * Ensure that PerRowSecondaryIndex is notified of row-level deletes
   (CASSANDRA-5445)
 * Allow empty blob literals in CQL3 (CASSANDRA-5452)
 * Fix streaming RangeTombstones at column index boundary (CASSANDRA-5418)
 * Fix preparing statements when current keyspace is not set (CASSANDRA-5468)
 * Fix SemanticVersion.isSupportedBy minor/patch handling (CASSANDRA-5496)
 * Don't provide oldCfId for post-1.1 system cfs (CASSANDRA-5490)
 * Fix primary range ignores replication strategy (CASSANDRA-5424)
 * Fix shutdown of binary protocol server (CASSANDRA-5507)
 * Fix repair -snapshot not working (CASSANDRA-5512)
 * Set isRunning flag later in binary protocol server (CASSANDRA-5467)
 * Fix use of CQL3 functions with descending clustering order (CASSANDRA-5472)
 * Disallow renaming columns one at a time for thrift table in CQL3
   (CASSANDRA-5531)
 * cqlsh: add CLUSTERING ORDER BY support to DESCRIBE (CASSANDRA-5528)
 * Add custom secondary index support to CQL3 (CASSANDRA-5484)
 * Fix repair hanging silently on unexpected error (CASSANDRA-5229)
 * Fix Ec2Snitch regression introduced by CASSANDRA-5171 (CASSANDRA-5432)
 * Add nodetool enablebackup/disablebackup (CASSANDRA-5556)
 * cqlsh: fix DESCRIBE after case insensitive USE (CASSANDRA-5567)
Merged from 1.1
 * Add retry mechanism to OTC for non-droppable_verbs (CASSANDRA-5393)
 * Use allocator information to improve memtable memory usage estimate
   (CASSANDRA-5497)
 * Fix trying to load deleted row into row cache on startup (CASSANDRA-4463)
 * fsync leveled manifest to avoid corruption (CASSANDRA-5535)
 * Fix Bound intersection computation (CASSANDRA-5551)
 * sstablescrub now respects max memory size in cassandra.in.sh (CASSANDRA-5562)


1.2.4
 * Ensure that PerRowSecondaryIndex updates see the most recent values
   (CASSANDRA-5397)
 * avoid duplicate index entries ind PrecompactedRow and
   ParallelCompactionIterable (CASSANDRA-5395)
 * remove the index entry on oldColumn when new column is a tombstone
   (CASSANDRA-5395)
 * Change default stream throughput from 400 to 200 mbps (CASSANDRA-5036)
 * Gossiper logs DOWN for symmetry with UP (CASSANDRA-5187)
 * Fix mixing prepared statements between keyspaces (CASSANDRA-5352)
 * Fix consistency level during bootstrap - strike 3 (CASSANDRA-5354)
 * Fix transposed arguments in AlreadyExistsException (CASSANDRA-5362)
 * Improve asynchronous hint delivery (CASSANDRA-5179)
 * Fix Guava dependency version (12.0 -> 13.0.1) for Maven (CASSANDRA-5364)
 * Validate that provided CQL3 collection value are < 64K (CASSANDRA-5355)
 * Make upgradeSSTable skip current version sstables by default (CASSANDRA-5366)
 * Optimize min/max timestamp collection (CASSANDRA-5373)
 * Invalid streamId in cql binary protocol when using invalid CL
   (CASSANDRA-5164)
 * Fix validation for IN where clauses with collections (CASSANDRA-5376)
 * Copy resultSet on count query to avoid ConcurrentModificationException
   (CASSANDRA-5382)
 * Correctly typecheck in CQL3 even with ReversedType (CASSANDRA-5386)
 * Fix streaming compressed files when using encryption (CASSANDRA-5391)
 * cassandra-all 1.2.0 pom missing netty dependency (CASSANDRA-5392)
 * Fix writetime/ttl functions on null values (CASSANDRA-5341)
 * Fix NPE during cql3 select with token() (CASSANDRA-5404)
 * IndexHelper.skipBloomFilters won't skip non-SHA filters (CASSANDRA-5385)
 * cqlsh: Print maps ordered by key, sort sets (CASSANDRA-5413)
 * Add null syntax support in CQL3 for inserts (CASSANDRA-3783)
 * Allow unauthenticated set_keyspace() calls (CASSANDRA-5423)
 * Fix potential incremental backups race (CASSANDRA-5410)
 * Fix prepared BATCH statements with batch-level timestamps (CASSANDRA-5415)
 * Allow overriding superuser setup delay (CASSANDRA-5430)
 * cassandra-shuffle with JMX usernames and passwords (CASSANDRA-5431)
Merged from 1.1:
 * cli: Quote ks and cf names in schema output when needed (CASSANDRA-5052)
 * Fix bad default for min/max timestamp in SSTableMetadata (CASSANDRA-5372)
 * Fix cf name extraction from manifest in Directories.migrateFile()
   (CASSANDRA-5242)
 * Support pluggable internode authentication (CASSANDRA-5401)


1.2.3
 * add check for sstable overlap within a level on startup (CASSANDRA-5327)
 * replace ipv6 colons in jmx object names (CASSANDRA-5298, 5328)
 * Avoid allocating SSTableBoundedScanner during repair when the range does
   not intersect the sstable (CASSANDRA-5249)
 * Don't lowercase property map keys (this breaks NTS) (CASSANDRA-5292)
 * Fix composite comparator with super columns (CASSANDRA-5287)
 * Fix insufficient validation of UPDATE queries against counter cfs
   (CASSANDRA-5300)
 * Fix PropertyFileSnitch default DC/Rack behavior (CASSANDRA-5285)
 * Handle null values when executing prepared statement (CASSANDRA-5081)
 * Add netty to pom dependencies (CASSANDRA-5181)
 * Include type arguments in Thrift CQLPreparedResult (CASSANDRA-5311)
 * Fix compaction not removing columns when bf_fp_ratio is 1 (CASSANDRA-5182)
 * cli: Warn about missing CQL3 tables in schema descriptions (CASSANDRA-5309)
 * Re-enable unknown option in replication/compaction strategies option for
   backward compatibility (CASSANDRA-4795)
 * Add binary protocol support to stress (CASSANDRA-4993)
 * cqlsh: Fix COPY FROM value quoting and null handling (CASSANDRA-5305)
 * Fix repair -pr for vnodes (CASSANDRA-5329)
 * Relax CL for auth queries for non-default users (CASSANDRA-5310)
 * Fix AssertionError during repair (CASSANDRA-5245)
 * Don't announce migrations to pre-1.2 nodes (CASSANDRA-5334)
Merged from 1.1:
 * Update offline scrub for 1.0 -> 1.1 directory structure (CASSANDRA-5195)
 * add tmp flag to Descriptor hashcode (CASSANDRA-4021)
 * fix logging of "Found table data in data directories" when only system tables
   are present (CASSANDRA-5289)
 * cli: Add JMX authentication support (CASSANDRA-5080)
 * nodetool: ability to repair specific range (CASSANDRA-5280)
 * Fix possible assertion triggered in SliceFromReadCommand (CASSANDRA-5284)
 * cqlsh: Add inet type support on Windows (ipv4-only) (CASSANDRA-4801)
 * Fix race when initializing ColumnFamilyStore (CASSANDRA-5350)
 * Add UseTLAB JVM flag (CASSANDRA-5361)


1.2.2
 * fix potential for multiple concurrent compactions of the same sstables
   (CASSANDRA-5256)
 * avoid no-op caching of byte[] on commitlog append (CASSANDRA-5199)
 * fix symlinks under data dir not working (CASSANDRA-5185)
 * fix bug in compact storage metadata handling (CASSANDRA-5189)
 * Validate login for USE queries (CASSANDRA-5207)
 * cli: remove default username and password (CASSANDRA-5208)
 * configure populate_io_cache_on_flush per-CF (CASSANDRA-4694)
 * allow configuration of internode socket buffer (CASSANDRA-3378)
 * Make sstable directory picking blacklist-aware again (CASSANDRA-5193)
 * Correctly expire gossip states for edge cases (CASSANDRA-5216)
 * Improve handling of directory creation failures (CASSANDRA-5196)
 * Expose secondary indicies to the rest of nodetool (CASSANDRA-4464)
 * Binary protocol: avoid sending notification for 0.0.0.0 (CASSANDRA-5227)
 * add UseCondCardMark XX jvm settings on jdk 1.7 (CASSANDRA-4366)
 * CQL3 refactor to allow conversion function (CASSANDRA-5226)
 * Fix drop of sstables in some circumstance (CASSANDRA-5232)
 * Implement caching of authorization results (CASSANDRA-4295)
 * Add support for LZ4 compression (CASSANDRA-5038)
 * Fix missing columns in wide rows queries (CASSANDRA-5225)
 * Simplify auth setup and make system_auth ks alterable (CASSANDRA-5112)
 * Stop compactions from hanging during bootstrap (CASSANDRA-5244)
 * fix compressed streaming sending extra chunk (CASSANDRA-5105)
 * Add CQL3-based implementations of IAuthenticator and IAuthorizer
   (CASSANDRA-4898)
 * Fix timestamp-based tomstone removal logic (CASSANDRA-5248)
 * cli: Add JMX authentication support (CASSANDRA-5080)
 * Fix forceFlush behavior (CASSANDRA-5241)
 * cqlsh: Add username autocompletion (CASSANDRA-5231)
 * Fix CQL3 composite partition key error (CASSANDRA-5240)
 * Allow IN clause on last clustering key (CASSANDRA-5230)
Merged from 1.1:
 * fix start key/end token validation for wide row iteration (CASSANDRA-5168)
 * add ConfigHelper support for Thrift frame and max message sizes (CASSANDRA-5188)
 * fix nodetool repair not fail on node down (CASSANDRA-5203)
 * always collect tombstone hints (CASSANDRA-5068)
 * Fix error when sourcing file in cqlsh (CASSANDRA-5235)


1.2.1
 * stream undelivered hints on decommission (CASSANDRA-5128)
 * GossipingPropertyFileSnitch loads saved dc/rack info if needed (CASSANDRA-5133)
 * drain should flush system CFs too (CASSANDRA-4446)
 * add inter_dc_tcp_nodelay setting (CASSANDRA-5148)
 * re-allow wrapping ranges for start_token/end_token range pairitspwng (CASSANDRA-5106)
 * fix validation compaction of empty rows (CASSANDRA-5136)
 * nodetool methods to enable/disable hint storage/delivery (CASSANDRA-4750)
 * disallow bloom filter false positive chance of 0 (CASSANDRA-5013)
 * add threadpool size adjustment methods to JMXEnabledThreadPoolExecutor and
   CompactionManagerMBean (CASSANDRA-5044)
 * fix hinting for dropped local writes (CASSANDRA-4753)
 * off-heap cache doesn't need mutable column container (CASSANDRA-5057)
 * apply disk_failure_policy to bad disks on initial directory creation
   (CASSANDRA-4847)
 * Optimize name-based queries to use ArrayBackedSortedColumns (CASSANDRA-5043)
 * Fall back to old manifest if most recent is unparseable (CASSANDRA-5041)
 * pool [Compressed]RandomAccessReader objects on the partitioned read path
   (CASSANDRA-4942)
 * Add debug logging to list filenames processed by Directories.migrateFile
   method (CASSANDRA-4939)
 * Expose black-listed directories via JMX (CASSANDRA-4848)
 * Log compaction merge counts (CASSANDRA-4894)
 * Minimize byte array allocation by AbstractData{Input,Output} (CASSANDRA-5090)
 * Add SSL support for the binary protocol (CASSANDRA-5031)
 * Allow non-schema system ks modification for shuffle to work (CASSANDRA-5097)
 * cqlsh: Add default limit to SELECT statements (CASSANDRA-4972)
 * cqlsh: fix DESCRIBE for 1.1 cfs in CQL3 (CASSANDRA-5101)
 * Correctly gossip with nodes >= 1.1.7 (CASSANDRA-5102)
 * Ensure CL guarantees on digest mismatch (CASSANDRA-5113)
 * Validate correctly selects on composite partition key (CASSANDRA-5122)
 * Fix exception when adding collection (CASSANDRA-5117)
 * Handle states for non-vnode clusters correctly (CASSANDRA-5127)
 * Refuse unrecognized replication and compaction strategy options (CASSANDRA-4795)
 * Pick the correct value validator in sstable2json for cql3 tables (CASSANDRA-5134)
 * Validate login for describe_keyspace, describe_keyspaces and set_keyspace
   (CASSANDRA-5144)
 * Fix inserting empty maps (CASSANDRA-5141)
 * Don't remove tokens from System table for node we know (CASSANDRA-5121)
 * fix streaming progress report for compresed files (CASSANDRA-5130)
 * Coverage analysis for low-CL queries (CASSANDRA-4858)
 * Stop interpreting dates as valid timeUUID value (CASSANDRA-4936)
 * Adds E notation for floating point numbers (CASSANDRA-4927)
 * Detect (and warn) unintentional use of the cql2 thrift methods when cql3 was
   intended (CASSANDRA-5172)
 * cli: Quote ks and cf names in schema output when needed (CASSANDRA-5052)
 * Fix cf name extraction from manifest in Directories.migrateFile() (CASSANDRA-5242)
 * Replace mistaken usage of commons-logging with slf4j (CASSANDRA-5464)
 * Ensure Jackson dependency matches lib (CASSANDRA-5126)
 * Expose droppable tombstone ratio stats over JMX (CASSANDRA-5159)
Merged from 1.1:
 * Simplify CompressedRandomAccessReader to work around JDK FD bug (CASSANDRA-5088)
 * Improve handling a changing target throttle rate mid-compaction (CASSANDRA-5087)
 * Pig: correctly decode row keys in widerow mode (CASSANDRA-5098)
 * nodetool repair command now prints progress (CASSANDRA-4767)
 * fix user defined compaction to run against 1.1 data directory (CASSANDRA-5118)
 * Fix CQL3 BATCH authorization caching (CASSANDRA-5145)
 * fix get_count returns incorrect value with TTL (CASSANDRA-5099)
 * better handling for mid-compaction failure (CASSANDRA-5137)
 * convert default marshallers list to map for better readability (CASSANDRA-5109)
 * fix ConcurrentModificationException in getBootstrapSource (CASSANDRA-5170)
 * fix sstable maxtimestamp for row deletes and pre-1.1.1 sstables (CASSANDRA-5153)
 * Fix thread growth on node removal (CASSANDRA-5175)
 * Make Ec2Region's datacenter name configurable (CASSANDRA-5155)


1.2.0
 * Disallow counters in collections (CASSANDRA-5082)
 * cqlsh: add unit tests (CASSANDRA-3920)
 * fix default bloom_filter_fp_chance for LeveledCompactionStrategy (CASSANDRA-5093)
Merged from 1.1:
 * add validation for get_range_slices with start_key and end_token (CASSANDRA-5089)


1.2.0-rc2
 * fix nodetool ownership display with vnodes (CASSANDRA-5065)
 * cqlsh: add DESCRIBE KEYSPACES command (CASSANDRA-5060)
 * Fix potential infinite loop when reloading CFS (CASSANDRA-5064)
 * Fix SimpleAuthorizer example (CASSANDRA-5072)
 * cqlsh: force CL.ONE for tracing and system.schema* queries (CASSANDRA-5070)
 * Includes cassandra-shuffle in the debian package (CASSANDRA-5058)
Merged from 1.1:
 * fix multithreaded compaction deadlock (CASSANDRA-4492)
 * fix temporarily missing schema after upgrade from pre-1.1.5 (CASSANDRA-5061)
 * Fix ALTER TABLE overriding compression options with defaults
   (CASSANDRA-4996, 5066)
 * fix specifying and altering crc_check_chance (CASSANDRA-5053)
 * fix Murmur3Partitioner ownership% calculation (CASSANDRA-5076)
 * Don't expire columns sooner than they should in 2ndary indexes (CASSANDRA-5079)


1.2-rc1
 * rename rpc_timeout settings to request_timeout (CASSANDRA-5027)
 * add BF with 0.1 FP to LCS by default (CASSANDRA-5029)
 * Fix preparing insert queries (CASSANDRA-5016)
 * Fix preparing queries with counter increment (CASSANDRA-5022)
 * Fix preparing updates with collections (CASSANDRA-5017)
 * Don't generate UUID based on other node address (CASSANDRA-5002)
 * Fix message when trying to alter a clustering key type (CASSANDRA-5012)
 * Update IAuthenticator to match the new IAuthorizer (CASSANDRA-5003)
 * Fix inserting only a key in CQL3 (CASSANDRA-5040)
 * Fix CQL3 token() function when used with strings (CASSANDRA-5050)
Merged from 1.1:
 * reduce log spam from invalid counter shards (CASSANDRA-5026)
 * Improve schema propagation performance (CASSANDRA-5025)
 * Fix for IndexHelper.IndexFor throws OOB Exception (CASSANDRA-5030)
 * cqlsh: make it possible to describe thrift CFs (CASSANDRA-4827)
 * cqlsh: fix timestamp formatting on some platforms (CASSANDRA-5046)


1.2-beta3
 * make consistency level configurable in cqlsh (CASSANDRA-4829)
 * fix cqlsh rendering of blob fields (CASSANDRA-4970)
 * fix cqlsh DESCRIBE command (CASSANDRA-4913)
 * save truncation position in system table (CASSANDRA-4906)
 * Move CompressionMetadata off-heap (CASSANDRA-4937)
 * allow CLI to GET cql3 columnfamily data (CASSANDRA-4924)
 * Fix rare race condition in getExpireTimeForEndpoint (CASSANDRA-4402)
 * acquire references to overlapping sstables during compaction so bloom filter
   doesn't get free'd prematurely (CASSANDRA-4934)
 * Don't share slice query filter in CQL3 SelectStatement (CASSANDRA-4928)
 * Separate tracing from Log4J (CASSANDRA-4861)
 * Exclude gcable tombstones from merkle-tree computation (CASSANDRA-4905)
 * Better printing of AbstractBounds for tracing (CASSANDRA-4931)
 * Optimize mostRecentTombstone check in CC.collectAllData (CASSANDRA-4883)
 * Change stream session ID to UUID to avoid collision from same node (CASSANDRA-4813)
 * Use Stats.db when bulk loading if present (CASSANDRA-4957)
 * Skip repair on system_trace and keyspaces with RF=1 (CASSANDRA-4956)
 * (cql3) Remove arbitrary SELECT limit (CASSANDRA-4918)
 * Correctly handle prepared operation on collections (CASSANDRA-4945)
 * Fix CQL3 LIMIT (CASSANDRA-4877)
 * Fix Stress for CQL3 (CASSANDRA-4979)
 * Remove cassandra specific exceptions from JMX interface (CASSANDRA-4893)
 * (CQL3) Force using ALLOW FILTERING on potentially inefficient queries (CASSANDRA-4915)
 * (cql3) Fix adding column when the table has collections (CASSANDRA-4982)
 * (cql3) Fix allowing collections with compact storage (CASSANDRA-4990)
 * (cql3) Refuse ttl/writetime function on collections (CASSANDRA-4992)
 * Replace IAuthority with new IAuthorizer (CASSANDRA-4874)
 * clqsh: fix KEY pseudocolumn escaping when describing Thrift tables
   in CQL3 mode (CASSANDRA-4955)
 * add basic authentication support for Pig CassandraStorage (CASSANDRA-3042)
 * fix CQL2 ALTER TABLE compaction_strategy_class altering (CASSANDRA-4965)
Merged from 1.1:
 * Fall back to old describe_splits if d_s_ex is not available (CASSANDRA-4803)
 * Improve error reporting when streaming ranges fail (CASSANDRA-5009)
 * Fix cqlsh timestamp formatting of timezone info (CASSANDRA-4746)
 * Fix assertion failure with leveled compaction (CASSANDRA-4799)
 * Check for null end_token in get_range_slice (CASSANDRA-4804)
 * Remove all remnants of removed nodes (CASSANDRA-4840)
 * Add aut-reloading of the log4j file in debian package (CASSANDRA-4855)
 * Fix estimated row cache entry size (CASSANDRA-4860)
 * reset getRangeSlice filter after finishing a row for get_paged_slice
   (CASSANDRA-4919)
 * expunge row cache post-truncate (CASSANDRA-4940)
 * Allow static CF definition with compact storage (CASSANDRA-4910)
 * Fix endless loop/compaction of schema_* CFs due to broken timestamps (CASSANDRA-4880)
 * Fix 'wrong class type' assertion in CounterColumn (CASSANDRA-4976)


1.2-beta2
 * fp rate of 1.0 disables BF entirely; LCS defaults to 1.0 (CASSANDRA-4876)
 * off-heap bloom filters for row keys (CASSANDRA_4865)
 * add extension point for sstable components (CASSANDRA-4049)
 * improve tracing output (CASSANDRA-4852, 4862)
 * make TRACE verb droppable (CASSANDRA-4672)
 * fix BulkLoader recognition of CQL3 columnfamilies (CASSANDRA-4755)
 * Sort commitlog segments for replay by id instead of mtime (CASSANDRA-4793)
 * Make hint delivery asynchronous (CASSANDRA-4761)
 * Pluggable Thrift transport factories for CLI and cqlsh (CASSANDRA-4609, 4610)
 * cassandra-cli: allow Double value type to be inserted to a column (CASSANDRA-4661)
 * Add ability to use custom TServerFactory implementations (CASSANDRA-4608)
 * optimize batchlog flushing to skip successful batches (CASSANDRA-4667)
 * include metadata for system keyspace itself in schema tables (CASSANDRA-4416)
 * add check to PropertyFileSnitch to verify presence of location for
   local node (CASSANDRA-4728)
 * add PBSPredictor consistency modeler (CASSANDRA-4261)
 * remove vestiges of Thrift unframed mode (CASSANDRA-4729)
 * optimize single-row PK lookups (CASSANDRA-4710)
 * adjust blockFor calculation to account for pending ranges due to node
   movement (CASSANDRA-833)
 * Change CQL version to 3.0.0 and stop accepting 3.0.0-beta1 (CASSANDRA-4649)
 * (CQL3) Make prepared statement global instead of per connection
   (CASSANDRA-4449)
 * Fix scrubbing of CQL3 created tables (CASSANDRA-4685)
 * (CQL3) Fix validation when using counter and regular columns in the same
   table (CASSANDRA-4706)
 * Fix bug starting Cassandra with simple authentication (CASSANDRA-4648)
 * Add support for batchlog in CQL3 (CASSANDRA-4545, 4738)
 * Add support for multiple column family outputs in CFOF (CASSANDRA-4208)
 * Support repairing only the local DC nodes (CASSANDRA-4747)
 * Use rpc_address for binary protocol and change default port (CASSANDRA-4751)
 * Fix use of collections in prepared statements (CASSANDRA-4739)
 * Store more information into peers table (CASSANDRA-4351, 4814)
 * Configurable bucket size for size tiered compaction (CASSANDRA-4704)
 * Run leveled compaction in parallel (CASSANDRA-4310)
 * Fix potential NPE during CFS reload (CASSANDRA-4786)
 * Composite indexes may miss results (CASSANDRA-4796)
 * Move consistency level to the protocol level (CASSANDRA-4734, 4824)
 * Fix Subcolumn slice ends not respected (CASSANDRA-4826)
 * Fix Assertion error in cql3 select (CASSANDRA-4783)
 * Fix list prepend logic (CQL3) (CASSANDRA-4835)
 * Add booleans as literals in CQL3 (CASSANDRA-4776)
 * Allow renaming PK columns in CQL3 (CASSANDRA-4822)
 * Fix binary protocol NEW_NODE event (CASSANDRA-4679)
 * Fix potential infinite loop in tombstone compaction (CASSANDRA-4781)
 * Remove system tables accounting from schema (CASSANDRA-4850)
 * (cql3) Force provided columns in clustering key order in
   'CLUSTERING ORDER BY' (CASSANDRA-4881)
 * Fix composite index bug (CASSANDRA-4884)
 * Fix short read protection for CQL3 (CASSANDRA-4882)
 * Add tracing support to the binary protocol (CASSANDRA-4699)
 * (cql3) Don't allow prepared marker inside collections (CASSANDRA-4890)
 * Re-allow order by on non-selected columns (CASSANDRA-4645)
 * Bug when composite index is created in a table having collections (CASSANDRA-4909)
 * log index scan subject in CompositesSearcher (CASSANDRA-4904)
Merged from 1.1:
 * add get[Row|Key]CacheEntries to CacheServiceMBean (CASSANDRA-4859)
 * fix get_paged_slice to wrap to next row correctly (CASSANDRA-4816)
 * fix indexing empty column values (CASSANDRA-4832)
 * allow JdbcDate to compose null Date objects (CASSANDRA-4830)
 * fix possible stackoverflow when compacting 1000s of sstables
   (CASSANDRA-4765)
 * fix wrong leveled compaction progress calculation (CASSANDRA-4807)
 * add a close() method to CRAR to prevent leaking file descriptors (CASSANDRA-4820)
 * fix potential infinite loop in get_count (CASSANDRA-4833)
 * fix compositeType.{get/from}String methods (CASSANDRA-4842)
 * (CQL) fix CREATE COLUMNFAMILY permissions check (CASSANDRA-4864)
 * Fix DynamicCompositeType same type comparison (CASSANDRA-4711)
 * Fix duplicate SSTable reference when stream session failed (CASSANDRA-3306)
 * Allow static CF definition with compact storage (CASSANDRA-4910)
 * Fix endless loop/compaction of schema_* CFs due to broken timestamps (CASSANDRA-4880)
 * Fix 'wrong class type' assertion in CounterColumn (CASSANDRA-4976)


1.2-beta1
 * add atomic_batch_mutate (CASSANDRA-4542, -4635)
 * increase default max_hint_window_in_ms to 3h (CASSANDRA-4632)
 * include message initiation time to replicas so they can more
   accurately drop timed-out requests (CASSANDRA-2858)
 * fix clientutil.jar dependencies (CASSANDRA-4566)
 * optimize WriteResponse (CASSANDRA-4548)
 * new metrics (CASSANDRA-4009)
 * redesign KEYS indexes to avoid read-before-write (CASSANDRA-2897)
 * debug tracing (CASSANDRA-1123)
 * parallelize row cache loading (CASSANDRA-4282)
 * Make compaction, flush JBOD-aware (CASSANDRA-4292)
 * run local range scans on the read stage (CASSANDRA-3687)
 * clean up ioexceptions (CASSANDRA-2116)
 * add disk_failure_policy (CASSANDRA-2118)
 * Introduce new json format with row level deletion (CASSANDRA-4054)
 * remove redundant "name" column from schema_keyspaces (CASSANDRA-4433)
 * improve "nodetool ring" handling of multi-dc clusters (CASSANDRA-3047)
 * update NTS calculateNaturalEndpoints to be O(N log N) (CASSANDRA-3881)
 * split up rpc timeout by operation type (CASSANDRA-2819)
 * rewrite key cache save/load to use only sequential i/o (CASSANDRA-3762)
 * update MS protocol with a version handshake + broadcast address id
   (CASSANDRA-4311)
 * multithreaded hint replay (CASSANDRA-4189)
 * add inter-node message compression (CASSANDRA-3127)
 * remove COPP (CASSANDRA-2479)
 * Track tombstone expiration and compact when tombstone content is
   higher than a configurable threshold, default 20% (CASSANDRA-3442, 4234)
 * update MurmurHash to version 3 (CASSANDRA-2975)
 * (CLI) track elapsed time for `delete' operation (CASSANDRA-4060)
 * (CLI) jline version is bumped to 1.0 to properly  support
   'delete' key function (CASSANDRA-4132)
 * Save IndexSummary into new SSTable 'Summary' component (CASSANDRA-2392, 4289)
 * Add support for range tombstones (CASSANDRA-3708)
 * Improve MessagingService efficiency (CASSANDRA-3617)
 * Avoid ID conflicts from concurrent schema changes (CASSANDRA-3794)
 * Set thrift HSHA server thread limit to unlimited by default (CASSANDRA-4277)
 * Avoids double serialization of CF id in RowMutation messages
   (CASSANDRA-4293)
 * stream compressed sstables directly with java nio (CASSANDRA-4297)
 * Support multiple ranges in SliceQueryFilter (CASSANDRA-3885)
 * Add column metadata to system column families (CASSANDRA-4018)
 * (cql3) Always use composite types by default (CASSANDRA-4329)
 * (cql3) Add support for set, map and list (CASSANDRA-3647)
 * Validate date type correctly (CASSANDRA-4441)
 * (cql3) Allow definitions with only a PK (CASSANDRA-4361)
 * (cql3) Add support for row key composites (CASSANDRA-4179)
 * improve DynamicEndpointSnitch by using reservoir sampling (CASSANDRA-4038)
 * (cql3) Add support for 2ndary indexes (CASSANDRA-3680)
 * (cql3) fix defining more than one PK to be invalid (CASSANDRA-4477)
 * remove schema agreement checking from all external APIs (Thrift, CQL and CQL3) (CASSANDRA-4487)
 * add Murmur3Partitioner and make it default for new installations (CASSANDRA-3772, 4621)
 * (cql3) update pseudo-map syntax to use map syntax (CASSANDRA-4497)
 * Finer grained exceptions hierarchy and provides error code with exceptions (CASSANDRA-3979)
 * Adds events push to binary protocol (CASSANDRA-4480)
 * Rewrite nodetool help (CASSANDRA-2293)
 * Make CQL3 the default for CQL (CASSANDRA-4640)
 * update stress tool to be able to use CQL3 (CASSANDRA-4406)
 * Accept all thrift update on CQL3 cf but don't expose their metadata (CASSANDRA-4377)
 * Replace Throttle with Guava's RateLimiter for HintedHandOff (CASSANDRA-4541)
 * fix counter add/get using CQL2 and CQL3 in stress tool (CASSANDRA-4633)
 * Add sstable count per level to cfstats (CASSANDRA-4537)
 * (cql3) Add ALTER KEYSPACE statement (CASSANDRA-4611)
 * (cql3) Allow defining default consistency levels (CASSANDRA-4448)
 * (cql3) Fix queries using LIMIT missing results (CASSANDRA-4579)
 * fix cross-version gossip messaging (CASSANDRA-4576)
 * added inet data type (CASSANDRA-4627)


1.1.6
 * Wait for writes on synchronous read digest mismatch (CASSANDRA-4792)
 * fix commitlog replay for nanotime-infected sstables (CASSANDRA-4782)
 * preflight check ttl for maximum of 20 years (CASSANDRA-4771)
 * (Pig) fix widerow input with single column rows (CASSANDRA-4789)
 * Fix HH to compact with correct gcBefore, which avoids wiping out
   undelivered hints (CASSANDRA-4772)
 * LCS will merge up to 32 L0 sstables as intended (CASSANDRA-4778)
 * NTS will default unconfigured DC replicas to zero (CASSANDRA-4675)
 * use default consistency level in counter validation if none is
   explicitly provide (CASSANDRA-4700)
 * Improve IAuthority interface by introducing fine-grained
   access permissions and grant/revoke commands (CASSANDRA-4490, 4644)
 * fix assumption error in CLI when updating/describing keyspace
   (CASSANDRA-4322)
 * Adds offline sstablescrub to debian packaging (CASSANDRA-4642)
 * Automatic fixing of overlapping leveled sstables (CASSANDRA-4644)
 * fix error when using ORDER BY with extended selections (CASSANDRA-4689)
 * (CQL3) Fix validation for IN queries for non-PK cols (CASSANDRA-4709)
 * fix re-created keyspace disappering after 1.1.5 upgrade
   (CASSANDRA-4698, 4752)
 * (CLI) display elapsed time in 2 fraction digits (CASSANDRA-3460)
 * add authentication support to sstableloader (CASSANDRA-4712)
 * Fix CQL3 'is reversed' logic (CASSANDRA-4716, 4759)
 * (CQL3) Don't return ReversedType in result set metadata (CASSANDRA-4717)
 * Backport adding AlterKeyspace statement (CASSANDRA-4611)
 * (CQL3) Correcty accept upper-case data types (CASSANDRA-4770)
 * Add binary protocol events for schema changes (CASSANDRA-4684)
Merged from 1.0:
 * Switch from NBHM to CHM in MessagingService's callback map, which
   prevents OOM in long-running instances (CASSANDRA-4708)


1.1.5
 * add SecondaryIndex.reload API (CASSANDRA-4581)
 * use millis + atomicint for commitlog segment creation instead of
   nanotime, which has issues under some hypervisors (CASSANDRA-4601)
 * fix FD leak in slice queries (CASSANDRA-4571)
 * avoid recursion in leveled compaction (CASSANDRA-4587)
 * increase stack size under Java7 to 180K
 * Log(info) schema changes (CASSANDRA-4547)
 * Change nodetool setcachecapcity to manipulate global caches (CASSANDRA-4563)
 * (cql3) fix setting compaction strategy (CASSANDRA-4597)
 * fix broken system.schema_* timestamps on system startup (CASSANDRA-4561)
 * fix wrong skip of cache saving (CASSANDRA-4533)
 * Avoid NPE when lost+found is in data dir (CASSANDRA-4572)
 * Respect five-minute flush moratorium after initial CL replay (CASSANDRA-4474)
 * Adds ntp as recommended in debian packaging (CASSANDRA-4606)
 * Configurable transport in CF Record{Reader|Writer} (CASSANDRA-4558)
 * (cql3) fix potential NPE with both equal and unequal restriction (CASSANDRA-4532)
 * (cql3) improves ORDER BY validation (CASSANDRA-4624)
 * Fix potential deadlock during counter writes (CASSANDRA-4578)
 * Fix cql error with ORDER BY when using IN (CASSANDRA-4612)
Merged from 1.0:
 * increase Xss to 160k to accomodate latest 1.6 JVMs (CASSANDRA-4602)
 * fix toString of hint destination tokens (CASSANDRA-4568)
 * Fix multiple values for CurrentLocal NodeID (CASSANDRA-4626)


1.1.4
 * fix offline scrub to catch >= out of order rows (CASSANDRA-4411)
 * fix cassandra-env.sh on RHEL and other non-dash-based systems
   (CASSANDRA-4494)
Merged from 1.0:
 * (Hadoop) fix setting key length for old-style mapred api (CASSANDRA-4534)
 * (Hadoop) fix iterating through a resultset consisting entirely
   of tombstoned rows (CASSANDRA-4466)


1.1.3
 * (cqlsh) add COPY TO (CASSANDRA-4434)
 * munmap commitlog segments before rename (CASSANDRA-4337)
 * (JMX) rename getRangeKeySample to sampleKeyRange to avoid returning
   multi-MB results as an attribute (CASSANDRA-4452)
 * flush based on data size, not throughput; overwritten columns no
   longer artificially inflate liveRatio (CASSANDRA-4399)
 * update default commitlog segment size to 32MB and total commitlog
   size to 32/1024 MB for 32/64 bit JVMs, respectively (CASSANDRA-4422)
 * avoid using global partitioner to estimate ranges in index sstables
   (CASSANDRA-4403)
 * restore pre-CASSANDRA-3862 approach to removing expired tombstones
   from row cache during compaction (CASSANDRA-4364)
 * (stress) support for CQL prepared statements (CASSANDRA-3633)
 * Correctly catch exception when Snappy cannot be loaded (CASSANDRA-4400)
 * (cql3) Support ORDER BY when IN condition is given in WHERE clause (CASSANDRA-4327)
 * (cql3) delete "component_index" column on DROP TABLE call (CASSANDRA-4420)
 * change nanoTime() to currentTimeInMillis() in schema related code (CASSANDRA-4432)
 * add a token generation tool (CASSANDRA-3709)
 * Fix LCS bug with sstable containing only 1 row (CASSANDRA-4411)
 * fix "Can't Modify Index Name" problem on CF update (CASSANDRA-4439)
 * Fix assertion error in getOverlappingSSTables during repair (CASSANDRA-4456)
 * fix nodetool's setcompactionthreshold command (CASSANDRA-4455)
 * Ensure compacted files are never used, to avoid counter overcount (CASSANDRA-4436)
Merged from 1.0:
 * Push the validation of secondary index values to the SecondaryIndexManager (CASSANDRA-4240)
 * allow dropping columns shadowed by not-yet-expired supercolumn or row
   tombstones in PrecompactedRow (CASSANDRA-4396)


1.1.2
 * Fix cleanup not deleting index entries (CASSANDRA-4379)
 * Use correct partitioner when saving + loading caches (CASSANDRA-4331)
 * Check schema before trying to export sstable (CASSANDRA-2760)
 * Raise a meaningful exception instead of NPE when PFS encounters
   an unconfigured node + no default (CASSANDRA-4349)
 * fix bug in sstable blacklisting with LCS (CASSANDRA-4343)
 * LCS no longer promotes tiny sstables out of L0 (CASSANDRA-4341)
 * skip tombstones during hint replay (CASSANDRA-4320)
 * fix NPE in compactionstats (CASSANDRA-4318)
 * enforce 1m min keycache for auto (CASSANDRA-4306)
 * Have DeletedColumn.isMFD always return true (CASSANDRA-4307)
 * (cql3) exeption message for ORDER BY constraints said primary filter can be
    an IN clause, which is misleading (CASSANDRA-4319)
 * (cql3) Reject (not yet supported) creation of 2ndardy indexes on tables with
   composite primary keys (CASSANDRA-4328)
 * Set JVM stack size to 160k for java 7 (CASSANDRA-4275)
 * cqlsh: add COPY command to load data from CSV flat files (CASSANDRA-4012)
 * CFMetaData.fromThrift to throw ConfigurationException upon error (CASSANDRA-4353)
 * Use CF comparator to sort indexed columns in SecondaryIndexManager
   (CASSANDRA-4365)
 * add strategy_options to the KSMetaData.toString() output (CASSANDRA-4248)
 * (cql3) fix range queries containing unqueried results (CASSANDRA-4372)
 * (cql3) allow updating column_alias types (CASSANDRA-4041)
 * (cql3) Fix deletion bug (CASSANDRA-4193)
 * Fix computation of overlapping sstable for leveled compaction (CASSANDRA-4321)
 * Improve scrub and allow to run it offline (CASSANDRA-4321)
 * Fix assertionError in StorageService.bulkLoad (CASSANDRA-4368)
 * (cqlsh) add option to authenticate to a keyspace at startup (CASSANDRA-4108)
 * (cqlsh) fix ASSUME functionality (CASSANDRA-4352)
 * Fix ColumnFamilyRecordReader to not return progress > 100% (CASSANDRA-3942)
Merged from 1.0:
 * Set gc_grace on index CF to 0 (CASSANDRA-4314)


1.1.1
 * add populate_io_cache_on_flush option (CASSANDRA-2635)
 * allow larger cache capacities than 2GB (CASSANDRA-4150)
 * add getsstables command to nodetool (CASSANDRA-4199)
 * apply parent CF compaction settings to secondary index CFs (CASSANDRA-4280)
 * preserve commitlog size cap when recycling segments at startup
   (CASSANDRA-4201)
 * (Hadoop) fix split generation regression (CASSANDRA-4259)
 * ignore min/max compactions settings in LCS, while preserving
   behavior that min=max=0 disables autocompaction (CASSANDRA-4233)
 * log number of rows read from saved cache (CASSANDRA-4249)
 * calculate exact size required for cleanup operations (CASSANDRA-1404)
 * avoid blocking additional writes during flush when the commitlog
   gets behind temporarily (CASSANDRA-1991)
 * enable caching on index CFs based on data CF cache setting (CASSANDRA-4197)
 * warn on invalid replication strategy creation options (CASSANDRA-4046)
 * remove [Freeable]Memory finalizers (CASSANDRA-4222)
 * include tombstone size in ColumnFamily.size, which can prevent OOM
   during sudden mass delete operations by yielding a nonzero liveRatio
   (CASSANDRA-3741)
 * Open 1 sstableScanner per level for leveled compaction (CASSANDRA-4142)
 * Optimize reads when row deletion timestamps allow us to restrict
   the set of sstables we check (CASSANDRA-4116)
 * add support for commitlog archiving and point-in-time recovery
   (CASSANDRA-3690)
 * avoid generating redundant compaction tasks during streaming
   (CASSANDRA-4174)
 * add -cf option to nodetool snapshot, and takeColumnFamilySnapshot to
   StorageService mbean (CASSANDRA-556)
 * optimize cleanup to drop entire sstables where possible (CASSANDRA-4079)
 * optimize truncate when autosnapshot is disabled (CASSANDRA-4153)
 * update caches to use byte[] keys to reduce memory overhead (CASSANDRA-3966)
 * add column limit to cli (CASSANDRA-3012, 4098)
 * clean up and optimize DataOutputBuffer, used by CQL compression and
   CompositeType (CASSANDRA-4072)
 * optimize commitlog checksumming (CASSANDRA-3610)
 * identify and blacklist corrupted SSTables from future compactions
   (CASSANDRA-2261)
 * Move CfDef and KsDef validation out of thrift (CASSANDRA-4037)
 * Expose API to repair a user provided range (CASSANDRA-3912)
 * Add way to force the cassandra-cli to refresh its schema (CASSANDRA-4052)
 * Avoid having replicate on write tasks stacking up at CL.ONE (CASSANDRA-2889)
 * (cql3) Backwards compatibility for composite comparators in non-cql3-aware
   clients (CASSANDRA-4093)
 * (cql3) Fix order by for reversed queries (CASSANDRA-4160)
 * (cql3) Add ReversedType support (CASSANDRA-4004)
 * (cql3) Add timeuuid type (CASSANDRA-4194)
 * (cql3) Minor fixes (CASSANDRA-4185)
 * (cql3) Fix prepared statement in BATCH (CASSANDRA-4202)
 * (cql3) Reduce the list of reserved keywords (CASSANDRA-4186)
 * (cql3) Move max/min compaction thresholds to compaction strategy options
   (CASSANDRA-4187)
 * Fix exception during move when localhost is the only source (CASSANDRA-4200)
 * (cql3) Allow paging through non-ordered partitioner results (CASSANDRA-3771)
 * (cql3) Fix drop index (CASSANDRA-4192)
 * (cql3) Don't return range ghosts anymore (CASSANDRA-3982)
 * fix re-creating Keyspaces/ColumnFamilies with the same name as dropped
   ones (CASSANDRA-4219)
 * fix SecondaryIndex LeveledManifest save upon snapshot (CASSANDRA-4230)
 * fix missing arrayOffset in FBUtilities.hash (CASSANDRA-4250)
 * (cql3) Add name of parameters in CqlResultSet (CASSANDRA-4242)
 * (cql3) Correctly validate order by queries (CASSANDRA-4246)
 * rename stress to cassandra-stress for saner packaging (CASSANDRA-4256)
 * Fix exception on colum metadata with non-string comparator (CASSANDRA-4269)
 * Check for unknown/invalid compression options (CASSANDRA-4266)
 * (cql3) Adds simple access to column timestamp and ttl (CASSANDRA-4217)
 * (cql3) Fix range queries with secondary indexes (CASSANDRA-4257)
 * Better error messages from improper input in cli (CASSANDRA-3865)
 * Try to stop all compaction upon Keyspace or ColumnFamily drop (CASSANDRA-4221)
 * (cql3) Allow keyspace properties to contain hyphens (CASSANDRA-4278)
 * (cql3) Correctly validate keyspace access in create table (CASSANDRA-4296)
 * Avoid deadlock in migration stage (CASSANDRA-3882)
 * Take supercolumn names and deletion info into account in memtable throughput
   (CASSANDRA-4264)
 * Add back backward compatibility for old style replication factor (CASSANDRA-4294)
 * Preserve compatibility with pre-1.1 index queries (CASSANDRA-4262)
Merged from 1.0:
 * Fix super columns bug where cache is not updated (CASSANDRA-4190)
 * fix maxTimestamp to include row tombstones (CASSANDRA-4116)
 * (CLI) properly handle quotes in create/update keyspace commands (CASSANDRA-4129)
 * Avoids possible deadlock during bootstrap (CASSANDRA-4159)
 * fix stress tool that hangs forever on timeout or error (CASSANDRA-4128)
 * stress tool to return appropriate exit code on failure (CASSANDRA-4188)
 * fix compaction NPE when out of disk space and assertions disabled
   (CASSANDRA-3985)
 * synchronize LCS getEstimatedTasks to avoid CME (CASSANDRA-4255)
 * ensure unique streaming session id's (CASSANDRA-4223)
 * kick off background compaction when min/max thresholds change
   (CASSANDRA-4279)
 * improve ability of STCS.getBuckets to deal with 100s of 1000s of
   sstables, such as when convertinb back from LCS (CASSANDRA-4287)
 * Oversize integer in CQL throws NumberFormatException (CASSANDRA-4291)
 * fix 1.0.x node join to mixed version cluster, other nodes >= 1.1 (CASSANDRA-4195)
 * Fix LCS splitting sstable base on uncompressed size (CASSANDRA-4419)
 * Push the validation of secondary index values to the SecondaryIndexManager (CASSANDRA-4240)
 * Don't purge columns during upgradesstables (CASSANDRA-4462)
 * Make cqlsh work with piping (CASSANDRA-4113)
 * Validate arguments for nodetool decommission (CASSANDRA-4061)
 * Report thrift status in nodetool info (CASSANDRA-4010)


1.1.0-final
 * average a reduced liveRatio estimate with the previous one (CASSANDRA-4065)
 * Allow KS and CF names up to 48 characters (CASSANDRA-4157)
 * fix stress build (CASSANDRA-4140)
 * add time remaining estimate to nodetool compactionstats (CASSANDRA-4167)
 * (cql) fix NPE in cql3 ALTER TABLE (CASSANDRA-4163)
 * (cql) Add support for CL.TWO and CL.THREE in CQL (CASSANDRA-4156)
 * (cql) Fix type in CQL3 ALTER TABLE preventing update (CASSANDRA-4170)
 * (cql) Throw invalid exception from CQL3 on obsolete options (CASSANDRA-4171)
 * (cqlsh) fix recognizing uppercase SELECT keyword (CASSANDRA-4161)
 * Pig: wide row support (CASSANDRA-3909)
Merged from 1.0:
 * avoid streaming empty files with bulk loader if sstablewriter errors out
   (CASSANDRA-3946)


1.1-rc1
 * Include stress tool in binary builds (CASSANDRA-4103)
 * (Hadoop) fix wide row iteration when last row read was deleted
   (CASSANDRA-4154)
 * fix read_repair_chance to really default to 0.1 in the cli (CASSANDRA-4114)
 * Adds caching and bloomFilterFpChange to CQL options (CASSANDRA-4042)
 * Adds posibility to autoconfigure size of the KeyCache (CASSANDRA-4087)
 * fix KEYS index from skipping results (CASSANDRA-3996)
 * Remove sliced_buffer_size_in_kb dead option (CASSANDRA-4076)
 * make loadNewSStable preserve sstable version (CASSANDRA-4077)
 * Respect 1.0 cache settings as much as possible when upgrading
   (CASSANDRA-4088)
 * relax path length requirement for sstable files when upgrading on
   non-Windows platforms (CASSANDRA-4110)
 * fix terminination of the stress.java when errors were encountered
   (CASSANDRA-4128)
 * Move CfDef and KsDef validation out of thrift (CASSANDRA-4037)
 * Fix get_paged_slice (CASSANDRA-4136)
 * CQL3: Support slice with exclusive start and stop (CASSANDRA-3785)
Merged from 1.0:
 * support PropertyFileSnitch in bulk loader (CASSANDRA-4145)
 * add auto_snapshot option allowing disabling snapshot before drop/truncate
   (CASSANDRA-3710)
 * allow short snitch names (CASSANDRA-4130)


1.1-beta2
 * rename loaded sstables to avoid conflicts with local snapshots
   (CASSANDRA-3967)
 * start hint replay as soon as FD notifies that the target is back up
   (CASSANDRA-3958)
 * avoid unproductive deserializing of cached rows during compaction
   (CASSANDRA-3921)
 * fix concurrency issues with CQL keyspace creation (CASSANDRA-3903)
 * Show Effective Owership via Nodetool ring <keyspace> (CASSANDRA-3412)
 * Update ORDER BY syntax for CQL3 (CASSANDRA-3925)
 * Fix BulkRecordWriter to not throw NPE if reducer gets no map data from Hadoop (CASSANDRA-3944)
 * Fix bug with counters in super columns (CASSANDRA-3821)
 * Remove deprecated merge_shard_chance (CASSANDRA-3940)
 * add a convenient way to reset a node's schema (CASSANDRA-2963)
 * fix for intermittent SchemaDisagreementException (CASSANDRA-3884)
 * CLI `list <CF>` to limit number of columns and their order (CASSANDRA-3012)
 * ignore deprecated KsDef/CfDef/ColumnDef fields in native schema (CASSANDRA-3963)
 * CLI to report when unsupported column_metadata pair was given (CASSANDRA-3959)
 * reincarnate removed and deprecated KsDef/CfDef attributes (CASSANDRA-3953)
 * Fix race between writes and read for cache (CASSANDRA-3862)
 * perform static initialization of StorageProxy on start-up (CASSANDRA-3797)
 * support trickling fsync() on writes (CASSANDRA-3950)
 * expose counters for unavailable/timeout exceptions given to thrift clients (CASSANDRA-3671)
 * avoid quadratic startup time in LeveledManifest (CASSANDRA-3952)
 * Add type information to new schema_ columnfamilies and remove thrift
   serialization for schema (CASSANDRA-3792)
 * add missing column validator options to the CLI help (CASSANDRA-3926)
 * skip reading saved key cache if CF's caching strategy is NONE or ROWS_ONLY (CASSANDRA-3954)
 * Unify migration code (CASSANDRA-4017)
Merged from 1.0:
 * cqlsh: guess correct version of Python for Arch Linux (CASSANDRA-4090)
 * (CLI) properly handle quotes in create/update keyspace commands (CASSANDRA-4129)
 * Avoids possible deadlock during bootstrap (CASSANDRA-4159)
 * fix stress tool that hangs forever on timeout or error (CASSANDRA-4128)
 * Fix super columns bug where cache is not updated (CASSANDRA-4190)
 * stress tool to return appropriate exit code on failure (CASSANDRA-4188)


1.0.9
 * improve index sampling performance (CASSANDRA-4023)
 * always compact away deleted hints immediately after handoff (CASSANDRA-3955)
 * delete hints from dropped ColumnFamilies on handoff instead of
   erroring out (CASSANDRA-3975)
 * add CompositeType ref to the CLI doc for create/update column family (CASSANDRA-3980)
 * Pig: support Counter ColumnFamilies (CASSANDRA-3973)
 * Pig: Composite column support (CASSANDRA-3684)
 * Avoid NPE during repair when a keyspace has no CFs (CASSANDRA-3988)
 * Fix division-by-zero error on get_slice (CASSANDRA-4000)
 * don't change manifest level for cleanup, scrub, and upgradesstables
   operations under LeveledCompactionStrategy (CASSANDRA-3989, 4112)
 * fix race leading to super columns assertion failure (CASSANDRA-3957)
 * fix NPE on invalid CQL delete command (CASSANDRA-3755)
 * allow custom types in CLI's assume command (CASSANDRA-4081)
 * fix totalBytes count for parallel compactions (CASSANDRA-3758)
 * fix intermittent NPE in get_slice (CASSANDRA-4095)
 * remove unnecessary asserts in native code interfaces (CASSANDRA-4096)
 * Validate blank keys in CQL to avoid assertion errors (CASSANDRA-3612)
 * cqlsh: fix bad decoding of some column names (CASSANDRA-4003)
 * cqlsh: fix incorrect padding with unicode chars (CASSANDRA-4033)
 * Fix EC2 snitch incorrectly reporting region (CASSANDRA-4026)
 * Shut down thrift during decommission (CASSANDRA-4086)
 * Expose nodetool cfhistograms for 2ndary indexes (CASSANDRA-4063)
Merged from 0.8:
 * Fix ConcurrentModificationException in gossiper (CASSANDRA-4019)


1.1-beta1
 * (cqlsh)
   + add SOURCE and CAPTURE commands, and --file option (CASSANDRA-3479)
   + add ALTER COLUMNFAMILY WITH (CASSANDRA-3523)
   + bundle Python dependencies with Cassandra (CASSANDRA-3507)
   + added to Debian package (CASSANDRA-3458)
   + display byte data instead of erroring out on decode failure
     (CASSANDRA-3874)
 * add nodetool rebuild_index (CASSANDRA-3583)
 * add nodetool rangekeysample (CASSANDRA-2917)
 * Fix streaming too much data during move operations (CASSANDRA-3639)
 * Nodetool and CLI connect to localhost by default (CASSANDRA-3568)
 * Reduce memory used by primary index sample (CASSANDRA-3743)
 * (Hadoop) separate input/output configurations (CASSANDRA-3197, 3765)
 * avoid returning internal Cassandra classes over JMX (CASSANDRA-2805)
 * add row-level isolation via SnapTree (CASSANDRA-2893)
 * Optimize key count estimation when opening sstable on startup
   (CASSANDRA-2988)
 * multi-dc replication optimization supporting CL > ONE (CASSANDRA-3577)
 * add command to stop compactions (CASSANDRA-1740, 3566, 3582)
 * multithreaded streaming (CASSANDRA-3494)
 * removed in-tree redhat spec (CASSANDRA-3567)
 * "defragment" rows for name-based queries under STCS, again (CASSANDRA-2503)
 * Recycle commitlog segments for improved performance
   (CASSANDRA-3411, 3543, 3557, 3615)
 * update size-tiered compaction to prioritize small tiers (CASSANDRA-2407)
 * add message expiration logic to OutboundTcpConnection (CASSANDRA-3005)
 * off-heap cache to use sun.misc.Unsafe instead of JNA (CASSANDRA-3271)
 * EACH_QUORUM is only supported for writes (CASSANDRA-3272)
 * replace compactionlock use in schema migration by checking CFS.isValid
   (CASSANDRA-3116)
 * recognize that "SELECT first ... *" isn't really "SELECT *" (CASSANDRA-3445)
 * Use faster bytes comparison (CASSANDRA-3434)
 * Bulk loader is no longer a fat client, (HADOOP) bulk load output format
   (CASSANDRA-3045)
 * (Hadoop) add support for KeyRange.filter
 * remove assumption that keys and token are in bijection
   (CASSANDRA-1034, 3574, 3604)
 * always remove endpoints from delevery queue in HH (CASSANDRA-3546)
 * fix race between cf flush and its 2ndary indexes flush (CASSANDRA-3547)
 * fix potential race in AES when a repair fails (CASSANDRA-3548)
 * Remove columns shadowed by a deleted container even when we cannot purge
   (CASSANDRA-3538)
 * Improve memtable slice iteration performance (CASSANDRA-3545)
 * more efficient allocation of small bloom filters (CASSANDRA-3618)
 * Use separate writer thread in SSTableSimpleUnsortedWriter (CASSANDRA-3619)
 * fsync the directory after new sstable or commitlog segment are created (CASSANDRA-3250)
 * fix minor issues reported by FindBugs (CASSANDRA-3658)
 * global key/row caches (CASSANDRA-3143, 3849)
 * optimize memtable iteration during range scan (CASSANDRA-3638)
 * introduce 'crc_check_chance' in CompressionParameters to support
   a checksum percentage checking chance similarly to read-repair (CASSANDRA-3611)
 * a way to deactivate global key/row cache on per-CF basis (CASSANDRA-3667)
 * fix LeveledCompactionStrategy broken because of generation pre-allocation
   in LeveledManifest (CASSANDRA-3691)
 * finer-grained control over data directories (CASSANDRA-2749)
 * Fix ClassCastException during hinted handoff (CASSANDRA-3694)
 * Upgrade Thrift to 0.7 (CASSANDRA-3213)
 * Make stress.java insert operation to use microseconds (CASSANDRA-3725)
 * Allows (internally) doing a range query with a limit of columns instead of
   rows (CASSANDRA-3742)
 * Allow rangeSlice queries to be start/end inclusive/exclusive (CASSANDRA-3749)
 * Fix BulkLoader to support new SSTable layout and add stream
   throttling to prevent an NPE when there is no yaml config (CASSANDRA-3752)
 * Allow concurrent schema migrations (CASSANDRA-1391, 3832)
 * Add SnapshotCommand to trigger snapshot on remote node (CASSANDRA-3721)
 * Make CFMetaData conversions to/from thrift/native schema inverses
   (CASSANDRA_3559)
 * Add initial code for CQL 3.0-beta (CASSANDRA-2474, 3781, 3753)
 * Add wide row support for ColumnFamilyInputFormat (CASSANDRA-3264)
 * Allow extending CompositeType comparator (CASSANDRA-3657)
 * Avoids over-paging during get_count (CASSANDRA-3798)
 * Add new command to rebuild a node without (repair) merkle tree calculations
   (CASSANDRA-3483, 3922)
 * respect not only row cache capacity but caching mode when
   trying to read data (CASSANDRA-3812)
 * fix system tests (CASSANDRA-3827)
 * CQL support for altering row key type in ALTER TABLE (CASSANDRA-3781)
 * turn compression on by default (CASSANDRA-3871)
 * make hexToBytes refuse invalid input (CASSANDRA-2851)
 * Make secondary indexes CF inherit compression and compaction from their
   parent CF (CASSANDRA-3877)
 * Finish cleanup up tombstone purge code (CASSANDRA-3872)
 * Avoid NPE on aboarted stream-out sessions (CASSANDRA-3904)
 * BulkRecordWriter throws NPE for counter columns (CASSANDRA-3906)
 * Support compression using BulkWriter (CASSANDRA-3907)


1.0.8
 * fix race between cleanup and flush on secondary index CFSes (CASSANDRA-3712)
 * avoid including non-queried nodes in rangeslice read repair
   (CASSANDRA-3843)
 * Only snapshot CF being compacted for snapshot_before_compaction
   (CASSANDRA-3803)
 * Log active compactions in StatusLogger (CASSANDRA-3703)
 * Compute more accurate compaction score per level (CASSANDRA-3790)
 * Return InvalidRequest when using a keyspace that doesn't exist
   (CASSANDRA-3764)
 * disallow user modification of System keyspace (CASSANDRA-3738)
 * allow using sstable2json on secondary index data (CASSANDRA-3738)
 * (cqlsh) add DESCRIBE COLUMNFAMILIES (CASSANDRA-3586)
 * (cqlsh) format blobs correctly and use colors to improve output
   readability (CASSANDRA-3726)
 * synchronize BiMap of bootstrapping tokens (CASSANDRA-3417)
 * show index options in CLI (CASSANDRA-3809)
 * add optional socket timeout for streaming (CASSANDRA-3838)
 * fix truncate not to leave behind non-CFS backed secondary indexes
   (CASSANDRA-3844)
 * make CLI `show schema` to use output stream directly instead
   of StringBuilder (CASSANDRA-3842)
 * remove the wait on hint future during write (CASSANDRA-3870)
 * (cqlsh) ignore missing CfDef opts (CASSANDRA-3933)
 * (cqlsh) look for cqlshlib relative to realpath (CASSANDRA-3767)
 * Fix short read protection (CASSANDRA-3934)
 * Make sure infered and actual schema match (CASSANDRA-3371)
 * Fix NPE during HH delivery (CASSANDRA-3677)
 * Don't put boostrapping node in 'hibernate' status (CASSANDRA-3737)
 * Fix double quotes in windows bat files (CASSANDRA-3744)
 * Fix bad validator lookup (CASSANDRA-3789)
 * Fix soft reset in EC2MultiRegionSnitch (CASSANDRA-3835)
 * Don't leave zombie connections with THSHA thrift server (CASSANDRA-3867)
 * (cqlsh) fix deserialization of data (CASSANDRA-3874)
 * Fix removetoken force causing an inconsistent state (CASSANDRA-3876)
 * Fix ahndling of some types with Pig (CASSANDRA-3886)
 * Don't allow to drop the system keyspace (CASSANDRA-3759)
 * Make Pig deletes disabled by default and configurable (CASSANDRA-3628)
Merged from 0.8:
 * (Pig) fix CassandraStorage to use correct comparator in Super ColumnFamily
   case (CASSANDRA-3251)
 * fix thread safety issues in commitlog replay, primarily affecting
   systems with many (100s) of CF definitions (CASSANDRA-3751)
 * Fix relevant tombstone ignored with super columns (CASSANDRA-3875)


1.0.7
 * fix regression in HH page size calculation (CASSANDRA-3624)
 * retry failed stream on IOException (CASSANDRA-3686)
 * allow configuring bloom_filter_fp_chance (CASSANDRA-3497)
 * attempt hint delivery every ten minutes, or when failure detector
   notifies us that a node is back up, whichever comes first.  hint
   handoff throttle delay default changed to 1ms, from 50 (CASSANDRA-3554)
 * add nodetool setstreamthroughput (CASSANDRA-3571)
 * fix assertion when dropping a columnfamily with no sstables (CASSANDRA-3614)
 * more efficient allocation of small bloom filters (CASSANDRA-3618)
 * CLibrary.createHardLinkWithExec() to check for errors (CASSANDRA-3101)
 * Avoid creating empty and non cleaned writer during compaction (CASSANDRA-3616)
 * stop thrift service in shutdown hook so we can quiesce MessagingService
   (CASSANDRA-3335)
 * (CQL) compaction_strategy_options and compression_parameters for
   CREATE COLUMNFAMILY statement (CASSANDRA-3374)
 * Reset min/max compaction threshold when creating size tiered compaction
   strategy (CASSANDRA-3666)
 * Don't ignore IOException during compaction (CASSANDRA-3655)
 * Fix assertion error for CF with gc_grace=0 (CASSANDRA-3579)
 * Shutdown ParallelCompaction reducer executor after use (CASSANDRA-3711)
 * Avoid < 0 value for pending tasks in leveled compaction (CASSANDRA-3693)
 * (Hadoop) Support TimeUUID in Pig CassandraStorage (CASSANDRA-3327)
 * Check schema is ready before continuing boostrapping (CASSANDRA-3629)
 * Catch overflows during parsing of chunk_length_kb (CASSANDRA-3644)
 * Improve stream protocol mismatch errors (CASSANDRA-3652)
 * Avoid multiple thread doing HH to the same target (CASSANDRA-3681)
 * Add JMX property for rp_timeout_in_ms (CASSANDRA-2940)
 * Allow DynamicCompositeType to compare component of different types
   (CASSANDRA-3625)
 * Flush non-cfs backed secondary indexes (CASSANDRA-3659)
 * Secondary Indexes should report memory consumption (CASSANDRA-3155)
 * fix for SelectStatement start/end key are not set correctly
   when a key alias is involved (CASSANDRA-3700)
 * fix CLI `show schema` command insert of an extra comma in
   column_metadata (CASSANDRA-3714)
Merged from 0.8:
 * avoid logging (harmless) exception when GC takes < 1ms (CASSANDRA-3656)
 * prevent new nodes from thinking down nodes are up forever (CASSANDRA-3626)
 * use correct list of replicas for LOCAL_QUORUM reads when read repair
   is disabled (CASSANDRA-3696)
 * block on flush before compacting hints (may prevent OOM) (CASSANDRA-3733)


1.0.6
 * (CQL) fix cqlsh support for replicate_on_write (CASSANDRA-3596)
 * fix adding to leveled manifest after streaming (CASSANDRA-3536)
 * filter out unavailable cipher suites when using encryption (CASSANDRA-3178)
 * (HADOOP) add old-style api support for CFIF and CFRR (CASSANDRA-2799)
 * Support TimeUUIDType column names in Stress.java tool (CASSANDRA-3541)
 * (CQL) INSERT/UPDATE/DELETE/TRUNCATE commands should allow CF names to
   be qualified by keyspace (CASSANDRA-3419)
 * always remove endpoints from delevery queue in HH (CASSANDRA-3546)
 * fix race between cf flush and its 2ndary indexes flush (CASSANDRA-3547)
 * fix potential race in AES when a repair fails (CASSANDRA-3548)
 * fix default value validation usage in CLI SET command (CASSANDRA-3553)
 * Optimize componentsFor method for compaction and startup time
   (CASSANDRA-3532)
 * (CQL) Proper ColumnFamily metadata validation on CREATE COLUMNFAMILY
   (CASSANDRA-3565)
 * fix compression "chunk_length_kb" option to set correct kb value for
   thrift/avro (CASSANDRA-3558)
 * fix missing response during range slice repair (CASSANDRA-3551)
 * 'describe ring' moved from CLI to nodetool and available through JMX (CASSANDRA-3220)
 * add back partitioner to sstable metadata (CASSANDRA-3540)
 * fix NPE in get_count for counters (CASSANDRA-3601)
Merged from 0.8:
 * remove invalid assertion that table was opened before dropping it
   (CASSANDRA-3580)
 * range and index scans now only send requests to enough replicas to
   satisfy requested CL + RR (CASSANDRA-3598)
 * use cannonical host for local node in nodetool info (CASSANDRA-3556)
 * remove nonlocal DC write optimization since it only worked with
   CL.ONE or CL.LOCAL_QUORUM (CASSANDRA-3577, 3585)
 * detect misuses of CounterColumnType (CASSANDRA-3422)
 * turn off string interning in json2sstable, take 2 (CASSANDRA-2189)
 * validate compression parameters on add/update of the ColumnFamily
   (CASSANDRA-3573)
 * Check for 0.0.0.0 is incorrect in CFIF (CASSANDRA-3584)
 * Increase vm.max_map_count in debian packaging (CASSANDRA-3563)
 * gossiper will never add itself to saved endpoints (CASSANDRA-3485)


1.0.5
 * revert CASSANDRA-3407 (see CASSANDRA-3540)
 * fix assertion error while forwarding writes to local nodes (CASSANDRA-3539)


1.0.4
 * fix self-hinting of timed out read repair updates and make hinted handoff
   less prone to OOMing a coordinator (CASSANDRA-3440)
 * expose bloom filter sizes via JMX (CASSANDRA-3495)
 * enforce RP tokens 0..2**127 (CASSANDRA-3501)
 * canonicalize paths exposed through JMX (CASSANDRA-3504)
 * fix "liveSize" stat when sstables are removed (CASSANDRA-3496)
 * add bloom filter FP rates to nodetool cfstats (CASSANDRA-3347)
 * record partitioner in sstable metadata component (CASSANDRA-3407)
 * add new upgradesstables nodetool command (CASSANDRA-3406)
 * skip --debug requirement to see common exceptions in CLI (CASSANDRA-3508)
 * fix incorrect query results due to invalid max timestamp (CASSANDRA-3510)
 * make sstableloader recognize compressed sstables (CASSANDRA-3521)
 * avoids race in OutboundTcpConnection in multi-DC setups (CASSANDRA-3530)
 * use SETLOCAL in cassandra.bat (CASSANDRA-3506)
 * fix ConcurrentModificationException in Table.all() (CASSANDRA-3529)
Merged from 0.8:
 * fix concurrence issue in the FailureDetector (CASSANDRA-3519)
 * fix array out of bounds error in counter shard removal (CASSANDRA-3514)
 * avoid dropping tombstones when they might still be needed to shadow
   data in a different sstable (CASSANDRA-2786)


1.0.3
 * revert name-based query defragmentation aka CASSANDRA-2503 (CASSANDRA-3491)
 * fix invalidate-related test failures (CASSANDRA-3437)
 * add next-gen cqlsh to bin/ (CASSANDRA-3188, 3131, 3493)
 * (CQL) fix handling of rows with no columns (CASSANDRA-3424, 3473)
 * fix querying supercolumns by name returning only a subset of
   subcolumns or old subcolumn versions (CASSANDRA-3446)
 * automatically compute sha1 sum for uncompressed data files (CASSANDRA-3456)
 * fix reading metadata/statistics component for version < h (CASSANDRA-3474)
 * add sstable forward-compatibility (CASSANDRA-3478)
 * report compression ratio in CFSMBean (CASSANDRA-3393)
 * fix incorrect size exception during streaming of counters (CASSANDRA-3481)
 * (CQL) fix for counter decrement syntax (CASSANDRA-3418)
 * Fix race introduced by CASSANDRA-2503 (CASSANDRA-3482)
 * Fix incomplete deletion of delivered hints (CASSANDRA-3466)
 * Avoid rescheduling compactions when no compaction was executed
   (CASSANDRA-3484)
 * fix handling of the chunk_length_kb compression options (CASSANDRA-3492)
Merged from 0.8:
 * fix updating CF row_cache_provider (CASSANDRA-3414)
 * CFMetaData.convertToThrift method to set RowCacheProvider (CASSANDRA-3405)
 * acquire compactionlock during truncate (CASSANDRA-3399)
 * fix displaying cfdef entries for super columnfamilies (CASSANDRA-3415)
 * Make counter shard merging thread safe (CASSANDRA-3178)
 * Revert CASSANDRA-2855
 * Fix bug preventing the use of efficient cross-DC writes (CASSANDRA-3472)
 * `describe ring` command for CLI (CASSANDRA-3220)
 * (Hadoop) skip empty rows when entire row is requested, redux (CASSANDRA-2855)


1.0.2
 * "defragment" rows for name-based queries under STCS (CASSANDRA-2503)
 * Add timing information to cassandra-cli GET/SET/LIST queries (CASSANDRA-3326)
 * Only create one CompressionMetadata object per sstable (CASSANDRA-3427)
 * cleanup usage of StorageService.setMode() (CASSANDRA-3388)
 * Avoid large array allocation for compressed chunk offsets (CASSANDRA-3432)
 * fix DecimalType bytebuffer marshalling (CASSANDRA-3421)
 * fix bug that caused first column in per row indexes to be ignored
   (CASSANDRA-3441)
 * add JMX call to clean (failed) repair sessions (CASSANDRA-3316)
 * fix sstableloader reference acquisition bug (CASSANDRA-3438)
 * fix estimated row size regression (CASSANDRA-3451)
 * make sure we don't return more columns than asked (CASSANDRA-3303, 3395)
Merged from 0.8:
 * acquire compactionlock during truncate (CASSANDRA-3399)
 * fix displaying cfdef entries for super columnfamilies (CASSANDRA-3415)


1.0.1
 * acquire references during index build to prevent delete problems
   on Windows (CASSANDRA-3314)
 * describe_ring should include datacenter/topology information (CASSANDRA-2882)
 * Thrift sockets are not properly buffered (CASSANDRA-3261)
 * performance improvement for bytebufferutil compare function (CASSANDRA-3286)
 * add system.versions ColumnFamily (CASSANDRA-3140)
 * reduce network copies (CASSANDRA-3333, 3373)
 * limit nodetool to 32MB of heap (CASSANDRA-3124)
 * (CQL) update parser to accept "timestamp" instead of "date" (CASSANDRA-3149)
 * Fix CLI `show schema` to include "compression_options" (CASSANDRA-3368)
 * Snapshot to include manifest under LeveledCompactionStrategy (CASSANDRA-3359)
 * (CQL) SELECT query should allow CF name to be qualified by keyspace (CASSANDRA-3130)
 * (CQL) Fix internal application error specifying 'using consistency ...'
   in lower case (CASSANDRA-3366)
 * fix Deflate compression when compression actually makes the data bigger
   (CASSANDRA-3370)
 * optimize UUIDGen to avoid lock contention on InetAddress.getLocalHost
   (CASSANDRA-3387)
 * tolerate index being dropped mid-mutation (CASSANDRA-3334, 3313)
 * CompactionManager is now responsible for checking for new candidates
   post-task execution, enabling more consistent leveled compaction
   (CASSANDRA-3391)
 * Cache HSHA threads (CASSANDRA-3372)
 * use CF/KS names as snapshot prefix for drop + truncate operations
   (CASSANDRA-2997)
 * Break bloom filters up to avoid heap fragmentation (CASSANDRA-2466)
 * fix cassandra hanging on jsvc stop (CASSANDRA-3302)
 * Avoid leveled compaction getting blocked on errors (CASSANDRA-3408)
 * Make reloading the compaction strategy safe (CASSANDRA-3409)
 * ignore 0.8 hints even if compaction begins before we try to purge
   them (CASSANDRA-3385)
 * remove procrun (bin\daemon) from Cassandra source tree and
   artifacts (CASSANDRA-3331)
 * make cassandra compile under JDK7 (CASSANDRA-3275)
 * remove dependency of clientutil.jar to FBUtilities (CASSANDRA-3299)
 * avoid truncation errors by using long math on long values (CASSANDRA-3364)
 * avoid clock drift on some Windows machine (CASSANDRA-3375)
 * display cache provider in cli 'describe keyspace' command (CASSANDRA-3384)
 * fix incomplete topology information in describe_ring (CASSANDRA-3403)
 * expire dead gossip states based on time (CASSANDRA-2961)
 * improve CompactionTask extensibility (CASSANDRA-3330)
 * Allow one leveled compaction task to kick off another (CASSANDRA-3363)
 * allow encryption only between datacenters (CASSANDRA-2802)
Merged from 0.8:
 * fix truncate allowing data to be replayed post-restart (CASSANDRA-3297)
 * make iwriter final in IndexWriter to avoid NPE (CASSANDRA-2863)
 * (CQL) update grammar to require key clause in DELETE statement
   (CASSANDRA-3349)
 * (CQL) allow numeric keyspace names in USE statement (CASSANDRA-3350)
 * (Hadoop) skip empty rows when slicing the entire row (CASSANDRA-2855)
 * Fix handling of tombstone by SSTableExport/Import (CASSANDRA-3357)
 * fix ColumnIndexer to use long offsets (CASSANDRA-3358)
 * Improved CLI exceptions (CASSANDRA-3312)
 * Fix handling of tombstone by SSTableExport/Import (CASSANDRA-3357)
 * Only count compaction as active (for throttling) when they have
   successfully acquired the compaction lock (CASSANDRA-3344)
 * Display CLI version string on startup (CASSANDRA-3196)
 * (Hadoop) make CFIF try rpc_address or fallback to listen_address
   (CASSANDRA-3214)
 * (Hadoop) accept comma delimited lists of initial thrift connections
   (CASSANDRA-3185)
 * ColumnFamily min_compaction_threshold should be >= 2 (CASSANDRA-3342)
 * (Pig) add 0.8+ types and key validation type in schema (CASSANDRA-3280)
 * Fix completely removing column metadata using CLI (CASSANDRA-3126)
 * CLI `describe cluster;` output should be on separate lines for separate versions
   (CASSANDRA-3170)
 * fix changing durable_writes keyspace option during CF creation
   (CASSANDRA-3292)
 * avoid locking on update when no indexes are involved (CASSANDRA-3386)
 * fix assertionError during repair with ordered partitioners (CASSANDRA-3369)
 * correctly serialize key_validation_class for avro (CASSANDRA-3391)
 * don't expire counter tombstone after streaming (CASSANDRA-3394)
 * prevent nodes that failed to join from hanging around forever
   (CASSANDRA-3351)
 * remove incorrect optimization from slice read path (CASSANDRA-3390)
 * Fix race in AntiEntropyService (CASSANDRA-3400)


1.0.0-final
 * close scrubbed sstable fd before deleting it (CASSANDRA-3318)
 * fix bug preventing obsolete commitlog segments from being removed
   (CASSANDRA-3269)
 * tolerate whitespace in seed CDL (CASSANDRA-3263)
 * Change default heap thresholds to max(min(1/2 ram, 1G), min(1/4 ram, 8GB))
   (CASSANDRA-3295)
 * Fix broken CompressedRandomAccessReaderTest (CASSANDRA-3298)
 * (CQL) fix type information returned for wildcard queries (CASSANDRA-3311)
 * add estimated tasks to LeveledCompactionStrategy (CASSANDRA-3322)
 * avoid including compaction cache-warming in keycache stats (CASSANDRA-3325)
 * run compaction and hinted handoff threads at MIN_PRIORITY (CASSANDRA-3308)
 * default hsha thrift server to cpu core count in rpc pool (CASSANDRA-3329)
 * add bin\daemon to binary tarball for Windows service (CASSANDRA-3331)
 * Fix places where uncompressed size of sstables was use in place of the
   compressed one (CASSANDRA-3338)
 * Fix hsha thrift server (CASSANDRA-3346)
 * Make sure repair only stream needed sstables (CASSANDRA-3345)


1.0.0-rc2
 * Log a meaningful warning when a node receives a message for a repair session
   that doesn't exist anymore (CASSANDRA-3256)
 * test for NUMA policy support as well as numactl presence (CASSANDRA-3245)
 * Fix FD leak when internode encryption is enabled (CASSANDRA-3257)
 * Remove incorrect assertion in mergeIterator (CASSANDRA-3260)
 * FBUtilities.hexToBytes(String) to throw NumberFormatException when string
   contains non-hex characters (CASSANDRA-3231)
 * Keep SimpleSnitch proximity ordering unchanged from what the Strategy
   generates, as intended (CASSANDRA-3262)
 * remove Scrub from compactionstats when finished (CASSANDRA-3255)
 * fix counter entry in jdbc TypesMap (CASSANDRA-3268)
 * fix full queue scenario for ParallelCompactionIterator (CASSANDRA-3270)
 * fix bootstrap process (CASSANDRA-3285)
 * don't try delivering hints if when there isn't any (CASSANDRA-3176)
 * CLI documentation change for ColumnFamily `compression_options` (CASSANDRA-3282)
 * ignore any CF ids sent by client for adding CF/KS (CASSANDRA-3288)
 * remove obsolete hints on first startup (CASSANDRA-3291)
 * use correct ISortedColumns for time-optimized reads (CASSANDRA-3289)
 * Evict gossip state immediately when a token is taken over by a new IP
   (CASSANDRA-3259)


1.0.0-rc1
 * Update CQL to generate microsecond timestamps by default (CASSANDRA-3227)
 * Fix counting CFMetadata towards Memtable liveRatio (CASSANDRA-3023)
 * Kill server on wrapped OOME such as from FileChannel.map (CASSANDRA-3201)
 * remove unnecessary copy when adding to row cache (CASSANDRA-3223)
 * Log message when a full repair operation completes (CASSANDRA-3207)
 * Fix streamOutSession keeping sstables references forever if the remote end
   dies (CASSANDRA-3216)
 * Remove dynamic_snitch boolean from example configuration (defaulting to
   true) and set default badness threshold to 0.1 (CASSANDRA-3229)
 * Base choice of random or "balanced" token on bootstrap on whether
   schema definitions were found (CASSANDRA-3219)
 * Fixes for LeveledCompactionStrategy score computation, prioritization,
   scheduling, and performance (CASSANDRA-3224, 3234)
 * parallelize sstable open at server startup (CASSANDRA-2988)
 * fix handling of exceptions writing to OutboundTcpConnection (CASSANDRA-3235)
 * Allow using quotes in "USE <keyspace>;" CLI command (CASSANDRA-3208)
 * Don't allow any cache loading exceptions to halt startup (CASSANDRA-3218)
 * Fix sstableloader --ignores option (CASSANDRA-3247)
 * File descriptor limit increased in packaging (CASSANDRA-3206)
 * Fix deadlock in commit log during flush (CASSANDRA-3253)


1.0.0-beta1
 * removed binarymemtable (CASSANDRA-2692)
 * add commitlog_total_space_in_mb to prevent fragmented logs (CASSANDRA-2427)
 * removed commitlog_rotation_threshold_in_mb configuration (CASSANDRA-2771)
 * make AbstractBounds.normalize de-overlapp overlapping ranges (CASSANDRA-2641)
 * replace CollatingIterator, ReducingIterator with MergeIterator
   (CASSANDRA-2062)
 * Fixed the ability to set compaction strategy in cli using create column
   family command (CASSANDRA-2778)
 * clean up tmp files after failed compaction (CASSANDRA-2468)
 * restrict repair streaming to specific columnfamilies (CASSANDRA-2280)
 * don't bother persisting columns shadowed by a row tombstone (CASSANDRA-2589)
 * reset CF and SC deletion times after gc_grace (CASSANDRA-2317)
 * optimize away seek when compacting wide rows (CASSANDRA-2879)
 * single-pass streaming (CASSANDRA-2677, 2906, 2916, 3003)
 * use reference counting for deleting sstables instead of relying on GC
   (CASSANDRA-2521, 3179)
 * store hints as serialized mutations instead of pointers to data row
   (CASSANDRA-2045)
 * store hints in the coordinator node instead of in the closest replica
   (CASSANDRA-2914)
 * add row_cache_keys_to_save CF option (CASSANDRA-1966)
 * check column family validity in nodetool repair (CASSANDRA-2933)
 * use lazy initialization instead of class initialization in NodeId
   (CASSANDRA-2953)
 * add paging to get_count (CASSANDRA-2894)
 * fix "short reads" in [multi]get (CASSANDRA-2643, 3157, 3192)
 * add optional compression for sstables (CASSANDRA-47, 2994, 3001, 3128)
 * add scheduler JMX metrics (CASSANDRA-2962)
 * add block level checksum for compressed data (CASSANDRA-1717)
 * make column family backed column map pluggable and introduce unsynchronized
   ArrayList backed one to speedup reads (CASSANDRA-2843, 3165, 3205)
 * refactoring of the secondary index api (CASSANDRA-2982)
 * make CL > ONE reads wait for digest reconciliation before returning
   (CASSANDRA-2494)
 * fix missing logging for some exceptions (CASSANDRA-2061)
 * refactor and optimize ColumnFamilyStore.files(...) and Descriptor.fromFilename(String)
   and few other places responsible for work with SSTable files (CASSANDRA-3040)
 * Stop reading from sstables once we know we have the most recent columns,
   for query-by-name requests (CASSANDRA-2498)
 * Add query-by-column mode to stress.java (CASSANDRA-3064)
 * Add "install" command to cassandra.bat (CASSANDRA-292)
 * clean up KSMetadata, CFMetadata from unnecessary
   Thrift<->Avro conversion methods (CASSANDRA-3032)
 * Add timeouts to client request schedulers (CASSANDRA-3079, 3096)
 * Cli to use hashes rather than array of hashes for strategy options (CASSANDRA-3081)
 * LeveledCompactionStrategy (CASSANDRA-1608, 3085, 3110, 3087, 3145, 3154, 3182)
 * Improvements of the CLI `describe` command (CASSANDRA-2630)
 * reduce window where dropped CF sstables may not be deleted (CASSANDRA-2942)
 * Expose gossip/FD info to JMX (CASSANDRA-2806)
 * Fix streaming over SSL when compressed SSTable involved (CASSANDRA-3051)
 * Add support for pluggable secondary index implementations (CASSANDRA-3078)
 * remove compaction_thread_priority setting (CASSANDRA-3104)
 * generate hints for replicas that timeout, not just replicas that are known
   to be down before starting (CASSANDRA-2034)
 * Add throttling for internode streaming (CASSANDRA-3080)
 * make the repair of a range repair all replica (CASSANDRA-2610, 3194)
 * expose the ability to repair the first range (as returned by the
   partitioner) of a node (CASSANDRA-2606)
 * Streams Compression (CASSANDRA-3015)
 * add ability to use multiple threads during a single compaction
   (CASSANDRA-2901)
 * make AbstractBounds.normalize support overlapping ranges (CASSANDRA-2641)
 * fix of the CQL count() behavior (CASSANDRA-3068)
 * use TreeMap backed column families for the SSTable simple writers
   (CASSANDRA-3148)
 * fix inconsistency of the CLI syntax when {} should be used instead of [{}]
   (CASSANDRA-3119)
 * rename CQL type names to match expected SQL behavior (CASSANDRA-3149, 3031)
 * Arena-based allocation for memtables (CASSANDRA-2252, 3162, 3163, 3168)
 * Default RR chance to 0.1 (CASSANDRA-3169)
 * Add RowLevel support to secondary index API (CASSANDRA-3147)
 * Make SerializingCacheProvider the default if JNA is available (CASSANDRA-3183)
 * Fix backwards compatibilty for CQL memtable properties (CASSANDRA-3190)
 * Add five-minute delay before starting compactions on a restarted server
   (CASSANDRA-3181)
 * Reduce copies done for intra-host messages (CASSANDRA-1788, 3144)
 * support of compaction strategy option for stress.java (CASSANDRA-3204)
 * make memtable throughput and column count thresholds no-ops (CASSANDRA-2449)
 * Return schema information along with the resultSet in CQL (CASSANDRA-2734)
 * Add new DecimalType (CASSANDRA-2883)
 * Fix assertion error in RowRepairResolver (CASSANDRA-3156)
 * Reduce unnecessary high buffer sizes (CASSANDRA-3171)
 * Pluggable compaction strategy (CASSANDRA-1610)
 * Add new broadcast_address config option (CASSANDRA-2491)


0.8.7
 * Kill server on wrapped OOME such as from FileChannel.map (CASSANDRA-3201)
 * Allow using quotes in "USE <keyspace>;" CLI command (CASSANDRA-3208)
 * Log message when a full repair operation completes (CASSANDRA-3207)
 * Don't allow any cache loading exceptions to halt startup (CASSANDRA-3218)
 * Fix sstableloader --ignores option (CASSANDRA-3247)
 * File descriptor limit increased in packaging (CASSANDRA-3206)
 * Log a meaningfull warning when a node receive a message for a repair session
   that doesn't exist anymore (CASSANDRA-3256)
 * Fix FD leak when internode encryption is enabled (CASSANDRA-3257)
 * FBUtilities.hexToBytes(String) to throw NumberFormatException when string
   contains non-hex characters (CASSANDRA-3231)
 * Keep SimpleSnitch proximity ordering unchanged from what the Strategy
   generates, as intended (CASSANDRA-3262)
 * remove Scrub from compactionstats when finished (CASSANDRA-3255)
 * Fix tool .bat files when CASSANDRA_HOME contains spaces (CASSANDRA-3258)
 * Force flush of status table when removing/updating token (CASSANDRA-3243)
 * Evict gossip state immediately when a token is taken over by a new IP (CASSANDRA-3259)
 * Fix bug where the failure detector can take too long to mark a host
   down (CASSANDRA-3273)
 * (Hadoop) allow wrapping ranges in queries (CASSANDRA-3137)
 * (Hadoop) check all interfaces for a match with split location
   before falling back to random replica (CASSANDRA-3211)
 * (Hadoop) Make Pig storage handle implements LoadMetadata (CASSANDRA-2777)
 * (Hadoop) Fix exception during PIG 'dump' (CASSANDRA-2810)
 * Fix stress COUNTER_GET option (CASSANDRA-3301)
 * Fix missing fields in CLI `show schema` output (CASSANDRA-3304)
 * Nodetool no longer leaks threads and closes JMX connections (CASSANDRA-3309)
 * fix truncate allowing data to be replayed post-restart (CASSANDRA-3297)
 * Move SimpleAuthority and SimpleAuthenticator to examples (CASSANDRA-2922)
 * Fix handling of tombstone by SSTableExport/Import (CASSANDRA-3357)
 * Fix transposition in cfHistograms (CASSANDRA-3222)
 * Allow using number as DC name when creating keyspace in CQL (CASSANDRA-3239)
 * Force flush of system table after updating/removing a token (CASSANDRA-3243)


0.8.6
 * revert CASSANDRA-2388
 * change TokenRange.endpoints back to listen/broadcast address to match
   pre-1777 behavior, and add TokenRange.rpc_endpoints instead (CASSANDRA-3187)
 * avoid trying to watch cassandra-topology.properties when loaded from jar
   (CASSANDRA-3138)
 * prevent users from creating keyspaces with LocalStrategy replication
   (CASSANDRA-3139)
 * fix CLI `show schema;` to output correct keyspace definition statement
   (CASSANDRA-3129)
 * CustomTThreadPoolServer to log TTransportException at DEBUG level
   (CASSANDRA-3142)
 * allow topology sort to work with non-unique rack names between
   datacenters (CASSANDRA-3152)
 * Improve caching of same-version Messages on digest and repair paths
   (CASSANDRA-3158)
 * Randomize choice of first replica for counter increment (CASSANDRA-2890)
 * Fix using read_repair_chance instead of merge_shard_change (CASSANDRA-3202)
 * Avoid streaming data to nodes that already have it, on move as well as
   decommission (CASSANDRA-3041)
 * Fix divide by zero error in GCInspector (CASSANDRA-3164)
 * allow quoting of the ColumnFamily name in CLI `create column family`
   statement (CASSANDRA-3195)
 * Fix rolling upgrade from 0.7 to 0.8 problem (CASSANDRA-3166)
 * Accomodate missing encryption_options in IncomingTcpConnection.stream
   (CASSANDRA-3212)


0.8.5
 * fix NPE when encryption_options is unspecified (CASSANDRA-3007)
 * include column name in validation failure exceptions (CASSANDRA-2849)
 * make sure truncate clears out the commitlog so replay won't re-
   populate with truncated data (CASSANDRA-2950)
 * fix NPE when debug logging is enabled and dropped CF is present
   in a commitlog segment (CASSANDRA-3021)
 * fix cassandra.bat when CASSANDRA_HOME contains spaces (CASSANDRA-2952)
 * fix to SSTableSimpleUnsortedWriter bufferSize calculation (CASSANDRA-3027)
 * make cleanup and normal compaction able to skip empty rows
   (rows containing nothing but expired tombstones) (CASSANDRA-3039)
 * work around native memory leak in com.sun.management.GarbageCollectorMXBean
   (CASSANDRA-2868)
 * validate that column names in column_metadata are not equal to key_alias
   on create/update of the ColumnFamily and CQL 'ALTER' statement (CASSANDRA-3036)
 * return an InvalidRequestException if an indexed column is assigned
   a value larger than 64KB (CASSANDRA-3057)
 * fix of numeric-only and string column names handling in CLI "drop index"
   (CASSANDRA-3054)
 * prune index scan resultset back to original request for lazy
   resultset expansion case (CASSANDRA-2964)
 * (Hadoop) fail jobs when Cassandra node has failed but TaskTracker
   has not (CASSANDRA-2388)
 * fix dynamic snitch ignoring nodes when read_repair_chance is zero
   (CASSANDRA-2662)
 * avoid retaining references to dropped CFS objects in
   CompactionManager.estimatedCompactions (CASSANDRA-2708)
 * expose rpc timeouts per host in MessagingServiceMBean (CASSANDRA-2941)
 * avoid including cwd in classpath for deb and rpm packages (CASSANDRA-2881)
 * remove gossip state when a new IP takes over a token (CASSANDRA-3071)
 * allow sstable2json to work on index sstable files (CASSANDRA-3059)
 * always hint counters (CASSANDRA-3099)
 * fix log4j initialization in EmbeddedCassandraService (CASSANDRA-2857)
 * remove gossip state when a new IP takes over a token (CASSANDRA-3071)
 * work around native memory leak in com.sun.management.GarbageCollectorMXBean
    (CASSANDRA-2868)
 * fix UnavailableException with writes at CL.EACH_QUORM (CASSANDRA-3084)
 * fix parsing of the Keyspace and ColumnFamily names in numeric
   and string representations in CLI (CASSANDRA-3075)
 * fix corner cases in Range.differenceToFetch (CASSANDRA-3084)
 * fix ip address String representation in the ring cache (CASSANDRA-3044)
 * fix ring cache compatibility when mixing pre-0.8.4 nodes with post-
   in the same cluster (CASSANDRA-3023)
 * make repair report failure when a node participating dies (instead of
   hanging forever) (CASSANDRA-2433)
 * fix handling of the empty byte buffer by ReversedType (CASSANDRA-3111)
 * Add validation that Keyspace names are case-insensitively unique (CASSANDRA-3066)
 * catch invalid key_validation_class before instantiating UpdateColumnFamily (CASSANDRA-3102)
 * make Range and Bounds objects client-safe (CASSANDRA-3108)
 * optionally skip log4j configuration (CASSANDRA-3061)
 * bundle sstableloader with the debian package (CASSANDRA-3113)
 * don't try to build secondary indexes when there is none (CASSANDRA-3123)
 * improve SSTableSimpleUnsortedWriter speed for large rows (CASSANDRA-3122)
 * handle keyspace arguments correctly in nodetool snapshot (CASSANDRA-3038)
 * Fix SSTableImportTest on windows (CASSANDRA-3043)
 * expose compactionThroughputMbPerSec through JMX (CASSANDRA-3117)
 * log keyspace and CF of large rows being compacted


0.8.4
 * change TokenRing.endpoints to be a list of rpc addresses instead of
   listen/broadcast addresses (CASSANDRA-1777)
 * include files-to-be-streamed in StreamInSession.getSources (CASSANDRA-2972)
 * use JAVA env var in cassandra-env.sh (CASSANDRA-2785, 2992)
 * avoid doing read for no-op replicate-on-write at CL=1 (CASSANDRA-2892)
 * refuse counter write for CL.ANY (CASSANDRA-2990)
 * switch back to only logging recent dropped messages (CASSANDRA-3004)
 * always deserialize RowMutation for counters (CASSANDRA-3006)
 * ignore saved replication_factor strategy_option for NTS (CASSANDRA-3011)
 * make sure pre-truncate CL segments are discarded (CASSANDRA-2950)


0.8.3
 * add ability to drop local reads/writes that are going to timeout
   (CASSANDRA-2943)
 * revamp token removal process, keep gossip states for 3 days (CASSANDRA-2496)
 * don't accept extra args for 0-arg nodetool commands (CASSANDRA-2740)
 * log unavailableexception details at debug level (CASSANDRA-2856)
 * expose data_dir though jmx (CASSANDRA-2770)
 * don't include tmp files as sstable when create cfs (CASSANDRA-2929)
 * log Java classpath on startup (CASSANDRA-2895)
 * keep gossipped version in sync with actual on migration coordinator
   (CASSANDRA-2946)
 * use lazy initialization instead of class initialization in NodeId
   (CASSANDRA-2953)
 * check column family validity in nodetool repair (CASSANDRA-2933)
 * speedup bytes to hex conversions dramatically (CASSANDRA-2850)
 * Flush memtables on shutdown when durable writes are disabled
   (CASSANDRA-2958)
 * improved POSIX compatibility of start scripts (CASsANDRA-2965)
 * add counter support to Hadoop InputFormat (CASSANDRA-2981)
 * fix bug where dirty commitlog segments were removed (and avoid keeping
   segments with no post-flush activity permanently dirty) (CASSANDRA-2829)
 * fix throwing exception with batch mutation of counter super columns
   (CASSANDRA-2949)
 * ignore system tables during repair (CASSANDRA-2979)
 * throw exception when NTS is given replication_factor as an option
   (CASSANDRA-2960)
 * fix assertion error during compaction of counter CFs (CASSANDRA-2968)
 * avoid trying to create index names, when no index exists (CASSANDRA-2867)
 * don't sample the system table when choosing a bootstrap token
   (CASSANDRA-2825)
 * gossiper notifies of local state changes (CASSANDRA-2948)
 * add asynchronous and half-sync/half-async (hsha) thrift servers
   (CASSANDRA-1405)
 * fix potential use of free'd native memory in SerializingCache
   (CASSANDRA-2951)
 * prune index scan resultset back to original request for lazy
   resultset expansion case (CASSANDRA-2964)
 * (Hadoop) fail jobs when Cassandra node has failed but TaskTracker
    has not (CASSANDRA-2388)


0.8.2
 * CQL:
   - include only one row per unique key for IN queries (CASSANDRA-2717)
   - respect client timestamp on full row deletions (CASSANDRA-2912)
 * improve thread-safety in StreamOutSession (CASSANDRA-2792)
 * allow deleting a row and updating indexed columns in it in the
   same mutation (CASSANDRA-2773)
 * Expose number of threads blocked on submitting memtable to flush
   in JMX (CASSANDRA-2817)
 * add ability to return "endpoints" to nodetool (CASSANDRA-2776)
 * Add support for multiple (comma-delimited) coordinator addresses
   to ColumnFamilyInputFormat (CASSANDRA-2807)
 * fix potential NPE while scheduling read repair for range slice
   (CASSANDRA-2823)
 * Fix race in SystemTable.getCurrentLocalNodeId (CASSANDRA-2824)
 * Correctly set default for replicate_on_write (CASSANDRA-2835)
 * improve nodetool compactionstats formatting (CASSANDRA-2844)
 * fix index-building status display (CASSANDRA-2853)
 * fix CLI perpetuating obsolete KsDef.replication_factor (CASSANDRA-2846)
 * improve cli treatment of multiline comments (CASSANDRA-2852)
 * handle row tombstones correctly in EchoedRow (CASSANDRA-2786)
 * add MessagingService.get[Recently]DroppedMessages and
   StorageService.getExceptionCount (CASSANDRA-2804)
 * fix possibility of spurious UnavailableException for LOCAL_QUORUM
   reads with dynamic snitch + read repair disabled (CASSANDRA-2870)
 * add ant-optional as dependence for the debian package (CASSANDRA-2164)
 * add option to specify limit for get_slice in the CLI (CASSANDRA-2646)
 * decrease HH page size (CASSANDRA-2832)
 * reset cli keyspace after dropping the current one (CASSANDRA-2763)
 * add KeyRange option to Hadoop inputformat (CASSANDRA-1125)
 * fix protocol versioning (CASSANDRA-2818, 2860)
 * support spaces in path to log4j configuration (CASSANDRA-2383)
 * avoid including inferred types in CF update (CASSANDRA-2809)
 * fix JMX bulkload call (CASSANDRA-2908)
 * fix updating KS with durable_writes=false (CASSANDRA-2907)
 * add simplified facade to SSTableWriter for bulk loading use
   (CASSANDRA-2911)
 * fix re-using index CF sstable names after drop/recreate (CASSANDRA-2872)
 * prepend CF to default index names (CASSANDRA-2903)
 * fix hint replay (CASSANDRA-2928)
 * Properly synchronize repair's merkle tree computation (CASSANDRA-2816)


0.8.1
 * CQL:
   - support for insert, delete in BATCH (CASSANDRA-2537)
   - support for IN to SELECT, UPDATE (CASSANDRA-2553)
   - timestamp support for INSERT, UPDATE, and BATCH (CASSANDRA-2555)
   - TTL support (CASSANDRA-2476)
   - counter support (CASSANDRA-2473)
   - ALTER COLUMNFAMILY (CASSANDRA-1709)
   - DROP INDEX (CASSANDRA-2617)
   - add SCHEMA/TABLE as aliases for KS/CF (CASSANDRA-2743)
   - server handles wait-for-schema-agreement (CASSANDRA-2756)
   - key alias support (CASSANDRA-2480)
 * add support for comparator parameters and a generic ReverseType
   (CASSANDRA-2355)
 * add CompositeType and DynamicCompositeType (CASSANDRA-2231)
 * optimize batches containing multiple updates to the same row
   (CASSANDRA-2583)
 * adjust hinted handoff page size to avoid OOM with large columns
   (CASSANDRA-2652)
 * mark BRAF buffer invalid post-flush so we don't re-flush partial
   buffers again, especially on CL writes (CASSANDRA-2660)
 * add DROP INDEX support to CLI (CASSANDRA-2616)
 * don't perform HH to client-mode [storageproxy] nodes (CASSANDRA-2668)
 * Improve forceDeserialize/getCompactedRow encapsulation (CASSANDRA-2659)
 * Don't write CounterUpdateColumn to disk in tests (CASSANDRA-2650)
 * Add sstable bulk loading utility (CASSANDRA-1278)
 * avoid replaying hints to dropped columnfamilies (CASSANDRA-2685)
 * add placeholders for missing rows in range query pseudo-RR (CASSANDRA-2680)
 * remove no-op HHOM.renameHints (CASSANDRA-2693)
 * clone super columns to avoid modifying them during flush (CASSANDRA-2675)
 * allow writes to bypass the commitlog for certain keyspaces (CASSANDRA-2683)
 * avoid NPE when bypassing commitlog during memtable flush (CASSANDRA-2781)
 * Added support for making bootstrap retry if nodes flap (CASSANDRA-2644)
 * Added statusthrift to nodetool to report if thrift server is running (CASSANDRA-2722)
 * Fixed rows being cached if they do not exist (CASSANDRA-2723)
 * Support passing tableName and cfName to RowCacheProviders (CASSANDRA-2702)
 * close scrub file handles (CASSANDRA-2669)
 * throttle migration replay (CASSANDRA-2714)
 * optimize column serializer creation (CASSANDRA-2716)
 * Added support for making bootstrap retry if nodes flap (CASSANDRA-2644)
 * Added statusthrift to nodetool to report if thrift server is running
   (CASSANDRA-2722)
 * Fixed rows being cached if they do not exist (CASSANDRA-2723)
 * fix truncate/compaction race (CASSANDRA-2673)
 * workaround large resultsets causing large allocation retention
   by nio sockets (CASSANDRA-2654)
 * fix nodetool ring use with Ec2Snitch (CASSANDRA-2733)
 * fix removing columns and subcolumns that are supressed by a row or
   supercolumn tombstone during replica resolution (CASSANDRA-2590)
 * support sstable2json against snapshot sstables (CASSANDRA-2386)
 * remove active-pull schema requests (CASSANDRA-2715)
 * avoid marking entire list of sstables as actively being compacted
   in multithreaded compaction (CASSANDRA-2765)
 * seek back after deserializing a row to update cache with (CASSANDRA-2752)
 * avoid skipping rows in scrub for counter column family (CASSANDRA-2759)
 * fix ConcurrentModificationException in repair when dealing with 0.7 node
   (CASSANDRA-2767)
 * use threadsafe collections for StreamInSession (CASSANDRA-2766)
 * avoid infinite loop when creating merkle tree (CASSANDRA-2758)
 * avoids unmarking compacting sstable prematurely in cleanup (CASSANDRA-2769)
 * fix NPE when the commit log is bypassed (CASSANDRA-2718)
 * don't throw an exception in SS.isRPCServerRunning (CASSANDRA-2721)
 * make stress.jar executable (CASSANDRA-2744)
 * add daemon mode to java stress (CASSANDRA-2267)
 * expose the DC and rack of a node through JMX and nodetool ring (CASSANDRA-2531)
 * fix cache mbean getSize (CASSANDRA-2781)
 * Add Date, Float, Double, and Boolean types (CASSANDRA-2530)
 * Add startup flag to renew counter node id (CASSANDRA-2788)
 * add jamm agent to cassandra.bat (CASSANDRA-2787)
 * fix repair hanging if a neighbor has nothing to send (CASSANDRA-2797)
 * purge tombstone even if row is in only one sstable (CASSANDRA-2801)
 * Fix wrong purge of deleted cf during compaction (CASSANDRA-2786)
 * fix race that could result in Hadoop writer failing to throw an
   exception encountered after close() (CASSANDRA-2755)
 * fix scan wrongly throwing assertion error (CASSANDRA-2653)
 * Always use even distribution for merkle tree with RandomPartitionner
   (CASSANDRA-2841)
 * fix describeOwnership for OPP (CASSANDRA-2800)
 * ensure that string tokens do not contain commas (CASSANDRA-2762)


0.8.0-final
 * fix CQL grammar warning and cqlsh regression from CASSANDRA-2622
 * add ant generate-cql-html target (CASSANDRA-2526)
 * update CQL consistency levels (CASSANDRA-2566)
 * debian packaging fixes (CASSANDRA-2481, 2647)
 * fix UUIDType, IntegerType for direct buffers (CASSANDRA-2682, 2684)
 * switch to native Thrift for Hadoop map/reduce (CASSANDRA-2667)
 * fix StackOverflowError when building from eclipse (CASSANDRA-2687)
 * only provide replication_factor to strategy_options "help" for
   SimpleStrategy, OldNetworkTopologyStrategy (CASSANDRA-2678, 2713)
 * fix exception adding validators to non-string columns (CASSANDRA-2696)
 * avoid instantiating DatabaseDescriptor in JDBC (CASSANDRA-2694)
 * fix potential stack overflow during compaction (CASSANDRA-2626)
 * clone super columns to avoid modifying them during flush (CASSANDRA-2675)
 * reset underlying iterator in EchoedRow constructor (CASSANDRA-2653)


0.8.0-rc1
 * faster flushes and compaction from fixing excessively pessimistic
   rebuffering in BRAF (CASSANDRA-2581)
 * fix returning null column values in the python cql driver (CASSANDRA-2593)
 * fix merkle tree splitting exiting early (CASSANDRA-2605)
 * snapshot_before_compaction directory name fix (CASSANDRA-2598)
 * Disable compaction throttling during bootstrap (CASSANDRA-2612)
 * fix CQL treatment of > and < operators in range slices (CASSANDRA-2592)
 * fix potential double-application of counter updates on commitlog replay
   by moving replay position from header to sstable metadata (CASSANDRA-2419)
 * JDBC CQL driver exposes getColumn for access to timestamp
 * JDBC ResultSetMetadata properties added to AbstractType
 * r/m clustertool (CASSANDRA-2607)
 * add support for presenting row key as a column in CQL result sets
   (CASSANDRA-2622)
 * Don't allow {LOCAL|EACH}_QUORUM unless strategy is NTS (CASSANDRA-2627)
 * validate keyspace strategy_options during CQL create (CASSANDRA-2624)
 * fix empty Result with secondary index when limit=1 (CASSANDRA-2628)
 * Fix regression where bootstrapping a node with no schema fails
   (CASSANDRA-2625)
 * Allow removing LocationInfo sstables (CASSANDRA-2632)
 * avoid attempting to replay mutations from dropped keyspaces (CASSANDRA-2631)
 * avoid using cached position of a key when GT is requested (CASSANDRA-2633)
 * fix counting bloom filter true positives (CASSANDRA-2637)
 * initialize local ep state prior to gossip startup if needed (CASSANDRA-2638)
 * fix counter increment lost after restart (CASSANDRA-2642)
 * add quote-escaping via backslash to CLI (CASSANDRA-2623)
 * fix pig example script (CASSANDRA-2487)
 * fix dynamic snitch race in adding latencies (CASSANDRA-2618)
 * Start/stop cassandra after more important services such as mdadm in
   debian packaging (CASSANDRA-2481)


0.8.0-beta2
 * fix NPE compacting index CFs (CASSANDRA-2528)
 * Remove checking all column families on startup for compaction candidates
   (CASSANDRA-2444)
 * validate CQL create keyspace options (CASSANDRA-2525)
 * fix nodetool setcompactionthroughput (CASSANDRA-2550)
 * move	gossip heartbeat back to its own thread (CASSANDRA-2554)
 * validate cql TRUNCATE columnfamily before truncating (CASSANDRA-2570)
 * fix batch_mutate for mixed standard-counter mutations (CASSANDRA-2457)
 * disallow making schema changes to system keyspace (CASSANDRA-2563)
 * fix sending mutation messages multiple times (CASSANDRA-2557)
 * fix incorrect use of NBHM.size in ReadCallback that could cause
   reads to time out even when responses were received (CASSANDRA-2552)
 * trigger read repair correctly for LOCAL_QUORUM reads (CASSANDRA-2556)
 * Allow configuring the number of compaction thread (CASSANDRA-2558)
 * forceUserDefinedCompaction will attempt to compact what it is given
   even if the pessimistic estimate is that there is not enough disk space;
   automatic compactions will only compact 2 or more sstables (CASSANDRA-2575)
 * refuse to apply migrations with older timestamps than the current
   schema (CASSANDRA-2536)
 * remove unframed Thrift transport option
 * include indexes in snapshots (CASSANDRA-2596)
 * improve ignoring of obsolete mutations in index maintenance (CASSANDRA-2401)
 * recognize attempt to drop just the index while leaving the column
   definition alone (CASSANDRA-2619)


0.8.0-beta1
 * remove Avro RPC support (CASSANDRA-926)
 * support for columns that act as incr/decr counters
   (CASSANDRA-1072, 1937, 1944, 1936, 2101, 2093, 2288, 2105, 2384, 2236, 2342,
   2454)
 * CQL (CASSANDRA-1703, 1704, 1705, 1706, 1707, 1708, 1710, 1711, 1940,
   2124, 2302, 2277, 2493)
 * avoid double RowMutation serialization on write path (CASSANDRA-1800)
 * make NetworkTopologyStrategy the default (CASSANDRA-1960)
 * configurable internode encryption (CASSANDRA-1567, 2152)
 * human readable column names in sstable2json output (CASSANDRA-1933)
 * change default JMX port to 7199 (CASSANDRA-2027)
 * backwards compatible internal messaging (CASSANDRA-1015)
 * atomic switch of memtables and sstables (CASSANDRA-2284)
 * add pluggable SeedProvider (CASSANDRA-1669)
 * Fix clustertool to not throw exception when calling get_endpoints (CASSANDRA-2437)
 * upgrade to thrift 0.6 (CASSANDRA-2412)
 * repair works on a token range instead of full ring (CASSANDRA-2324)
 * purge tombstones from row cache (CASSANDRA-2305)
 * push replication_factor into strategy_options (CASSANDRA-1263)
 * give snapshots the same name on each node (CASSANDRA-1791)
 * remove "nodetool loadbalance" (CASSANDRA-2448)
 * multithreaded compaction (CASSANDRA-2191)
 * compaction throttling (CASSANDRA-2156)
 * add key type information and alias (CASSANDRA-2311, 2396)
 * cli no longer divides read_repair_chance by 100 (CASSANDRA-2458)
 * made CompactionInfo.getTaskType return an enum (CASSANDRA-2482)
 * add a server-wide cap on measured memtable memory usage and aggressively
   flush to keep under that threshold (CASSANDRA-2006)
 * add unified UUIDType (CASSANDRA-2233)
 * add off-heap row cache support (CASSANDRA-1969)


0.7.5
 * improvements/fixes to PIG driver (CASSANDRA-1618, CASSANDRA-2387,
   CASSANDRA-2465, CASSANDRA-2484)
 * validate index names (CASSANDRA-1761)
 * reduce contention on Table.flusherLock (CASSANDRA-1954)
 * try harder to detect failures during streaming, cleaning up temporary
   files more reliably (CASSANDRA-2088)
 * shut down server for OOM on a Thrift thread (CASSANDRA-2269)
 * fix tombstone handling in repair and sstable2json (CASSANDRA-2279)
 * preserve version when streaming data from old sstables (CASSANDRA-2283)
 * don't start repair if a neighboring node is marked as dead (CASSANDRA-2290)
 * purge tombstones from row cache (CASSANDRA-2305)
 * Avoid seeking when sstable2json exports the entire file (CASSANDRA-2318)
 * clear Built flag in system table when dropping an index (CASSANDRA-2320)
 * don't allow arbitrary argument for stress.java (CASSANDRA-2323)
 * validate values for index predicates in get_indexed_slice (CASSANDRA-2328)
 * queue secondary indexes for flush before the parent (CASSANDRA-2330)
 * allow job configuration to set the CL used in Hadoop jobs (CASSANDRA-2331)
 * add memtable_flush_queue_size defaulting to 4 (CASSANDRA-2333)
 * Allow overriding of initial_token, storage_port and rpc_port from system
   properties (CASSANDRA-2343)
 * fix comparator used for non-indexed secondary expressions in index scan
   (CASSANDRA-2347)
 * ensure size calculation and write phase of large-row compaction use
   the same threshold for TTL expiration (CASSANDRA-2349)
 * fix race when iterating CFs during add/drop (CASSANDRA-2350)
 * add ConsistencyLevel command to CLI (CASSANDRA-2354)
 * allow negative numbers in the cli (CASSANDRA-2358)
 * hard code serialVersionUID for tokens class (CASSANDRA-2361)
 * fix potential infinite loop in ByteBufferUtil.inputStream (CASSANDRA-2365)
 * fix encoding bugs in HintedHandoffManager, SystemTable when default
   charset is not UTF8 (CASSANDRA-2367)
 * avoids having removed node reappearing in Gossip (CASSANDRA-2371)
 * fix incorrect truncation of long to int when reading columns via block
   index (CASSANDRA-2376)
 * fix NPE during stream session (CASSANDRA-2377)
 * fix race condition that could leave orphaned data files when dropping CF or
   KS (CASSANDRA-2381)
 * fsync statistics component on write (CASSANDRA-2382)
 * fix duplicate results from CFS.scan (CASSANDRA-2406)
 * add IntegerType to CLI help (CASSANDRA-2414)
 * avoid caching token-only decoratedkeys (CASSANDRA-2416)
 * convert mmap assertion to if/throw so scrub can catch it (CASSANDRA-2417)
 * don't overwrite gc log (CASSANDR-2418)
 * invalidate row cache for streamed row to avoid inconsitencies
   (CASSANDRA-2420)
 * avoid copies in range/index scans (CASSANDRA-2425)
 * make sure we don't wipe data during cleanup if the node has not join
   the ring (CASSANDRA-2428)
 * Try harder to close files after compaction (CASSANDRA-2431)
 * re-set bootstrapped flag after move finishes (CASSANDRA-2435)
 * display validation_class in CLI 'describe keyspace' (CASSANDRA-2442)
 * make cleanup compactions cleanup the row cache (CASSANDRA-2451)
 * add column fields validation to scrub (CASSANDRA-2460)
 * use 64KB flush buffer instead of in_memory_compaction_limit (CASSANDRA-2463)
 * fix backslash substitutions in CLI (CASSANDRA-2492)
 * disable cache saving for system CFS (CASSANDRA-2502)
 * fixes for verifying destination availability under hinted conditions
   so UE can be thrown intead of timing out (CASSANDRA-2514)
 * fix update of validation class in column metadata (CASSANDRA-2512)
 * support LOCAL_QUORUM, EACH_QUORUM CLs outside of NTS (CASSANDRA-2516)
 * preserve version when streaming data from old sstables (CASSANDRA-2283)
 * fix backslash substitutions in CLI (CASSANDRA-2492)
 * count a row deletion as one operation towards memtable threshold
   (CASSANDRA-2519)
 * support LOCAL_QUORUM, EACH_QUORUM CLs outside of NTS (CASSANDRA-2516)


0.7.4
 * add nodetool join command (CASSANDRA-2160)
 * fix secondary indexes on pre-existing or streamed data (CASSANDRA-2244)
 * initialize endpoint in gossiper earlier (CASSANDRA-2228)
 * add ability to write to Cassandra from Pig (CASSANDRA-1828)
 * add rpc_[min|max]_threads (CASSANDRA-2176)
 * add CL.TWO, CL.THREE (CASSANDRA-2013)
 * avoid exporting an un-requested row in sstable2json, when exporting
   a key that does not exist (CASSANDRA-2168)
 * add incremental_backups option (CASSANDRA-1872)
 * add configurable row limit to Pig loadfunc (CASSANDRA-2276)
 * validate column values in batches as well as single-Column inserts
   (CASSANDRA-2259)
 * move sample schema from cassandra.yaml to schema-sample.txt,
   a cli scripts (CASSANDRA-2007)
 * avoid writing empty rows when scrubbing tombstoned rows (CASSANDRA-2296)
 * fix assertion error in range and index scans for CL < ALL
   (CASSANDRA-2282)
 * fix commitlog replay when flush position refers to data that didn't
   get synced before server died (CASSANDRA-2285)
 * fix fd leak in sstable2json with non-mmap'd i/o (CASSANDRA-2304)
 * reduce memory use during streaming of multiple sstables (CASSANDRA-2301)
 * purge tombstoned rows from cache after GCGraceSeconds (CASSANDRA-2305)
 * allow zero replicas in a NTS datacenter (CASSANDRA-1924)
 * make range queries respect snitch for local replicas (CASSANDRA-2286)
 * fix HH delivery when column index is larger than 2GB (CASSANDRA-2297)
 * make 2ary indexes use parent CF flush thresholds during initial build
   (CASSANDRA-2294)
 * update memtable_throughput to be a long (CASSANDRA-2158)


0.7.3
 * Keep endpoint state until aVeryLongTime (CASSANDRA-2115)
 * lower-latency read repair (CASSANDRA-2069)
 * add hinted_handoff_throttle_delay_in_ms option (CASSANDRA-2161)
 * fixes for cache save/load (CASSANDRA-2172, -2174)
 * Handle whole-row deletions in CFOutputFormat (CASSANDRA-2014)
 * Make memtable_flush_writers flush in parallel (CASSANDRA-2178)
 * Add compaction_preheat_key_cache option (CASSANDRA-2175)
 * refactor stress.py to have only one copy of the format string
   used for creating row keys (CASSANDRA-2108)
 * validate index names for \w+ (CASSANDRA-2196)
 * Fix Cassandra cli to respect timeout if schema does not settle
   (CASSANDRA-2187)
 * fix for compaction and cleanup writing old-format data into new-version
   sstable (CASSANDRA-2211, -2216)
 * add nodetool scrub (CASSANDRA-2217, -2240)
 * fix sstable2json large-row pagination (CASSANDRA-2188)
 * fix EOFing on requests for the last bytes in a file (CASSANDRA-2213)
 * fix BufferedRandomAccessFile bugs (CASSANDRA-2218, -2241)
 * check for memtable flush_after_mins exceeded every 10s (CASSANDRA-2183)
 * fix cache saving on Windows (CASSANDRA-2207)
 * add validateSchemaAgreement call + synchronization to schema
   modification operations (CASSANDRA-2222)
 * fix for reversed slice queries on large rows (CASSANDRA-2212)
 * fat clients were writing local data (CASSANDRA-2223)
 * set DEFAULT_MEMTABLE_LIFETIME_IN_MINS to 24h
 * improve detection and cleanup of partially-written sstables
   (CASSANDRA-2206)
 * fix supercolumn de/serialization when subcolumn comparator is different
   from supercolumn's (CASSANDRA-2104)
 * fix starting up on Windows when CASSANDRA_HOME contains whitespace
   (CASSANDRA-2237)
 * add [get|set][row|key]cacheSavePeriod to JMX (CASSANDRA-2100)
 * fix Hadoop ColumnFamilyOutputFormat dropping of mutations
   when batch fills up (CASSANDRA-2255)
 * move file deletions off of scheduledtasks executor (CASSANDRA-2253)


0.7.2
 * copy DecoratedKey.key when inserting into caches to avoid retaining
   a reference to the underlying buffer (CASSANDRA-2102)
 * format subcolumn names with subcomparator (CASSANDRA-2136)
 * fix column bloom filter deserialization (CASSANDRA-2165)


0.7.1
 * refactor MessageDigest creation code. (CASSANDRA-2107)
 * buffer network stack to avoid inefficient small TCP messages while avoiding
   the nagle/delayed ack problem (CASSANDRA-1896)
 * check log4j configuration for changes every 10s (CASSANDRA-1525, 1907)
 * more-efficient cross-DC replication (CASSANDRA-1530, -2051, -2138)
 * avoid polluting page cache with commitlog or sstable writes
   and seq scan operations (CASSANDRA-1470)
 * add RMI authentication options to nodetool (CASSANDRA-1921)
 * make snitches configurable at runtime (CASSANDRA-1374)
 * retry hadoop split requests on connection failure (CASSANDRA-1927)
 * implement describeOwnership for BOP, COPP (CASSANDRA-1928)
 * make read repair behave as expected for ConsistencyLevel > ONE
   (CASSANDRA-982, 2038)
 * distributed test harness (CASSANDRA-1859, 1964)
 * reduce flush lock contention (CASSANDRA-1930)
 * optimize supercolumn deserialization (CASSANDRA-1891)
 * fix CFMetaData.apply to only compare objects of the same class
   (CASSANDRA-1962)
 * allow specifying specific SSTables to compact from JMX (CASSANDRA-1963)
 * fix race condition in MessagingService.targets (CASSANDRA-1959, 2094, 2081)
 * refuse to open sstables from a future version (CASSANDRA-1935)
 * zero-copy reads (CASSANDRA-1714)
 * fix copy bounds for word Text in wordcount demo (CASSANDRA-1993)
 * fixes for contrib/javautils (CASSANDRA-1979)
 * check more frequently for memtable expiration (CASSANDRA-2000)
 * fix writing SSTable column count statistics (CASSANDRA-1976)
 * fix streaming of multiple CFs during bootstrap (CASSANDRA-1992)
 * explicitly set JVM GC new generation size with -Xmn (CASSANDRA-1968)
 * add short options for CLI flags (CASSANDRA-1565)
 * make keyspace argument to "describe keyspace" in CLI optional
   when authenticated to keyspace already (CASSANDRA-2029)
 * added option to specify -Dcassandra.join_ring=false on startup
   to allow "warm spare" nodes or performing JMX maintenance before
   joining the ring (CASSANDRA-526)
 * log migrations at INFO (CASSANDRA-2028)
 * add CLI verbose option in file mode (CASSANDRA-2030)
 * add single-line "--" comments to CLI (CASSANDRA-2032)
 * message serialization tests (CASSANDRA-1923)
 * switch from ivy to maven-ant-tasks (CASSANDRA-2017)
 * CLI attempts to block for new schema to propagate (CASSANDRA-2044)
 * fix potential overflow in nodetool cfstats (CASSANDRA-2057)
 * add JVM shutdownhook to sync commitlog (CASSANDRA-1919)
 * allow nodes to be up without being part of  normal traffic (CASSANDRA-1951)
 * fix CLI "show keyspaces" with null options on NTS (CASSANDRA-2049)
 * fix possible ByteBuffer race conditions (CASSANDRA-2066)
 * reduce garbage generated by MessagingService to prevent load spikes
   (CASSANDRA-2058)
 * fix math in RandomPartitioner.describeOwnership (CASSANDRA-2071)
 * fix deletion of sstable non-data components (CASSANDRA-2059)
 * avoid blocking gossip while deleting handoff hints (CASSANDRA-2073)
 * ignore messages from newer versions, keep track of nodes in gossip
   regardless of version (CASSANDRA-1970)
 * cache writing moved to CompactionManager to reduce i/o contention and
   updated to use non-cache-polluting writes (CASSANDRA-2053)
 * page through large rows when exporting to JSON (CASSANDRA-2041)
 * add flush_largest_memtables_at and reduce_cache_sizes_at options
   (CASSANDRA-2142)
 * add cli 'describe cluster' command (CASSANDRA-2127)
 * add cli support for setting username/password at 'connect' command
   (CASSANDRA-2111)
 * add -D option to Stress.java to allow reading hosts from a file
   (CASSANDRA-2149)
 * bound hints CF throughput between 32M and 256M (CASSANDRA-2148)
 * continue starting when invalid saved cache entries are encountered
   (CASSANDRA-2076)
 * add max_hint_window_in_ms option (CASSANDRA-1459)


0.7.0-final
 * fix offsets to ByteBuffer.get (CASSANDRA-1939)


0.7.0-rc4
 * fix cli crash after backgrounding (CASSANDRA-1875)
 * count timeouts in storageproxy latencies, and include latency
   histograms in StorageProxyMBean (CASSANDRA-1893)
 * fix CLI get recognition of supercolumns (CASSANDRA-1899)
 * enable keepalive on intra-cluster sockets (CASSANDRA-1766)
 * count timeouts towards dynamicsnitch latencies (CASSANDRA-1905)
 * Expose index-building status in JMX + cli schema description
   (CASSANDRA-1871)
 * allow [LOCAL|EACH]_QUORUM to be used with non-NetworkTopology
   replication Strategies
 * increased amount of index locks for faster commitlog replay
 * collect secondary index tombstones immediately (CASSANDRA-1914)
 * revert commitlog changes from #1780 (CASSANDRA-1917)
 * change RandomPartitioner min token to -1 to avoid collision w/
   tokens on actual nodes (CASSANDRA-1901)
 * examine the right nibble when validating TimeUUID (CASSANDRA-1910)
 * include secondary indexes in cleanup (CASSANDRA-1916)
 * CFS.scrubDataDirectories should also cleanup invalid secondary indexes
   (CASSANDRA-1904)
 * ability to disable/enable gossip on nodes to force them down
   (CASSANDRA-1108)


0.7.0-rc3
 * expose getNaturalEndpoints in StorageServiceMBean taking byte[]
   key; RMI cannot serialize ByteBuffer (CASSANDRA-1833)
 * infer org.apache.cassandra.locator for replication strategy classes
   when not otherwise specified
 * validation that generates less garbage (CASSANDRA-1814)
 * add TTL support to CLI (CASSANDRA-1838)
 * cli defaults to bytestype for subcomparator when creating
   column families (CASSANDRA-1835)
 * unregister index MBeans when index is dropped (CASSANDRA-1843)
 * make ByteBufferUtil.clone thread-safe (CASSANDRA-1847)
 * change exception for read requests during bootstrap from
   InvalidRequest to Unavailable (CASSANDRA-1862)
 * respect row-level tombstones post-flush in range scans
   (CASSANDRA-1837)
 * ReadResponseResolver check digests against each other (CASSANDRA-1830)
 * return InvalidRequest when remove of subcolumn without supercolumn
   is requested (CASSANDRA-1866)
 * flush before repair (CASSANDRA-1748)
 * SSTableExport validates key order (CASSANDRA-1884)
 * large row support for SSTableExport (CASSANDRA-1867)
 * Re-cache hot keys post-compaction without hitting disk (CASSANDRA-1878)
 * manage read repair in coordinator instead of data source, to
   provide latency information to dynamic snitch (CASSANDRA-1873)


0.7.0-rc2
 * fix live-column-count of slice ranges including tombstoned supercolumn
   with live subcolumn (CASSANDRA-1591)
 * rename o.a.c.internal.AntientropyStage -> AntiEntropyStage,
   o.a.c.request.Request_responseStage -> RequestResponseStage,
   o.a.c.internal.Internal_responseStage -> InternalResponseStage
 * add AbstractType.fromString (CASSANDRA-1767)
 * require index_type to be present when specifying index_name
   on ColumnDef (CASSANDRA-1759)
 * fix add/remove index bugs in CFMetadata (CASSANDRA-1768)
 * rebuild Strategy during system_update_keyspace (CASSANDRA-1762)
 * cli updates prompt to ... in continuation lines (CASSANDRA-1770)
 * support multiple Mutations per key in hadoop ColumnFamilyOutputFormat
   (CASSANDRA-1774)
 * improvements to Debian init script (CASSANDRA-1772)
 * use local classloader to check for version.properties (CASSANDRA-1778)
 * Validate that column names in column_metadata are valid for the
   defined comparator, and decode properly in cli (CASSANDRA-1773)
 * use cross-platform newlines in cli (CASSANDRA-1786)
 * add ExpiringColumn support to sstable import/export (CASSANDRA-1754)
 * add flush for each append to periodic commitlog mode; added
   periodic_without_flush option to disable this (CASSANDRA-1780)
 * close file handle used for post-flush truncate (CASSANDRA-1790)
 * various code cleanup (CASSANDRA-1793, -1794, -1795)
 * fix range queries against wrapped range (CASSANDRA-1781)
 * fix consistencylevel calculations for NetworkTopologyStrategy
   (CASSANDRA-1804)
 * cli support index type enum names (CASSANDRA-1810)
 * improved validation of column_metadata (CASSANDRA-1813)
 * reads at ConsistencyLevel > 1 throw UnavailableException
   immediately if insufficient live nodes exist (CASSANDRA-1803)
 * copy bytebuffers for local writes to avoid retaining the entire
   Thrift frame (CASSANDRA-1801)
 * fix NPE adding index to column w/o prior metadata (CASSANDRA-1764)
 * reduce fat client timeout (CASSANDRA-1730)
 * fix botched merge of CASSANDRA-1316


0.7.0-rc1
 * fix compaction and flush races with schema updates (CASSANDRA-1715)
 * add clustertool, config-converter, sstablekeys, and schematool
   Windows .bat files (CASSANDRA-1723)
 * reject range queries received during bootstrap (CASSANDRA-1739)
 * fix wrapping-range queries on non-minimum token (CASSANDRA-1700)
 * add nodetool cfhistogram (CASSANDRA-1698)
 * limit repaired ranges to what the nodes have in common (CASSANDRA-1674)
 * index scan treats missing columns as not matching secondary
   expressions (CASSANDRA-1745)
 * Fix misuse of DataOutputBuffer.getData in AntiEntropyService
   (CASSANDRA-1729)
 * detect and warn when obsolete version of JNA is present (CASSANDRA-1760)
 * reduce fat client timeout (CASSANDRA-1730)
 * cleanup smallest CFs first to increase free temp space for larger ones
   (CASSANDRA-1811)
 * Update windows .bat files to work outside of main Cassandra
   directory (CASSANDRA-1713)
 * fix read repair regression from 0.6.7 (CASSANDRA-1727)
 * more-efficient read repair (CASSANDRA-1719)
 * fix hinted handoff replay (CASSANDRA-1656)
 * log type of dropped messages (CASSANDRA-1677)
 * upgrade to SLF4J 1.6.1
 * fix ByteBuffer bug in ExpiringColumn.updateDigest (CASSANDRA-1679)
 * fix IntegerType.getString (CASSANDRA-1681)
 * make -Djava.net.preferIPv4Stack=true the default (CASSANDRA-628)
 * add INTERNAL_RESPONSE verb to differentiate from responses related
   to client requests (CASSANDRA-1685)
 * log tpstats when dropping messages (CASSANDRA-1660)
 * include unreachable nodes in describeSchemaVersions (CASSANDRA-1678)
 * Avoid dropping messages off the client request path (CASSANDRA-1676)
 * fix jna errno reporting (CASSANDRA-1694)
 * add friendlier error for UnknownHostException on startup (CASSANDRA-1697)
 * include jna dependency in RPM package (CASSANDRA-1690)
 * add --skip-keys option to stress.py (CASSANDRA-1696)
 * improve cli handling of non-string keys and column names
   (CASSANDRA-1701, -1693)
 * r/m extra subcomparator line in cli keyspaces output (CASSANDRA-1712)
 * add read repair chance to cli "show keyspaces"
 * upgrade to ConcurrentLinkedHashMap 1.1 (CASSANDRA-975)
 * fix index scan routing (CASSANDRA-1722)
 * fix tombstoning of supercolumns in range queries (CASSANDRA-1734)
 * clear endpoint cache after updating keyspace metadata (CASSANDRA-1741)
 * fix wrapping-range queries on non-minimum token (CASSANDRA-1700)
 * truncate includes secondary indexes (CASSANDRA-1747)
 * retain reference to PendingFile sstables (CASSANDRA-1749)
 * fix sstableimport regression (CASSANDRA-1753)
 * fix for bootstrap when no non-system tables are defined (CASSANDRA-1732)
 * handle replica unavailability in index scan (CASSANDRA-1755)
 * fix service initialization order deadlock (CASSANDRA-1756)
 * multi-line cli commands (CASSANDRA-1742)
 * fix race between snapshot and compaction (CASSANDRA-1736)
 * add listEndpointsPendingHints, deleteHintsForEndpoint JMX methods
   (CASSANDRA-1551)


0.7.0-beta3
 * add strategy options to describe_keyspace output (CASSANDRA-1560)
 * log warning when using randomly generated token (CASSANDRA-1552)
 * re-organize JMX into .db, .net, .internal, .request (CASSANDRA-1217)
 * allow nodes to change IPs between restarts (CASSANDRA-1518)
 * remember ring state between restarts by default (CASSANDRA-1518)
 * flush index built flag so we can read it before log replay (CASSANDRA-1541)
 * lock row cache updates to prevent race condition (CASSANDRA-1293)
 * remove assertion causing rare (and harmless) error messages in
   commitlog (CASSANDRA-1330)
 * fix moving nodes with no keyspaces defined (CASSANDRA-1574)
 * fix unbootstrap when no data is present in a transfer range (CASSANDRA-1573)
 * take advantage of AVRO-495 to simplify our avro IDL (CASSANDRA-1436)
 * extend authorization hierarchy to column family (CASSANDRA-1554)
 * deletion support in secondary indexes (CASSANDRA-1571)
 * meaningful error message for invalid replication strategy class
   (CASSANDRA-1566)
 * allow keyspace creation with RF > N (CASSANDRA-1428)
 * improve cli error handling (CASSANDRA-1580)
 * add cache save/load ability (CASSANDRA-1417, 1606, 1647)
 * add StorageService.getDrainProgress (CASSANDRA-1588)
 * Disallow bootstrap to an in-use token (CASSANDRA-1561)
 * Allow dynamic secondary index creation and destruction (CASSANDRA-1532)
 * log auto-guessed memtable thresholds (CASSANDRA-1595)
 * add ColumnDef support to cli (CASSANDRA-1583)
 * reduce index sample time by 75% (CASSANDRA-1572)
 * add cli support for column, strategy metadata (CASSANDRA-1578, 1612)
 * add cli support for schema modification (CASSANDRA-1584)
 * delete temp files on failed compactions (CASSANDRA-1596)
 * avoid blocking for dead nodes during removetoken (CASSANDRA-1605)
 * remove ConsistencyLevel.ZERO (CASSANDRA-1607)
 * expose in-progress compaction type in jmx (CASSANDRA-1586)
 * removed IClock & related classes from internals (CASSANDRA-1502)
 * fix removing tokens from SystemTable on decommission and removetoken
   (CASSANDRA-1609)
 * include CF metadata in cli 'show keyspaces' (CASSANDRA-1613)
 * switch from Properties to HashMap in PropertyFileSnitch to
   avoid synchronization bottleneck (CASSANDRA-1481)
 * PropertyFileSnitch configuration file renamed to
   cassandra-topology.properties
 * add cli support for get_range_slices (CASSANDRA-1088, CASSANDRA-1619)
 * Make memtable flush thresholds per-CF instead of global
   (CASSANDRA-1007, 1637)
 * add cli support for binary data without CfDef hints (CASSANDRA-1603)
 * fix building SSTable statistics post-stream (CASSANDRA-1620)
 * fix potential infinite loop in 2ary index queries (CASSANDRA-1623)
 * allow creating NTS keyspaces with no replicas configured (CASSANDRA-1626)
 * add jmx histogram of sstables accessed per read (CASSANDRA-1624)
 * remove system_rename_column_family and system_rename_keyspace from the
   client API until races can be fixed (CASSANDRA-1630, CASSANDRA-1585)
 * add cli sanity tests (CASSANDRA-1582)
 * update GC settings in cassandra.bat (CASSANDRA-1636)
 * cli support for index queries (CASSANDRA-1635)
 * cli support for updating schema memtable settings (CASSANDRA-1634)
 * cli --file option (CASSANDRA-1616)
 * reduce automatically chosen memtable sizes by 50% (CASSANDRA-1641)
 * move endpoint cache from snitch to strategy (CASSANDRA-1643)
 * fix commitlog recovery deleting the newly-created segment as well as
   the old ones (CASSANDRA-1644)
 * upgrade to Thrift 0.5 (CASSANDRA-1367)
 * renamed CL.DCQUORUM to LOCAL_QUORUM and DCQUORUMSYNC to EACH_QUORUM
 * cli truncate support (CASSANDRA-1653)
 * update GC settings in cassandra.bat (CASSANDRA-1636)
 * avoid logging when a node's ip/token is gossipped back to it (CASSANDRA-1666)


0.7-beta2
 * always use UTF-8 for hint keys (CASSANDRA-1439)
 * remove cassandra.yaml dependency from Hadoop and Pig (CASSADRA-1322)
 * expose CfDef metadata in describe_keyspaces (CASSANDRA-1363)
 * restore use of mmap_index_only option (CASSANDRA-1241)
 * dropping a keyspace with no column families generated an error
   (CASSANDRA-1378)
 * rename RackAwareStrategy to OldNetworkTopologyStrategy, RackUnawareStrategy
   to SimpleStrategy, DatacenterShardStrategy to NetworkTopologyStrategy,
   AbstractRackAwareSnitch to AbstractNetworkTopologySnitch (CASSANDRA-1392)
 * merge StorageProxy.mutate, mutateBlocking (CASSANDRA-1396)
 * faster UUIDType, LongType comparisons (CASSANDRA-1386, 1393)
 * fix setting read_repair_chance from CLI addColumnFamily (CASSANDRA-1399)
 * fix updates to indexed columns (CASSANDRA-1373)
 * fix race condition leaving to FileNotFoundException (CASSANDRA-1382)
 * fix sharded lock hash on index write path (CASSANDRA-1402)
 * add support for GT/E, LT/E in subordinate index clauses (CASSANDRA-1401)
 * cfId counter got out of sync when CFs were added (CASSANDRA-1403)
 * less chatty schema updates (CASSANDRA-1389)
 * rename column family mbeans. 'type' will now include either
   'IndexColumnFamilies' or 'ColumnFamilies' depending on the CFS type.
   (CASSANDRA-1385)
 * disallow invalid keyspace and column family names. This includes name that
   matches a '^\w+' regex. (CASSANDRA-1377)
 * use JNA, if present, to take snapshots (CASSANDRA-1371)
 * truncate hints if starting 0.7 for the first time (CASSANDRA-1414)
 * fix FD leak in single-row slicepredicate queries (CASSANDRA-1416)
 * allow index expressions against columns that are not part of the
   SlicePredicate (CASSANDRA-1410)
 * config-converter properly handles snitches and framed support
   (CASSANDRA-1420)
 * remove keyspace argument from multiget_count (CASSANDRA-1422)
 * allow specifying cassandra.yaml location as (local or remote) URL
   (CASSANDRA-1126)
 * fix using DynamicEndpointSnitch with NetworkTopologyStrategy
   (CASSANDRA-1429)
 * Add CfDef.default_validation_class (CASSANDRA-891)
 * fix EstimatedHistogram.max (CASSANDRA-1413)
 * quorum read optimization (CASSANDRA-1622)
 * handle zero-length (or missing) rows during HH paging (CASSANDRA-1432)
 * include secondary indexes during schema migrations (CASSANDRA-1406)
 * fix commitlog header race during schema change (CASSANDRA-1435)
 * fix ColumnFamilyStoreMBeanIterator to use new type name (CASSANDRA-1433)
 * correct filename generated by xml->yaml converter (CASSANDRA-1419)
 * add CMSInitiatingOccupancyFraction=75 and UseCMSInitiatingOccupancyOnly
   to default JVM options
 * decrease jvm heap for cassandra-cli (CASSANDRA-1446)
 * ability to modify keyspaces and column family definitions on a live cluster
   (CASSANDRA-1285)
 * support for Hadoop Streaming [non-jvm map/reduce via stdin/out]
   (CASSANDRA-1368)
 * Move persistent sstable stats from the system table to an sstable component
   (CASSANDRA-1430)
 * remove failed bootstrap attempt from pending ranges when gossip times
   it out after 1h (CASSANDRA-1463)
 * eager-create tcp connections to other cluster members (CASSANDRA-1465)
 * enumerate stages and derive stage from message type instead of
   transmitting separately (CASSANDRA-1465)
 * apply reversed flag during collation from different data sources
   (CASSANDRA-1450)
 * make failure to remove commitlog segment non-fatal (CASSANDRA-1348)
 * correct ordering of drain operations so CL.recover is no longer
   necessary (CASSANDRA-1408)
 * removed keyspace from describe_splits method (CASSANDRA-1425)
 * rename check_schema_agreement to describe_schema_versions
   (CASSANDRA-1478)
 * fix QUORUM calculation for RF > 3 (CASSANDRA-1487)
 * remove tombstones during non-major compactions when bloom filter
   verifies that row does not exist in other sstables (CASSANDRA-1074)
 * nodes that coordinated a loadbalance in the past could not be seen by
   newly added nodes (CASSANDRA-1467)
 * exposed endpoint states (gossip details) via jmx (CASSANDRA-1467)
 * ensure that compacted sstables are not included when new readers are
   instantiated (CASSANDRA-1477)
 * by default, calculate heap size and memtable thresholds at runtime (CASSANDRA-1469)
 * fix races dealing with adding/dropping keyspaces and column families in
   rapid succession (CASSANDRA-1477)
 * clean up of Streaming system (CASSANDRA-1503, 1504, 1506)
 * add options to configure Thrift socket keepalive and buffer sizes (CASSANDRA-1426)
 * make contrib CassandraServiceDataCleaner recursive (CASSANDRA-1509)
 * min, max compaction threshold are configurable and persistent
   per-ColumnFamily (CASSANDRA-1468)
 * fix replaying the last mutation in a commitlog unnecessarily
   (CASSANDRA-1512)
 * invoke getDefaultUncaughtExceptionHandler from DTPE with the original
   exception rather than the ExecutionException wrapper (CASSANDRA-1226)
 * remove Clock from the Thrift (and Avro) API (CASSANDRA-1501)
 * Close intra-node sockets when connection is broken (CASSANDRA-1528)
 * RPM packaging spec file (CASSANDRA-786)
 * weighted request scheduler (CASSANDRA-1485)
 * treat expired columns as deleted (CASSANDRA-1539)
 * make IndexInterval configurable (CASSANDRA-1488)
 * add describe_snitch to Thrift API (CASSANDRA-1490)
 * MD5 authenticator compares plain text submitted password with MD5'd
   saved property, instead of vice versa (CASSANDRA-1447)
 * JMX MessagingService pending and completed counts (CASSANDRA-1533)
 * fix race condition processing repair responses (CASSANDRA-1511)
 * make repair blocking (CASSANDRA-1511)
 * create EndpointSnitchInfo and MBean to expose rack and DC (CASSANDRA-1491)
 * added option to contrib/word_count to output results back to Cassandra
   (CASSANDRA-1342)
 * rewrite Hadoop ColumnFamilyRecordWriter to pool connections, retry to
   multiple Cassandra nodes, and smooth impact on the Cassandra cluster
   by using smaller batch sizes (CASSANDRA-1434)
 * fix setting gc_grace_seconds via CLI (CASSANDRA-1549)
 * support TTL'd index values (CASSANDRA-1536)
 * make removetoken work like decommission (CASSANDRA-1216)
 * make cli comparator-aware and improve quote rules (CASSANDRA-1523,-1524)
 * make nodetool compact and cleanup blocking (CASSANDRA-1449)
 * add memtable, cache information to GCInspector logs (CASSANDRA-1558)
 * enable/disable HintedHandoff via JMX (CASSANDRA-1550)
 * Ignore stray files in the commit log directory (CASSANDRA-1547)
 * Disallow bootstrap to an in-use token (CASSANDRA-1561)


0.7-beta1
 * sstable versioning (CASSANDRA-389)
 * switched to slf4j logging (CASSANDRA-625)
 * add (optional) expiration time for column (CASSANDRA-699)
 * access levels for authentication/authorization (CASSANDRA-900)
 * add ReadRepairChance to CF definition (CASSANDRA-930)
 * fix heisenbug in system tests, especially common on OS X (CASSANDRA-944)
 * convert to byte[] keys internally and all public APIs (CASSANDRA-767)
 * ability to alter schema definitions on a live cluster (CASSANDRA-44)
 * renamed configuration file to cassandra.xml, and log4j.properties to
   log4j-server.properties, which must now be loaded from
   the classpath (which is how our scripts in bin/ have always done it)
   (CASSANDRA-971)
 * change get_count to require a SlicePredicate. create multi_get_count
   (CASSANDRA-744)
 * re-organized endpointsnitch implementations and added SimpleSnitch
   (CASSANDRA-994)
 * Added preload_row_cache option (CASSANDRA-946)
 * add CRC to commitlog header (CASSANDRA-999)
 * removed deprecated batch_insert and get_range_slice methods (CASSANDRA-1065)
 * add truncate thrift method (CASSANDRA-531)
 * http mini-interface using mx4j (CASSANDRA-1068)
 * optimize away copy of sliced row on memtable read path (CASSANDRA-1046)
 * replace constant-size 2GB mmaped segments and special casing for index
   entries spanning segment boundaries, with SegmentedFile that computes
   segments that always contain entire entries/rows (CASSANDRA-1117)
 * avoid reading large rows into memory during compaction (CASSANDRA-16)
 * added hadoop OutputFormat (CASSANDRA-1101)
 * efficient Streaming (no more anticompaction) (CASSANDRA-579)
 * split commitlog header into separate file and add size checksum to
   mutations (CASSANDRA-1179)
 * avoid allocating a new byte[] for each mutation on replay (CASSANDRA-1219)
 * revise HH schema to be per-endpoint (CASSANDRA-1142)
 * add joining/leaving status to nodetool ring (CASSANDRA-1115)
 * allow multiple repair sessions per node (CASSANDRA-1190)
 * optimize away MessagingService for local range queries (CASSANDRA-1261)
 * make framed transport the default so malformed requests can't OOM the
   server (CASSANDRA-475)
 * significantly faster reads from row cache (CASSANDRA-1267)
 * take advantage of row cache during range queries (CASSANDRA-1302)
 * make GCGraceSeconds a per-ColumnFamily value (CASSANDRA-1276)
 * keep persistent row size and column count statistics (CASSANDRA-1155)
 * add IntegerType (CASSANDRA-1282)
 * page within a single row during hinted handoff (CASSANDRA-1327)
 * push DatacenterShardStrategy configuration into keyspace definition,
   eliminating datacenter.properties. (CASSANDRA-1066)
 * optimize forward slices starting with '' and single-index-block name
   queries by skipping the column index (CASSANDRA-1338)
 * streaming refactor (CASSANDRA-1189)
 * faster comparison for UUID types (CASSANDRA-1043)
 * secondary index support (CASSANDRA-749 and subtasks)
 * make compaction buckets deterministic (CASSANDRA-1265)


0.6.6
 * Allow using DynamicEndpointSnitch with RackAwareStrategy (CASSANDRA-1429)
 * remove the remaining vestiges of the unfinished DatacenterShardStrategy
   (replaced by NetworkTopologyStrategy in 0.7)


0.6.5
 * fix key ordering in range query results with RandomPartitioner
   and ConsistencyLevel > ONE (CASSANDRA-1145)
 * fix for range query starting with the wrong token range (CASSANDRA-1042)
 * page within a single row during hinted handoff (CASSANDRA-1327)
 * fix compilation on non-sun JDKs (CASSANDRA-1061)
 * remove String.trim() call on row keys in batch mutations (CASSANDRA-1235)
 * Log summary of dropped messages instead of spamming log (CASSANDRA-1284)
 * add dynamic endpoint snitch (CASSANDRA-981)
 * fix streaming for keyspaces with hyphens in their name (CASSANDRA-1377)
 * fix errors in hard-coded bloom filter optKPerBucket by computing it
   algorithmically (CASSANDRA-1220
 * remove message deserialization stage, and uncap read/write stages
   so slow reads/writes don't block gossip processing (CASSANDRA-1358)
 * add jmx port configuration to Debian package (CASSANDRA-1202)
 * use mlockall via JNA, if present, to prevent Linux from swapping
   out parts of the JVM (CASSANDRA-1214)


0.6.4
 * avoid queuing multiple hint deliveries for the same endpoint
   (CASSANDRA-1229)
 * better performance for and stricter checking of UTF8 column names
   (CASSANDRA-1232)
 * extend option to lower compaction priority to hinted handoff
   as well (CASSANDRA-1260)
 * log errors in gossip instead of re-throwing (CASSANDRA-1289)
 * avoid aborting commitlog replay prematurely if a flushed-but-
   not-removed commitlog segment is encountered (CASSANDRA-1297)
 * fix duplicate rows being read during mapreduce (CASSANDRA-1142)
 * failure detection wasn't closing command sockets (CASSANDRA-1221)
 * cassandra-cli.bat works on windows (CASSANDRA-1236)
 * pre-emptively drop requests that cannot be processed within RPCTimeout
   (CASSANDRA-685)
 * add ack to Binary write verb and update CassandraBulkLoader
   to wait for acks for each row (CASSANDRA-1093)
 * added describe_partitioner Thrift method (CASSANDRA-1047)
 * Hadoop jobs no longer require the Cassandra storage-conf.xml
   (CASSANDRA-1280, CASSANDRA-1047)
 * log thread pool stats when GC is excessive (CASSANDRA-1275)
 * remove gossip message size limit (CASSANDRA-1138)
 * parallelize local and remote reads during multiget, and respect snitch
   when determining whether to do local read for CL.ONE (CASSANDRA-1317)
 * fix read repair to use requested consistency level on digest mismatch,
   rather than assuming QUORUM (CASSANDRA-1316)
 * process digest mismatch re-reads in parallel (CASSANDRA-1323)
 * switch hints CF comparator to BytesType (CASSANDRA-1274)


0.6.3
 * retry to make streaming connections up to 8 times. (CASSANDRA-1019)
 * reject describe_ring() calls on invalid keyspaces (CASSANDRA-1111)
 * fix cache size calculation for size of 100% (CASSANDRA-1129)
 * fix cache capacity only being recalculated once (CASSANDRA-1129)
 * remove hourly scan of all hints on the off chance that the gossiper
   missed a status change; instead, expose deliverHintsToEndpoint to JMX
   so it can be done manually, if necessary (CASSANDRA-1141)
 * don't reject reads at CL.ALL (CASSANDRA-1152)
 * reject deletions to supercolumns in CFs containing only standard
   columns (CASSANDRA-1139)
 * avoid preserving login information after client disconnects
   (CASSANDRA-1057)
 * prefer sun jdk to openjdk in debian init script (CASSANDRA-1174)
 * detect partioner config changes between restarts and fail fast
   (CASSANDRA-1146)
 * use generation time to resolve node token reassignment disagreements
   (CASSANDRA-1118)
 * restructure the startup ordering of Gossiper and MessageService to avoid
   timing anomalies (CASSANDRA-1160)
 * detect incomplete commit log hearders (CASSANDRA-1119)
 * force anti-entropy service to stream files on the stream stage to avoid
   sending streams out of order (CASSANDRA-1169)
 * remove inactive stream managers after AES streams files (CASSANDRA-1169)
 * allow removing entire row through batch_mutate Deletion (CASSANDRA-1027)
 * add JMX metrics for row-level bloom filter false positives (CASSANDRA-1212)
 * added a redhat init script to contrib (CASSANDRA-1201)
 * use midpoint when bootstrapping a new machine into range with not
   much data yet instead of random token (CASSANDRA-1112)
 * kill server on OOM in executor stage as well as Thrift (CASSANDRA-1226)
 * remove opportunistic repairs, when two machines with overlapping replica
   responsibilities happen to finish major compactions of the same CF near
   the same time.  repairs are now fully manual (CASSANDRA-1190)
 * add ability to lower compaction priority (default is no change from 0.6.2)
   (CASSANDRA-1181)


0.6.2
 * fix contrib/word_count build. (CASSANDRA-992)
 * split CommitLogExecutorService into BatchCommitLogExecutorService and
   PeriodicCommitLogExecutorService (CASSANDRA-1014)
 * add latency histograms to CFSMBean (CASSANDRA-1024)
 * make resolving timestamp ties deterministic by using value bytes
   as a tiebreaker (CASSANDRA-1039)
 * Add option to turn off Hinted Handoff (CASSANDRA-894)
 * fix windows startup (CASSANDRA-948)
 * make concurrent_reads, concurrent_writes configurable at runtime via JMX
   (CASSANDRA-1060)
 * disable GCInspector on non-Sun JVMs (CASSANDRA-1061)
 * fix tombstone handling in sstable rows with no other data (CASSANDRA-1063)
 * fix size of row in spanned index entries (CASSANDRA-1056)
 * install json2sstable, sstable2json, and sstablekeys to Debian package
 * StreamingService.StreamDestinations wouldn't empty itself after streaming
   finished (CASSANDRA-1076)
 * added Collections.shuffle(splits) before returning the splits in
   ColumnFamilyInputFormat (CASSANDRA-1096)
 * do not recalculate cache capacity post-compaction if it's been manually
   modified (CASSANDRA-1079)
 * better defaults for flush sorter + writer executor queue sizes
   (CASSANDRA-1100)
 * windows scripts for SSTableImport/Export (CASSANDRA-1051)
 * windows script for nodetool (CASSANDRA-1113)
 * expose PhiConvictThreshold (CASSANDRA-1053)
 * make repair of RF==1 a no-op (CASSANDRA-1090)
 * improve default JVM GC options (CASSANDRA-1014)
 * fix SlicePredicate serialization inside Hadoop jobs (CASSANDRA-1049)
 * close Thrift sockets in Hadoop ColumnFamilyRecordReader (CASSANDRA-1081)


0.6.1
 * fix NPE in sstable2json when no excluded keys are given (CASSANDRA-934)
 * keep the replica set constant throughout the read repair process
   (CASSANDRA-937)
 * allow querying getAllRanges with empty token list (CASSANDRA-933)
 * fix command line arguments inversion in clustertool (CASSANDRA-942)
 * fix race condition that could trigger a false-positive assertion
   during post-flush discard of old commitlog segments (CASSANDRA-936)
 * fix neighbor calculation for anti-entropy repair (CASSANDRA-924)
 * perform repair even for small entropy differences (CASSANDRA-924)
 * Use hostnames in CFInputFormat to allow Hadoop's naive string-based
   locality comparisons to work (CASSANDRA-955)
 * cache read-only BufferedRandomAccessFile length to avoid
   3 system calls per invocation (CASSANDRA-950)
 * nodes with IPv6 (and no IPv4) addresses could not join cluster
   (CASSANDRA-969)
 * Retrieve the correct number of undeleted columns, if any, from
   a supercolumn in a row that had been deleted previously (CASSANDRA-920)
 * fix index scans that cross the 2GB mmap boundaries for both mmap
   and standard i/o modes (CASSANDRA-866)
 * expose drain via nodetool (CASSANDRA-978)


0.6.0-RC1
 * JMX drain to flush memtables and run through commit log (CASSANDRA-880)
 * Bootstrapping can skip ranges under the right conditions (CASSANDRA-902)
 * fix merging row versions in range_slice for CL > ONE (CASSANDRA-884)
 * default write ConsistencyLeven chaned from ZERO to ONE
 * fix for index entries spanning mmap buffer boundaries (CASSANDRA-857)
 * use lexical comparison if time part of TimeUUIDs are the same
   (CASSANDRA-907)
 * bound read, mutation, and response stages to fix possible OOM
   during log replay (CASSANDRA-885)
 * Use microseconds-since-epoch (UTC) in cli, instead of milliseconds
 * Treat batch_mutate Deletion with null supercolumn as "apply this predicate
   to top level supercolumns" (CASSANDRA-834)
 * Streaming destination nodes do not update their JMX status (CASSANDRA-916)
 * Fix internal RPC timeout calculation (CASSANDRA-911)
 * Added Pig loadfunc to contrib/pig (CASSANDRA-910)


0.6.0-beta3
 * fix compaction bucketing bug (CASSANDRA-814)
 * update windows batch file (CASSANDRA-824)
 * deprecate KeysCachedFraction configuration directive in favor
   of KeysCached; move to unified-per-CF key cache (CASSANDRA-801)
 * add invalidateRowCache to ColumnFamilyStoreMBean (CASSANDRA-761)
 * send Handoff hints to natural locations to reduce load on
   remaining nodes in a failure scenario (CASSANDRA-822)
 * Add RowWarningThresholdInMB configuration option to warn before very
   large rows get big enough to threaten node stability, and -x option to
   be able to remove them with sstable2json if the warning is unheeded
   until it's too late (CASSANDRA-843)
 * Add logging of GC activity (CASSANDRA-813)
 * fix ConcurrentModificationException in commitlog discard (CASSANDRA-853)
 * Fix hardcoded row count in Hadoop RecordReader (CASSANDRA-837)
 * Add a jmx status to the streaming service and change several DEBUG
   messages to INFO (CASSANDRA-845)
 * fix classpath in cassandra-cli.bat for Windows (CASSANDRA-858)
 * allow re-specifying host, port to cassandra-cli if invalid ones
   are first tried (CASSANDRA-867)
 * fix race condition handling rpc timeout in the coordinator
   (CASSANDRA-864)
 * Remove CalloutLocation and StagingFileDirectory from storage-conf files
   since those settings are no longer used (CASSANDRA-878)
 * Parse a long from RowWarningThresholdInMB instead of an int (CASSANDRA-882)
 * Remove obsolete ControlPort code from DatabaseDescriptor (CASSANDRA-886)
 * move skipBytes side effect out of assert (CASSANDRA-899)
 * add "double getLoad" to StorageServiceMBean (CASSANDRA-898)
 * track row stats per CF at compaction time (CASSANDRA-870)
 * disallow CommitLogDirectory matching a DataFileDirectory (CASSANDRA-888)
 * default key cache size is 200k entries, changed from 10% (CASSANDRA-863)
 * add -Dcassandra-foreground=yes to cassandra.bat
 * exit if cluster name is changed unexpectedly (CASSANDRA-769)


0.6.0-beta1/beta2
 * add batch_mutate thrift command, deprecating batch_insert (CASSANDRA-336)
 * remove get_key_range Thrift API, deprecated in 0.5 (CASSANDRA-710)
 * add optional login() Thrift call for authentication (CASSANDRA-547)
 * support fat clients using gossiper and StorageProxy to perform
   replication in-process [jvm-only] (CASSANDRA-535)
 * support mmapped I/O for reads, on by default on 64bit JVMs
   (CASSANDRA-408, CASSANDRA-669)
 * improve insert concurrency, particularly during Hinted Handoff
   (CASSANDRA-658)
 * faster network code (CASSANDRA-675)
 * stress.py moved to contrib (CASSANDRA-635)
 * row caching [must be explicitly enabled per-CF in config] (CASSANDRA-678)
 * present a useful measure of compaction progress in JMX (CASSANDRA-599)
 * add bin/sstablekeys (CASSNADRA-679)
 * add ConsistencyLevel.ANY (CASSANDRA-687)
 * make removetoken remove nodes from gossip entirely (CASSANDRA-644)
 * add ability to set cache sizes at runtime (CASSANDRA-708)
 * report latency and cache hit rate statistics with lifetime totals
   instead of average over the last minute (CASSANDRA-702)
 * support get_range_slice for RandomPartitioner (CASSANDRA-745)
 * per-keyspace replication factory and replication strategy (CASSANDRA-620)
 * track latency in microseconds (CASSANDRA-733)
 * add describe_ Thrift methods, deprecating get_string_property and
   get_string_list_property
 * jmx interface for tracking operation mode and streams in general.
   (CASSANDRA-709)
 * keep memtables in sorted order to improve range query performance
   (CASSANDRA-799)
 * use while loop instead of recursion when trimming sstables compaction list
   to avoid blowing stack in pathological cases (CASSANDRA-804)
 * basic Hadoop map/reduce support (CASSANDRA-342)


0.5.1
 * ensure all files for an sstable are streamed to the same directory.
   (CASSANDRA-716)
 * more accurate load estimate for bootstrapping (CASSANDRA-762)
 * tolerate dead or unavailable bootstrap target on write (CASSANDRA-731)
 * allow larger numbers of keys (> 140M) in a sstable bloom filter
   (CASSANDRA-790)
 * include jvm argument improvements from CASSANDRA-504 in debian package
 * change streaming chunk size to 32MB to accomodate Windows XP limitations
   (was 64MB) (CASSANDRA-795)
 * fix get_range_slice returning results in the wrong order (CASSANDRA-781)


0.5.0 final
 * avoid attempting to delete temporary bootstrap files twice (CASSANDRA-681)
 * fix bogus NaN in nodeprobe cfstats output (CASSANDRA-646)
 * provide a policy for dealing with single thread executors w/ a full queue
   (CASSANDRA-694)
 * optimize inner read in MessagingService, vastly improving multiple-node
   performance (CASSANDRA-675)
 * wait for table flush before streaming data back to a bootstrapping node.
   (CASSANDRA-696)
 * keep track of bootstrapping sources by table so that bootstrapping doesn't
   give the indication of finishing early (CASSANDRA-673)


0.5.0 RC3
 * commit the correct version of the patch for CASSANDRA-663


0.5.0 RC2 (unreleased)
 * fix bugs in converting get_range_slice results to Thrift
   (CASSANDRA-647, CASSANDRA-649)
 * expose java.util.concurrent.TimeoutException in StorageProxy methods
   (CASSANDRA-600)
 * TcpConnectionManager was holding on to disconnected connections,
   giving the false indication they were being used. (CASSANDRA-651)
 * Remove duplicated write. (CASSANDRA-662)
 * Abort bootstrap if IP is already in the token ring (CASSANDRA-663)
 * increase default commitlog sync period, and wait for last sync to
   finish before submitting another (CASSANDRA-668)


0.5.0 RC1
 * Fix potential NPE in get_range_slice (CASSANDRA-623)
 * add CRC32 to commitlog entries (CASSANDRA-605)
 * fix data streaming on windows (CASSANDRA-630)
 * GC compacted sstables after cleanup and compaction (CASSANDRA-621)
 * Speed up anti-entropy validation (CASSANDRA-629)
 * Fix anti-entropy assertion error (CASSANDRA-639)
 * Fix pending range conflicts when bootstapping or moving
   multiple nodes at once (CASSANDRA-603)
 * Handle obsolete gossip related to node movement in the case where
   one or more nodes is down when the movement occurs (CASSANDRA-572)
 * Include dead nodes in gossip to avoid a variety of problems
   and fix HH to removed nodes (CASSANDRA-634)
 * return an InvalidRequestException for mal-formed SlicePredicates
   (CASSANDRA-643)
 * fix bug determining closest neighbor for use in multiple datacenters
   (CASSANDRA-648)
 * Vast improvements in anticompaction speed (CASSANDRA-607)
 * Speed up log replay and writes by avoiding redundant serializations
   (CASSANDRA-652)


0.5.0 beta 2
 * Bootstrap improvements (several tickets)
 * add nodeprobe repair anti-entropy feature (CASSANDRA-193, CASSANDRA-520)
 * fix possibility of partition when many nodes restart at once
   in clusters with multiple seeds (CASSANDRA-150)
 * fix NPE in get_range_slice when no data is found (CASSANDRA-578)
 * fix potential NPE in hinted handoff (CASSANDRA-585)
 * fix cleanup of local "system" keyspace (CASSANDRA-576)
 * improve computation of cluster load balance (CASSANDRA-554)
 * added super column read/write, column count, and column/row delete to
   cassandra-cli (CASSANDRA-567, CASSANDRA-594)
 * fix returning live subcolumns of deleted supercolumns (CASSANDRA-583)
 * respect JAVA_HOME in bin/ scripts (several tickets)
 * add StorageService.initClient for fat clients on the JVM (CASSANDRA-535)
   (see contrib/client_only for an example of use)
 * make consistency_level functional in get_range_slice (CASSANDRA-568)
 * optimize key deserialization for RandomPartitioner (CASSANDRA-581)
 * avoid GCing tombstones except on major compaction (CASSANDRA-604)
 * increase failure conviction threshold, resulting in less nodes
   incorrectly (and temporarily) marked as down (CASSANDRA-610)
 * respect memtable thresholds during log replay (CASSANDRA-609)
 * support ConsistencyLevel.ALL on read (CASSANDRA-584)
 * add nodeprobe removetoken command (CASSANDRA-564)


0.5.0 beta
 * Allow multiple simultaneous flushes, improving flush throughput
   on multicore systems (CASSANDRA-401)
 * Split up locks to improve write and read throughput on multicore systems
   (CASSANDRA-444, CASSANDRA-414)
 * More efficient use of memory during compaction (CASSANDRA-436)
 * autobootstrap option: when enabled, all non-seed nodes will attempt
   to bootstrap when started, until bootstrap successfully
   completes. -b option is removed.  (CASSANDRA-438)
 * Unless a token is manually specified in the configuration xml,
   a bootstraping node will use a token that gives it half the
   keys from the most-heavily-loaded node in the cluster,
   instead of generating a random token.
   (CASSANDRA-385, CASSANDRA-517)
 * Miscellaneous bootstrap fixes (several tickets)
 * Ability to change a node's token even after it has data on it
   (CASSANDRA-541)
 * Ability to decommission a live node from the ring (CASSANDRA-435)
 * Semi-automatic loadbalancing via nodeprobe (CASSANDRA-192)
 * Add ability to set compaction thresholds at runtime via
   JMX / nodeprobe.  (CASSANDRA-465)
 * Add "comment" field to ColumnFamily definition. (CASSANDRA-481)
 * Additional JMX metrics (CASSANDRA-482)
 * JSON based export and import tools (several tickets)
 * Hinted Handoff fixes (several tickets)
 * Add key cache to improve read performance (CASSANDRA-423)
 * Simplified construction of custom ReplicationStrategy classes
   (CASSANDRA-497)
 * Graphical application (Swing) for ring integrity verification and
   visualization was added to contrib (CASSANDRA-252)
 * Add DCQUORUM, DCQUORUMSYNC consistency levels and corresponding
   ReplicationStrategy / EndpointSnitch classes.  Experimental.
   (CASSANDRA-492)
 * Web client interface added to contrib (CASSANDRA-457)
 * More-efficient flush for Random, CollatedOPP partitioners
   for normal writes (CASSANDRA-446) and bulk load (CASSANDRA-420)
 * Add MemtableFlushAfterMinutes, a global replacement for the old
   per-CF FlushPeriodInMinutes setting (CASSANDRA-463)
 * optimizations to slice reading (CASSANDRA-350) and supercolumn
   queries (CASSANDRA-510)
 * force binding to given listenaddress for nodes with multiple
   interfaces (CASSANDRA-546)
 * stress.py benchmarking tool improvements (several tickets)
 * optimized replica placement code (CASSANDRA-525)
 * faster log replay on restart (CASSANDRA-539, CASSANDRA-540)
 * optimized local-node writes (CASSANDRA-558)
 * added get_range_slice, deprecating get_key_range (CASSANDRA-344)
 * expose TimedOutException to thrift (CASSANDRA-563)


0.4.2
 * Add validation disallowing null keys (CASSANDRA-486)
 * Fix race conditions in TCPConnectionManager (CASSANDRA-487)
 * Fix using non-utf8-aware comparison as a sanity check.
   (CASSANDRA-493)
 * Improve default garbage collector options (CASSANDRA-504)
 * Add "nodeprobe flush" (CASSANDRA-505)
 * remove NotFoundException from get_slice throws list (CASSANDRA-518)
 * fix get (not get_slice) of entire supercolumn (CASSANDRA-508)
 * fix null token during bootstrap (CASSANDRA-501)


0.4.1
 * Fix FlushPeriod columnfamily configuration regression
   (CASSANDRA-455)
 * Fix long column name support (CASSANDRA-460)
 * Fix for serializing a row that only contains tombstones
   (CASSANDRA-458)
 * Fix for discarding unneeded commitlog segments (CASSANDRA-459)
 * Add SnapshotBeforeCompaction configuration option (CASSANDRA-426)
 * Fix compaction abort under insufficient disk space (CASSANDRA-473)
 * Fix reading subcolumn slice from tombstoned CF (CASSANDRA-484)
 * Fix race condition in RVH causing occasional NPE (CASSANDRA-478)


0.4.0
 * fix get_key_range problems when a node is down (CASSANDRA-440)
   and add UnavailableException to more Thrift methods
 * Add example EndPointSnitch contrib code (several tickets)


0.4.0 RC2
 * fix SSTable generation clash during compaction (CASSANDRA-418)
 * reject method calls with null parameters (CASSANDRA-308)
 * properly order ranges in nodeprobe output (CASSANDRA-421)
 * fix logging of certain errors on executor threads (CASSANDRA-425)


0.4.0 RC1
 * Bootstrap feature is live; use -b on startup (several tickets)
 * Added multiget api (CASSANDRA-70)
 * fix Deadlock with SelectorManager.doProcess and TcpConnection.write
   (CASSANDRA-392)
 * remove key cache b/c of concurrency bugs in third-party
   CLHM library (CASSANDRA-405)
 * update non-major compaction logic to use two threshold values
   (CASSANDRA-407)
 * add periodic / batch commitlog sync modes (several tickets)
 * inline BatchMutation into batch_insert params (CASSANDRA-403)
 * allow setting the logging level at runtime via mbean (CASSANDRA-402)
 * change default comparator to BytesType (CASSANDRA-400)
 * add forwards-compatible ConsistencyLevel parameter to get_key_range
   (CASSANDRA-322)
 * r/m special case of blocking for local destination when writing with
   ConsistencyLevel.ZERO (CASSANDRA-399)
 * Fixes to make BinaryMemtable [bulk load interface] useful (CASSANDRA-337);
   see contrib/bmt_example for an example of using it.
 * More JMX properties added (several tickets)
 * Thrift changes (several tickets)
    - Merged _super get methods with the normal ones; return values
      are now of ColumnOrSuperColumn.
    - Similarly, merged batch_insert_super into batch_insert.



0.4.0 beta
 * On-disk data format has changed to allow billions of keys/rows per
   node instead of only millions
 * Multi-keyspace support
 * Scan all sstables for all queries to avoid situations where
   different types of operation on the same ColumnFamily could
   disagree on what data was present
 * Snapshot support via JMX
 * Thrift API has changed a _lot_:
    - removed time-sorted CFs; instead, user-defined comparators
      may be defined on the column names, which are now byte arrays.
      Default comparators are provided for UTF8, Bytes, Ascii, Long (i64),
      and UUID types.
    - removed colon-delimited strings in thrift api in favor of explicit
      structs such as ColumnPath, ColumnParent, etc.  Also normalized
      thrift struct and argument naming.
    - Added columnFamily argument to get_key_range.
    - Change signature of get_slice to accept starting and ending
      columns as well as an offset.  (This allows use of indexes.)
      Added "ascending" flag to allow reasonably-efficient reverse
      scans as well.  Removed get_slice_by_range as redundant.
    - get_key_range operates on one CF at a time
    - changed `block` boolean on insert methods to ConsistencyLevel enum,
      with options of NONE, ONE, QUORUM, and ALL.
    - added similar consistency_level parameter to read methods
    - column-name-set slice with no names given now returns zero columns
      instead of all of them.  ("all" can run your server out of memory.
      use a range-based slice with a high max column count instead.)
 * Removed the web interface. Node information can now be obtained by
   using the newly introduced nodeprobe utility.
 * More JMX stats
 * Remove magic values from internals (e.g. special key to indicate
   when to flush memtables)
 * Rename configuration "table" to "keyspace"
 * Moved to crash-only design; no more shutdown (just kill the process)
 * Lots of bug fixes

Full list of issues resolved in 0.4 is at https://issues.apache.org/jira/secure/IssueNavigator.jspa?reset=true&&pid=12310865&fixfor=12313862&resolution=1&sorter/field=issuekey&sorter/order=DESC


0.3.0 RC3
 * Fix potential deadlock under load in TCPConnection.
   (CASSANDRA-220)


0.3.0 RC2
 * Fix possible data loss when server is stopped after replaying
   log but before new inserts force memtable flush.
   (CASSANDRA-204)
 * Added BUGS file


0.3.0 RC1
 * Range queries on keys, including user-defined key collation
 * Remove support
 * Workarounds for a weird bug in JDK select/register that seems
   particularly common on VM environments. Cassandra should deploy
   fine on EC2 now
 * Much improved infrastructure: the beginnings of a decent test suite
   ("ant test" for unit tests; "nosetests" for system tests), code
   coverage reporting, etc.
 * Expanded node status reporting via JMX
 * Improved error reporting/logging on both server and client
 * Reduced memory footprint in default configuration
 * Combined blocking and non-blocking versions of insert APIs
 * Added FlushPeriodInMinutes configuration parameter to force
   flushing of infrequently-updated ColumnFamilies<|MERGE_RESOLUTION|>--- conflicted
+++ resolved
@@ -83,12 +83,8 @@
 
 3.11.1
 Merged from 3.0:
-<<<<<<< HEAD
+  * Fix secondary index queries on COMPACT tables (CASSANDRA-13627) 
   * Nodetool listsnapshots output is missing a newline, if there are no snapshots (CASSANDRA-13568)
-=======
- * Fix secondary index queries on COMPACT tables (CASSANDRA-13627)
- * Nodetool listsnapshots output is missing a newline, if there are no snapshots (CASSANDRA-13568)
->>>>>>> eaa3da1d
 
 
 3.11.0
