--- conflicted
+++ resolved
@@ -1,4 +1,3 @@
-<<<<<<< HEAD
 1.2-beta1
  * include message initiation time to replicas so they can more
    accurately drop timed-out requests (CASSANDRA-2858)
@@ -52,12 +51,12 @@
  * add Murmur3Partitioner and make it default for new installations (CASSANDRA-3772)
  * (cql3) update pseudo-map syntax to use map syntax (CASSANDRA-4497)
  * Finer grained exceptions hierarchy and provides error code with exceptions (CASSANDRA-3979)
-=======
+
+
 1.1.6
   * (cql3) fix potential NPE with both equal and unequal restriction (CASSANDRA-4532)
   * (cql3) improves ORDER BY validation (CASSANDRA-4624)
   * Fix potential deadlock during counter writes (CASSANDRA-4578)
->>>>>>> 7371e10b
 
 
 1.1.5
