<<<<<<< HEAD
3.11.0
 * UDA fails without input rows (CASSANDRA-13399)
 * Fix compaction-stress by using daemonInitialization (CASSANDRA-13188)
 * V5 protocol flags decoding broken (CASSANDRA-13443)
 * Use write lock not read lock for removing sstables from compaction strategies. (CASSANDRA-13422)
 * Use corePoolSize equal to maxPoolSize in JMXEnabledThreadPoolExecutors (CASSANDRA-13329)
 * Avoid rebuilding SASI indexes containing no values (CASSANDRA-12962)
 * Add charset to Analyser input stream (CASSANDRA-13151)
 * Fix testLimitSSTables flake caused by concurrent flush (CASSANDRA-12820)
 * cdc column addition strikes again (CASSANDRA-13382)
 * Fix static column indexes (CASSANDRA-13277)
 * DataOutputBuffer.asNewBuffer broken (CASSANDRA-13298)
 * unittest CipherFactoryTest failed on MacOS (CASSANDRA-13370)
 * Forbid SELECT restrictions and CREATE INDEX over non-frozen UDT columns (CASSANDRA-13247)
 * Default logging we ship will incorrectly print "?:?" for "%F:%L" pattern (CASSANDRA-13317)
 * Possible AssertionError in UnfilteredRowIteratorWithLowerBound (CASSANDRA-13366)
 * Support unaligned memory access for AArch64 (CASSANDRA-13326)
 * Improve SASI range iterator efficiency on intersection with an empty range (CASSANDRA-12915).
 * Fix equality comparisons of columns using the duration type (CASSANDRA-13174)
 * Obfuscate password in stress-graphs (CASSANDRA-12233)
 * Move to FastThreadLocalThread and FastThreadLocal (CASSANDRA-13034)
 * nodetool stopdaemon errors out (CASSANDRA-13030)
 * Tables in system_distributed should not use gcgs of 0 (CASSANDRA-12954)
 * Fix primary index calculation for SASI (CASSANDRA-12910)
 * More fixes to the TokenAllocator (CASSANDRA-12990)
 * NoReplicationTokenAllocator should work with zero replication factor (CASSANDRA-12983)
 * Address message coalescing regression (CASSANDRA-12676)
 * Delete illegal character from StandardTokenizerImpl.jflex (CASSANDRA-13417)
 * Fix cqlsh automatic protocol downgrade regression (CASSANDRA-13307)
 * Tracing payload not passed from QueryMessage to tracing session (CASSANDRA-12835)
Merged from 3.0:
=======
3.0.14
 * Expire OutboundTcpConnection messages by a single Thread (CASSANDRA-13265)
>>>>>>> 617c8eba
 * Fail repair if insufficient responses received (CASSANDRA-13397)
 * Fix SSTableLoader fail when the loaded table contains dropped columns (CASSANDRA-13276)
 * Avoid name clashes in CassandraIndexTest (CASSANDRA-13427)
 * Handling partially written hint files (CASSANDRA-12728)
 * Interrupt replaying hints on decommission (CASSANDRA-13308)
 * Handling partially written hint files (CASSANDRA-12728)
 * Fix NPE issue in StorageService (CASSANDRA-13060)
 * Make reading of range tombstones more reliable (CASSANDRA-12811)
 * Fix startup problems due to schema tables not completely flushed (CASSANDRA-12213)
 * Fix view builder bug that can filter out data on restart (CASSANDRA-13405)
 * Fix 2i page size calculation when there are no regular columns (CASSANDRA-13400)
 * Fix the conversion of 2.X expired rows without regular column data (CASSANDRA-13395)
 * Fix hint delivery when using ext+internal IPs with prefer_local enabled (CASSANDRA-13020)
 * Fix possible NPE on upgrade to 3.0/3.X in case of IO errors (CASSANDRA-13389)
 * Legacy deserializer can create empty range tombstones (CASSANDRA-13341)
 * Legacy caching options can prevent 3.0 upgrade (CASSANDRA-13384)
 * Use the Kernel32 library to retrieve the PID on Windows and fix startup checks (CASSANDRA-13333)
 * Fix code to not exchange schema across major versions (CASSANDRA-13274)
 * Dropping column results in "corrupt" SSTable (CASSANDRA-13337)
 * Bugs handling range tombstones in the sstable iterators (CASSANDRA-13340)
 * Fix CONTAINS filtering for null collections (CASSANDRA-13246)
 * Applying: Use a unique metric reservoir per test run when using Cassandra-wide metrics residing in MBeans (CASSANDRA-13216)
 * Propagate row deletions in 2i tables on upgrade (CASSANDRA-13320)
 * Slice.isEmpty() returns false for some empty slices (CASSANDRA-13305)
 * Add formatted row output to assertEmpty in CQL Tester (CASSANDRA-13238)
 * Prevent data loss on upgrade 2.1 - 3.0 by adding component separator to LogRecord absolute path (CASSANDRA-13294)
 * Improve testing on macOS by eliminating sigar logging (CASSANDRA-13233)
 * Cqlsh copy-from should error out when csv contains invalid data for collections (CASSANDRA-13071)
 * Fix "multiple versions of ant detected..." when running ant test (CASSANDRA-13232)
 * Coalescing strategy sleeps too much (CASSANDRA-13090)
 * Faster StreamingHistogram (CASSANDRA-13038)
 * Legacy deserializer can create unexpected boundary range tombstones (CASSANDRA-13237)
 * Remove unnecessary assertion from AntiCompactionTest (CASSANDRA-13070)
 * Fix cqlsh COPY for dates before 1900 (CASSANDRA-13185)
 * Use keyspace replication settings on system.size_estimates table (CASSANDRA-9639)
 * Add vm.max_map_count StartupCheck (CASSANDRA-13008)
 * Hint related logging should include the IP address of the destination in addition to
   host ID (CASSANDRA-13205)
 * Reloading logback.xml does not work (CASSANDRA-13173)
 * Lightweight transactions temporarily fail after upgrade from 2.1 to 3.0 (CASSANDRA-13109)
 * Duplicate rows after upgrading from 2.1.16 to 3.0.10/3.9 (CASSANDRA-13125)
 * Fix UPDATE queries with empty IN restrictions (CASSANDRA-13152)
 * Fix handling of partition with partition-level deletion plus
   live rows in sstabledump (CASSANDRA-13177)
 * Provide user workaround when system_schema.columns does not contain entries
   for a table that's in system_schema.tables (CASSANDRA-13180)
 * Nodetool upgradesstables/scrub/compact ignores system tables (CASSANDRA-13410)
 * Fix schema version calculation for rolling upgrades (CASSANDRA-13441)
Merged from 2.2:
 * Avoid starting gossiper in RemoveTest (CASSANDRA-13407)
 * Fix weightedSize() for row-cache reported by JMX and NodeTool (CASSANDRA-13393)
 * Fix JVM metric names (CASSANDRA-13103)
 * Honor truststore-password parameter in cassandra-stress (CASSANDRA-12773)
 * Discard in-flight shadow round responses (CASSANDRA-12653)
 * Don't anti-compact repaired data to avoid inconsistencies (CASSANDRA-13153)
 * Wrong logger name in AnticompactionTask (CASSANDRA-13343)
 * Commitlog replay may fail if last mutation is within 4 bytes of end of segment (CASSANDRA-13282)
 * Fix queries updating multiple time the same list (CASSANDRA-13130)
 * Fix GRANT/REVOKE when keyspace isn't specified (CASSANDRA-13053)
 * Fix flaky LongLeveledCompactionStrategyTest (CASSANDRA-12202)
 * Fix failing COPY TO STDOUT (CASSANDRA-12497)
 * Fix ColumnCounter::countAll behaviour for reverse queries (CASSANDRA-13222)
 * Exceptions encountered calling getSeeds() breaks OTC thread (CASSANDRA-13018)
 * Fix negative mean latency metric (CASSANDRA-12876)
 * Use only one file pointer when creating commitlog segments (CASSANDRA-12539)
Merged from 2.1:
 * Fix 2ndary index queries on partition keys for tables with static columns (CASSANDRA-13147)
 * Fix ParseError unhashable type list in cqlsh copy from (CASSANDRA-13364)
 * Remove unused repositories (CASSANDRA-13278)
 * Log stacktrace of uncaught exceptions (CASSANDRA-13108)
 * Use portable stderr for java error in startup (CASSANDRA-13211)
 * Fix Thread Leak in OutboundTcpConnection (CASSANDRA-13204)
 * Coalescing strategy can enter infinite loop (CASSANDRA-13159)

3.10
 * Fix secondary index queries regression (CASSANDRA-13013)
 * Add duration type to the protocol V5 (CASSANDRA-12850)
 * Fix duration type validation (CASSANDRA-13143)
 * Fix flaky GcCompactionTest (CASSANDRA-12664)
 * Fix TestHintedHandoff.hintedhandoff_decom_test (CASSANDRA-13058)
 * Fixed query monitoring for range queries (CASSANDRA-13050)
 * Remove outboundBindAny configuration property (CASSANDRA-12673)
 * Use correct bounds for all-data range when filtering (CASSANDRA-12666)
 * Remove timing window in test case (CASSANDRA-12875)
 * Resolve unit testing without JCE security libraries installed (CASSANDRA-12945)
 * Fix inconsistencies in cassandra-stress load balancing policy (CASSANDRA-12919)
 * Fix validation of non-frozen UDT cells (CASSANDRA-12916)
 * Don't shut down socket input/output on StreamSession (CASSANDRA-12903)
 * Fix Murmur3PartitionerTest (CASSANDRA-12858)
 * Move cqlsh syntax rules into separate module and allow easier customization (CASSANDRA-12897)
 * Fix CommitLogSegmentManagerTest (CASSANDRA-12283)
 * Fix cassandra-stress truncate option (CASSANDRA-12695)
 * Fix crossNode value when receiving messages (CASSANDRA-12791)
 * Don't load MX4J beans twice (CASSANDRA-12869)
 * Extend native protocol request flags, add versions to SUPPORTED, and introduce ProtocolVersion enum (CASSANDRA-12838)
 * Set JOINING mode when running pre-join tasks (CASSANDRA-12836)
 * remove net.mintern.primitive library due to license issue (CASSANDRA-12845)
 * Properly format IPv6 addresses when logging JMX service URL (CASSANDRA-12454)
 * Optimize the vnode allocation for single replica per DC (CASSANDRA-12777)
 * Use non-token restrictions for bounds when token restrictions are overridden (CASSANDRA-12419)
 * Fix CQLSH auto completion for PER PARTITION LIMIT (CASSANDRA-12803)
 * Use different build directories for Eclipse and Ant (CASSANDRA-12466)
 * Avoid potential AttributeError in cqlsh due to no table metadata (CASSANDRA-12815)
 * Fix RandomReplicationAwareTokenAllocatorTest.testExistingCluster (CASSANDRA-12812)
 * Upgrade commons-codec to 1.9 (CASSANDRA-12790)
 * Make the fanout size for LeveledCompactionStrategy to be configurable (CASSANDRA-11550)
 * Add duration data type (CASSANDRA-11873)
 * Fix timeout in ReplicationAwareTokenAllocatorTest (CASSANDRA-12784)
 * Improve sum aggregate functions (CASSANDRA-12417)
 * Make cassandra.yaml docs for batch_size_*_threshold_in_kb reflect changes in CASSANDRA-10876 (CASSANDRA-12761)
 * cqlsh fails to format collections when using aliases (CASSANDRA-11534)
 * Check for hash conflicts in prepared statements (CASSANDRA-12733)
 * Exit query parsing upon first error (CASSANDRA-12598)
 * Fix cassandra-stress to use single seed in UUID generation (CASSANDRA-12729)
 * CQLSSTableWriter does not allow Update statement (CASSANDRA-12450)
 * Config class uses boxed types but DD exposes primitive types (CASSANDRA-12199)
 * Add pre- and post-shutdown hooks to Storage Service (CASSANDRA-12461)
 * Add hint delivery metrics (CASSANDRA-12693)
 * Remove IndexInfo cache from FileIndexInfoRetriever (CASSANDRA-12731)
 * ColumnIndex does not reuse buffer (CASSANDRA-12502)
 * cdc column addition still breaks schema migration tasks (CASSANDRA-12697)
 * Upgrade metrics-reporter dependencies (CASSANDRA-12089)
 * Tune compaction thread count via nodetool (CASSANDRA-12248)
 * Add +=/-= shortcut syntax for update queries (CASSANDRA-12232)
 * Include repair session IDs in repair start message (CASSANDRA-12532)
 * Add a blocking task to Index, run before joining the ring (CASSANDRA-12039)
 * Fix NPE when using CQLSSTableWriter (CASSANDRA-12667)
 * Support optional backpressure strategies at the coordinator (CASSANDRA-9318)
 * Make randompartitioner work with new vnode allocation (CASSANDRA-12647)
 * Fix cassandra-stress graphing (CASSANDRA-12237)
 * Allow filtering on partition key columns for queries without secondary indexes (CASSANDRA-11031)
 * Fix Cassandra Stress reporting thread model and precision (CASSANDRA-12585)
 * Add JMH benchmarks.jar (CASSANDRA-12586)
 * Cleanup uses of AlterTableStatementColumn (CASSANDRA-12567)
 * Add keep-alive to streaming (CASSANDRA-11841)
 * Tracing payload is passed through newSession(..) (CASSANDRA-11706)
 * avoid deleting non existing sstable files and improve related log messages (CASSANDRA-12261)
 * json/yaml output format for nodetool compactionhistory (CASSANDRA-12486)
 * Retry all internode messages once after a connection is
   closed and reopened (CASSANDRA-12192)
 * Add support to rebuild from targeted replica (CASSANDRA-9875)
 * Add sequence distribution type to cassandra stress (CASSANDRA-12490)
 * "SELECT * FROM foo LIMIT ;" does not error out (CASSANDRA-12154)
 * Define executeLocally() at the ReadQuery Level (CASSANDRA-12474)
 * Extend read/write failure messages with a map of replica addresses
   to error codes in the v5 native protocol (CASSANDRA-12311)
 * Fix rebuild of SASI indexes with existing index files (CASSANDRA-12374)
 * Let DatabaseDescriptor not implicitly startup services (CASSANDRA-9054, 12550)
 * Fix clustering indexes in presence of static columns in SASI (CASSANDRA-12378)
 * Fix queries on columns with reversed type on SASI indexes (CASSANDRA-12223)
 * Added slow query log (CASSANDRA-12403)
 * Count full coordinated request against timeout (CASSANDRA-12256)
 * Allow TTL with null value on insert and update (CASSANDRA-12216)
 * Make decommission operation resumable (CASSANDRA-12008)
 * Add support to one-way targeted repair (CASSANDRA-9876)
 * Remove clientutil jar (CASSANDRA-11635)
 * Fix compaction throughput throttle (CASSANDRA-12366, CASSANDRA-12717)
 * Delay releasing Memtable memory on flush until PostFlush has finished running (CASSANDRA-12358)
 * Cassandra stress should dump all setting on startup (CASSANDRA-11914)
 * Make it possible to compact a given token range (CASSANDRA-10643)
 * Allow updating DynamicEndpointSnitch properties via JMX (CASSANDRA-12179)
 * Collect metrics on queries by consistency level (CASSANDRA-7384)
 * Add support for GROUP BY to SELECT statement (CASSANDRA-10707)
 * Deprecate memtable_cleanup_threshold and update default for memtable_flush_writers (CASSANDRA-12228)
 * Upgrade to OHC 0.4.4 (CASSANDRA-12133)
 * Add version command to cassandra-stress (CASSANDRA-12258)
 * Create compaction-stress tool (CASSANDRA-11844)
 * Garbage-collecting compaction operation and schema option (CASSANDRA-7019)
 * Add beta protocol flag for v5 native protocol (CASSANDRA-12142)
 * Support filtering on non-PRIMARY KEY columns in the CREATE
   MATERIALIZED VIEW statement's WHERE clause (CASSANDRA-10368)
 * Unify STDOUT and SYSTEMLOG logback format (CASSANDRA-12004)
 * COPY FROM should raise error for non-existing input files (CASSANDRA-12174)
 * Faster write path (CASSANDRA-12269)
 * Option to leave omitted columns in INSERT JSON unset (CASSANDRA-11424)
 * Support json/yaml output in nodetool tpstats (CASSANDRA-12035)
 * Expose metrics for successful/failed authentication attempts (CASSANDRA-10635)
 * Prepend snapshot name with "truncated" or "dropped" when a snapshot
   is taken before truncating or dropping a table (CASSANDRA-12178)
 * Optimize RestrictionSet (CASSANDRA-12153)
 * cqlsh does not automatically downgrade CQL version (CASSANDRA-12150)
 * Omit (de)serialization of state variable in UDAs (CASSANDRA-9613)
 * Create a system table to expose prepared statements (CASSANDRA-8831)
 * Reuse DataOutputBuffer from ColumnIndex (CASSANDRA-11970)
 * Remove DatabaseDescriptor dependency from SegmentedFile (CASSANDRA-11580)
 * Add supplied username to authentication error messages (CASSANDRA-12076)
 * Remove pre-startup check for open JMX port (CASSANDRA-12074)
 * Remove compaction Severity from DynamicEndpointSnitch (CASSANDRA-11738)
 * Restore resumable hints delivery (CASSANDRA-11960)
 * Properly report LWT contention (CASSANDRA-12626)
Merged from 3.0:
 * Dump threads when unit tests time out (CASSANDRA-13117)
 * Better error when modifying function permissions without explicit keyspace (CASSANDRA-12925)
 * Indexer is not correctly invoked when building indexes over sstables (CASSANDRA-13075)
 * Read repair is not blocking repair to finish in foreground repair (CASSANDRA-13115)
 * Stress daemon help is incorrect(CASSANDRA-12563)
 * Remove ALTER TYPE support (CASSANDRA-12443)
 * Fix assertion for certain legacy range tombstone pattern (CASSANDRA-12203)
 * Replace empty strings with null values if they cannot be converted (CASSANDRA-12794)
 * Fix deserialization of 2.x DeletedCells (CASSANDRA-12620)
 * Add parent repair session id to anticompaction log message (CASSANDRA-12186)
 * Improve contention handling on failure to acquire MV lock for streaming and hints (CASSANDRA-12905)
 * Fix DELETE and UPDATE queries with empty IN restrictions (CASSANDRA-12829)
 * Mark MVs as built after successful bootstrap (CASSANDRA-12984)
 * Estimated TS drop-time histogram updated with Cell.NO_DELETION_TIME (CASSANDRA-13040)
 * Nodetool compactionstats fails with NullPointerException (CASSANDRA-13021)
 * Thread local pools never cleaned up (CASSANDRA-13033)
 * Set RPC_READY to false when draining or if a node is marked as shutdown (CASSANDRA-12781)
 * CQL often queries static columns unnecessarily (CASSANDRA-12768)
 * Make sure sstables only get committed when it's safe to discard commit log records (CASSANDRA-12956)
 * Reject default_time_to_live option when creating or altering MVs (CASSANDRA-12868)
 * Nodetool should use a more sane max heap size (CASSANDRA-12739)
 * LocalToken ensures token values are cloned on heap (CASSANDRA-12651)
 * AnticompactionRequestSerializer serializedSize is incorrect (CASSANDRA-12934)
 * Prevent reloading of logback.xml from UDF sandbox (CASSANDRA-12535)
 * Reenable HeapPool (CASSANDRA-12900)
 * Disallow offheap_buffers memtable allocation (CASSANDRA-11039)
 * Fix CommitLogSegmentManagerTest (CASSANDRA-12283)
 * Pass root cause to CorruptBlockException when uncompression failed (CASSANDRA-12889)
 * Batch with multiple conditional updates for the same partition causes AssertionError (CASSANDRA-12867)
 * Make AbstractReplicationStrategy extendable from outside its package (CASSANDRA-12788)
 * Don't tell users to turn off consistent rangemovements during rebuild. (CASSANDRA-12296)
 * Fix CommitLogTest.testDeleteIfNotDirty (CASSANDRA-12854)
 * Avoid deadlock due to MV lock contention (CASSANDRA-12689)
 * Fix for KeyCacheCqlTest flakiness (CASSANDRA-12801)
 * Include SSTable filename in compacting large row message (CASSANDRA-12384)
 * Fix potential socket leak (CASSANDRA-12329, CASSANDRA-12330)
 * Fix ViewTest.testCompaction (CASSANDRA-12789)
 * Improve avg aggregate functions (CASSANDRA-12417)
 * Preserve quoted reserved keyword column names in MV creation (CASSANDRA-11803)
 * nodetool stopdaemon errors out (CASSANDRA-12646)
 * Split materialized view mutations on build to prevent OOM (CASSANDRA-12268)
 * mx4j does not work in 3.0.8 (CASSANDRA-12274)
 * Abort cqlsh copy-from in case of no answer after prolonged period of time (CASSANDRA-12740)
 * Avoid sstable corrupt exception due to dropped static column (CASSANDRA-12582)
 * Make stress use client mode to avoid checking commit log size on startup (CASSANDRA-12478)
 * Fix exceptions with new vnode allocation (CASSANDRA-12715)
 * Unify drain and shutdown processes (CASSANDRA-12509)
 * Fix NPE in ComponentOfSlice.isEQ() (CASSANDRA-12706)
 * Fix failure in LogTransactionTest (CASSANDRA-12632)
 * Fix potentially incomplete non-frozen UDT values when querying with the
   full primary key specified (CASSANDRA-12605)
 * Make sure repaired tombstones are dropped when only_purge_repaired_tombstones is enabled (CASSANDRA-12703)
 * Skip writing MV mutations to commitlog on mutation.applyUnsafe() (CASSANDRA-11670)
 * Establish consistent distinction between non-existing partition and NULL value for LWTs on static columns (CASSANDRA-12060)
 * Extend ColumnIdentifier.internedInstances key to include the type that generated the byte buffer (CASSANDRA-12516)
 * Handle composite prefixes with final EOC=0 as in 2.x and refactor LegacyLayout.decodeBound (CASSANDRA-12423)
 * select_distinct_with_deletions_test failing on non-vnode environments (CASSANDRA-11126)
 * Stack Overflow returned to queries while upgrading (CASSANDRA-12527)
 * Fix legacy regex for temporary files from 2.2 (CASSANDRA-12565)
 * Add option to state current gc_grace_seconds to tools/bin/sstablemetadata (CASSANDRA-12208)
 * Fix file system race condition that may cause LogAwareFileLister to fail to classify files (CASSANDRA-11889)
 * Fix file handle leaks due to simultaneous compaction/repair and
   listing snapshots, calculating snapshot sizes, or making schema
   changes (CASSANDRA-11594)
 * Fix nodetool repair exits with 0 for some errors (CASSANDRA-12508)
 * Do not shut down BatchlogManager twice during drain (CASSANDRA-12504)
 * Disk failure policy should not be invoked on out of space (CASSANDRA-12385)
 * Calculate last compacted key on startup (CASSANDRA-6216)
 * Add schema to snapshot manifest, add USING TIMESTAMP clause to ALTER TABLE statements (CASSANDRA-7190)
 * If CF has no clustering columns, any row cache is full partition cache (CASSANDRA-12499)
 * Correct log message for statistics of offheap memtable flush (CASSANDRA-12776)
 * Explicitly set locale for string validation (CASSANDRA-12541,CASSANDRA-12542,CASSANDRA-12543,CASSANDRA-12545)
Merged from 2.2:
 * Fix speculative retry bugs (CASSANDRA-13009)
 * Fix handling of nulls and unsets in IN conditions (CASSANDRA-12981)
 * Fix race causing infinite loop if Thrift server is stopped before it starts listening (CASSANDRA-12856)
 * CompactionTasks now correctly drops sstables out of compaction when not enough disk space is available (CASSANDRA-12979)
 * Remove support for non-JavaScript UDFs (CASSANDRA-12883)
 * Fix DynamicEndpointSnitch noop in multi-datacenter situations (CASSANDRA-13074)
 * cqlsh copy-from: encode column names to avoid primary key parsing errors (CASSANDRA-12909)
 * Temporarily fix bug that creates commit log when running offline tools (CASSANDRA-8616)
 * Reduce granuality of OpOrder.Group during index build (CASSANDRA-12796)
 * Test bind parameters and unset parameters in InsertUpdateIfConditionTest (CASSANDRA-12980)
 * Use saved tokens when setting local tokens on StorageService.joinRing (CASSANDRA-12935)
 * cqlsh: fix DESC TYPES errors (CASSANDRA-12914)
 * Fix leak on skipped SSTables in sstableupgrade (CASSANDRA-12899)
 * Avoid blocking gossip during pending range calculation (CASSANDRA-12281)
 * Fix purgeability of tombstones with max timestamp (CASSANDRA-12792)
 * Fail repair if participant dies during sync or anticompaction (CASSANDRA-12901)
 * cqlsh COPY: unprotected pk values before converting them if not using prepared statements (CASSANDRA-12863)
 * Fix Util.spinAssertEquals (CASSANDRA-12283)
 * Fix potential NPE for compactionstats (CASSANDRA-12462)
 * Prepare legacy authenticate statement if credentials table initialised after node startup (CASSANDRA-12813)
 * Change cassandra.wait_for_tracing_events_timeout_secs default to 0 (CASSANDRA-12754)
 * Clean up permissions when a UDA is dropped (CASSANDRA-12720)
 * Limit colUpdateTimeDelta histogram updates to reasonable deltas (CASSANDRA-11117)
 * Fix leak errors and execution rejected exceptions when draining (CASSANDRA-12457)
 * Fix merkle tree depth calculation (CASSANDRA-12580)
 * Make Collections deserialization more robust (CASSANDRA-12618)
 * Better handle invalid system roles table (CASSANDRA-12700)
 * Fix exceptions when enabling gossip on nodes that haven't joined the ring (CASSANDRA-12253)
 * Fix authentication problem when invoking cqlsh copy from a SOURCE command (CASSANDRA-12642)
 * Decrement pending range calculator jobs counter in finally block
 * cqlshlib tests: increase default execute timeout (CASSANDRA-12481)
 * Forward writes to replacement node when replace_address != broadcast_address (CASSANDRA-8523)
 * Fail repair on non-existing table (CASSANDRA-12279)
 * Enable repair -pr and -local together (fix regression of CASSANDRA-7450) (CASSANDRA-12522)
 * Split consistent range movement flag correction (CASSANDRA-12786)
Merged from 2.1:
 * Upgrade netty version to fix memory leak with client encryption (CASSANDRA-13114)
 * cqlsh copy-from: sort user type fields in csv (CASSANDRA-12959)
 * Don't skip sstables based on maxLocalDeletionTime (CASSANDRA-12765)


3.8, 3.9
 * Fix value skipping with counter columns (CASSANDRA-11726)
 * Fix nodetool tablestats miss SSTable count (CASSANDRA-12205)
 * Fixed flacky SSTablesIteratedTest (CASSANDRA-12282)
 * Fixed flacky SSTableRewriterTest: check file counts before calling validateCFS (CASSANDRA-12348)
 * cqlsh: Fix handling of $$-escaped strings (CASSANDRA-12189)
 * Fix SSL JMX requiring truststore containing server cert (CASSANDRA-12109)
 * RTE from new CDC column breaks in flight queries (CASSANDRA-12236)
 * Fix hdr logging for single operation workloads (CASSANDRA-12145)
 * Fix SASI PREFIX search in CONTAINS mode with partial terms (CASSANDRA-12073)
 * Increase size of flushExecutor thread pool (CASSANDRA-12071)
 * Partial revert of CASSANDRA-11971, cannot recycle buffer in SP.sendMessagesToNonlocalDC (CASSANDRA-11950)
 * Upgrade netty to 4.0.39 (CASSANDRA-12032, CASSANDRA-12034)
 * Improve details in compaction log message (CASSANDRA-12080)
 * Allow unset values in CQLSSTableWriter (CASSANDRA-11911)
 * Chunk cache to request compressor-compatible buffers if pool space is exhausted (CASSANDRA-11993)
 * Remove DatabaseDescriptor dependencies from SequentialWriter (CASSANDRA-11579)
 * Move skip_stop_words filter before stemming (CASSANDRA-12078)
 * Support seek() in EncryptedFileSegmentInputStream (CASSANDRA-11957)
 * SSTable tools mishandling LocalPartitioner (CASSANDRA-12002)
 * When SEPWorker assigned work, set thread name to match pool (CASSANDRA-11966)
 * Add cross-DC latency metrics (CASSANDRA-11596)
 * Allow terms in selection clause (CASSANDRA-10783)
 * Add bind variables to trace (CASSANDRA-11719)
 * Switch counter shards' clock to timestamps (CASSANDRA-9811)
 * Introduce HdrHistogram and response/service/wait separation to stress tool (CASSANDRA-11853)
 * entry-weighers in QueryProcessor should respect partitionKeyBindIndexes field (CASSANDRA-11718)
 * Support older ant versions (CASSANDRA-11807)
 * Estimate compressed on disk size when deciding if sstable size limit reached (CASSANDRA-11623)
 * cassandra-stress profiles should support case sensitive schemas (CASSANDRA-11546)
 * Remove DatabaseDescriptor dependency from FileUtils (CASSANDRA-11578)
 * Faster streaming (CASSANDRA-9766)
 * Add prepared query parameter to trace for "Execute CQL3 prepared query" session (CASSANDRA-11425)
 * Add repaired percentage metric (CASSANDRA-11503)
 * Add Change-Data-Capture (CASSANDRA-8844)
Merged from 3.0:
 * Fix paging for 2.x to 3.x upgrades (CASSANDRA-11195)
 * Fix clean interval not sent to commit log for empty memtable flush (CASSANDRA-12436)
 * Fix potential resource leak in RMIServerSocketFactoryImpl (CASSANDRA-12331)
 * Make sure compaction stats are updated when compaction is interrupted (CASSANDRA-12100)
 * Change commitlog and sstables to track dirty and clean intervals (CASSANDRA-11828)
 * NullPointerException during compaction on table with static columns (CASSANDRA-12336)
 * Fixed ConcurrentModificationException when reading metrics in GraphiteReporter (CASSANDRA-11823)
 * Fix upgrade of super columns on thrift (CASSANDRA-12335)
 * Fixed flacky BlacklistingCompactionsTest, switched to fixed size types and increased corruption size (CASSANDRA-12359)
 * Rerun ReplicationAwareTokenAllocatorTest on failure to avoid flakiness (CASSANDRA-12277)
 * Exception when computing read-repair for range tombstones (CASSANDRA-12263)
 * Lost counter writes in compact table and static columns (CASSANDRA-12219)
 * AssertionError with MVs on updating a row that isn't indexed due to a null value (CASSANDRA-12247)
 * Disable RR and speculative retry with EACH_QUORUM reads (CASSANDRA-11980)
 * Add option to override compaction space check (CASSANDRA-12180)
 * Faster startup by only scanning each directory for temporary files once (CASSANDRA-12114)
 * Respond with v1/v2 protocol header when responding to driver that attempts
   to connect with too low of a protocol version (CASSANDRA-11464)
 * NullPointerExpception when reading/compacting table (CASSANDRA-11988)
 * Fix problem with undeleteable rows on upgrade to new sstable format (CASSANDRA-12144)
 * Fix potential bad messaging service message for paged range reads
   within mixed-version 3.x clusters (CASSANDRA-12249)
 * Fix paging logic for deleted partitions with static columns (CASSANDRA-12107)
 * Wait until the message is being send to decide which serializer must be used (CASSANDRA-11393)
 * Fix migration of static thrift column names with non-text comparators (CASSANDRA-12147)
 * Fix upgrading sparse tables that are incorrectly marked as dense (CASSANDRA-11315)
 * Fix reverse queries ignoring range tombstones (CASSANDRA-11733)
 * Avoid potential race when rebuilding CFMetaData (CASSANDRA-12098)
 * Avoid missing sstables when getting the canonical sstables (CASSANDRA-11996)
 * Always select the live sstables when getting sstables in bounds (CASSANDRA-11944)
 * Fix column ordering of results with static columns for Thrift requests in
   a mixed 2.x/3.x cluster, also fix potential non-resolved duplication of
   those static columns in query results (CASSANDRA-12123)
 * Avoid digest mismatch with empty but static rows (CASSANDRA-12090)
 * Fix EOF exception when altering column type (CASSANDRA-11820)
 * Fix potential race in schema during new table creation (CASSANDRA-12083)
 * cqlsh: fix error handling in rare COPY FROM failure scenario (CASSANDRA-12070)
 * Disable autocompaction during drain (CASSANDRA-11878)
 * Add a metrics timer to MemtablePool and use it to track time spent blocked on memory in MemtableAllocator (CASSANDRA-11327)
 * Fix upgrading schema with super columns with non-text subcomparators (CASSANDRA-12023)
 * Add TimeWindowCompactionStrategy (CASSANDRA-9666)
 * Fix JsonTransformer output of partition with deletion info (CASSANDRA-12418)
 * Fix NPE in SSTableLoader when specifying partial directory path (CASSANDRA-12609)
Merged from 2.2:
 * Add local address entry in PropertyFileSnitch (CASSANDRA-11332)
 * cqlsh copy: fix missing counter values (CASSANDRA-12476)
 * Move migration tasks to non-periodic queue, assure flush executor shutdown after non-periodic executor (CASSANDRA-12251)
 * cqlsh copy: fixed possible race in initializing feeding thread (CASSANDRA-11701)
 * Only set broadcast_rpc_address on Ec2MultiRegionSnitch if it's not set (CASSANDRA-11357)
 * Update StorageProxy range metrics for timeouts, failures and unavailables (CASSANDRA-9507)
 * Add Sigar to classes included in clientutil.jar (CASSANDRA-11635)
 * Add decay to histograms and timers used for metrics (CASSANDRA-11752)
 * Fix hanging stream session (CASSANDRA-10992)
 * Fix INSERT JSON, fromJson() support of smallint, tinyint types (CASSANDRA-12371)
 * Restore JVM metric export for metric reporters (CASSANDRA-12312)
 * Release sstables of failed stream sessions only when outgoing transfers are finished (CASSANDRA-11345)
 * Wait for tracing events before returning response and query at same consistency level client side (CASSANDRA-11465)
 * cqlsh copyutil should get host metadata by connected address (CASSANDRA-11979)
 * Fixed cqlshlib.test.remove_test_db (CASSANDRA-12214)
 * Synchronize ThriftServer::stop() (CASSANDRA-12105)
 * Use dedicated thread for JMX notifications (CASSANDRA-12146)
 * Improve streaming synchronization and fault tolerance (CASSANDRA-11414)
 * MemoryUtil.getShort() should return an unsigned short also for architectures not supporting unaligned memory accesses (CASSANDRA-11973)
Merged from 2.1:
 * Fix queries with empty ByteBuffer values in clustering column restrictions (CASSANDRA-12127)
 * Disable passing control to post-flush after flush failure to prevent data loss (CASSANDRA-11828)
 * Allow STCS-in-L0 compactions to reduce scope with LCS (CASSANDRA-12040)
 * cannot use cql since upgrading python to 2.7.11+ (CASSANDRA-11850)
 * Fix filtering on clustering columns when 2i is used (CASSANDRA-11907)


3.0.8
 * Fix potential race in schema during new table creation (CASSANDRA-12083)
 * cqlsh: fix error handling in rare COPY FROM failure scenario (CASSANDRA-12070)
 * Disable autocompaction during drain (CASSANDRA-11878)
 * Add a metrics timer to MemtablePool and use it to track time spent blocked on memory in MemtableAllocator (CASSANDRA-11327)
 * Fix upgrading schema with super columns with non-text subcomparators (CASSANDRA-12023)
 * Add TimeWindowCompactionStrategy (CASSANDRA-9666)
Merged from 2.2:
 * Allow nodetool info to run with readonly JMX access (CASSANDRA-11755)
 * Validate bloom_filter_fp_chance against lowest supported
   value when the table is created (CASSANDRA-11920)
 * Don't send erroneous NEW_NODE notifications on restart (CASSANDRA-11038)
 * StorageService shutdown hook should use a volatile variable (CASSANDRA-11984)
Merged from 2.1:
 * Add system property to set the max number of native transport requests in queue (CASSANDRA-11363)
 * Fix queries with empty ByteBuffer values in clustering column restrictions (CASSANDRA-12127)
 * Disable passing control to post-flush after flush failure to prevent data loss (CASSANDRA-11828)
 * Allow STCS-in-L0 compactions to reduce scope with LCS (CASSANDRA-12040)
 * cannot use cql since upgrading python to 2.7.11+ (CASSANDRA-11850)
 * Fix filtering on clustering columns when 2i is used (CASSANDRA-11907)
 * Avoid stalling paxos when the paxos state expires (CASSANDRA-12043)
 * Remove finished incoming streaming connections from MessagingService (CASSANDRA-11854)
 * Don't try to get sstables for non-repairing column families (CASSANDRA-12077)
 * Avoid marking too many sstables as repaired (CASSANDRA-11696)
 * Prevent select statements with clustering key > 64k (CASSANDRA-11882)
 * Fix clock skew corrupting other nodes with paxos (CASSANDRA-11991)
 * Remove distinction between non-existing static columns and existing but null in LWTs (CASSANDRA-9842)
 * Cache local ranges when calculating repair neighbors (CASSANDRA-11934)
 * Allow LWT operation on static column with only partition keys (CASSANDRA-10532)
 * Create interval tree over canonical sstables to avoid missing sstables during streaming (CASSANDRA-11886)
 * cqlsh COPY FROM: shutdown parent cluster after forking, to avoid corrupting SSL connections (CASSANDRA-11749)


3.7
 * Support multiple folders for user defined compaction tasks (CASSANDRA-11765)
 * Fix race in CompactionStrategyManager's pause/resume (CASSANDRA-11922)
Merged from 3.0:
 * Fix legacy serialization of Thrift-generated non-compound range tombstones
   when communicating with 2.x nodes (CASSANDRA-11930)
 * Fix Directories instantiations where CFS.initialDirectories should be used (CASSANDRA-11849)
 * Avoid referencing DatabaseDescriptor in AbstractType (CASSANDRA-11912)
 * Don't use static dataDirectories field in Directories instances (CASSANDRA-11647)
 * Fix sstables not being protected from removal during index build (CASSANDRA-11905)
 * cqlsh: Suppress stack trace from Read/WriteFailures (CASSANDRA-11032)
 * Remove unneeded code to repair index summaries that have
   been improperly down-sampled (CASSANDRA-11127)
 * Avoid WriteTimeoutExceptions during commit log replay due to materialized
   view lock contention (CASSANDRA-11891)
 * Prevent OOM failures on SSTable corruption, improve tests for corruption detection (CASSANDRA-9530)
 * Use CFS.initialDirectories when clearing snapshots (CASSANDRA-11705)
 * Allow compaction strategies to disable early open (CASSANDRA-11754)
 * Refactor Materialized View code (CASSANDRA-11475)
 * Update Java Driver (CASSANDRA-11615)
Merged from 2.2:
 * Persist local metadata earlier in startup sequence (CASSANDRA-11742)
 * cqlsh: fix tab completion for case-sensitive identifiers (CASSANDRA-11664)
 * Avoid showing estimated key as -1 in tablestats (CASSANDRA-11587)
 * Fix possible race condition in CommitLog.recover (CASSANDRA-11743)
 * Enable client encryption in sstableloader with cli options (CASSANDRA-11708)
 * Possible memory leak in NIODataInputStream (CASSANDRA-11867)
 * Add seconds to cqlsh tracing session duration (CASSANDRA-11753)
 * Fix commit log replay after out-of-order flush completion (CASSANDRA-9669)
 * Prohibit Reversed Counter type as part of the PK (CASSANDRA-9395)
 * cqlsh: correctly handle non-ascii chars in error messages (CASSANDRA-11626)
Merged from 2.1:
 * Run CommitLog tests with different compression settings (CASSANDRA-9039)
 * cqlsh: apply current keyspace to source command (CASSANDRA-11152)
 * Clear out parent repair session if repair coordinator dies (CASSANDRA-11824)
 * Set default streaming_socket_timeout_in_ms to 24 hours (CASSANDRA-11840)
 * Do not consider local node a valid source during replace (CASSANDRA-11848)
 * Add message dropped tasks to nodetool netstats (CASSANDRA-11855)
 * Avoid holding SSTableReaders for duration of incremental repair (CASSANDRA-11739)


3.6
 * Correctly migrate schema for frozen UDTs during 2.x -> 3.x upgrades
   (does not affect any released versions) (CASSANDRA-11613)
 * Allow server startup if JMX is configured directly (CASSANDRA-11725)
 * Prevent direct memory OOM on buffer pool allocations (CASSANDRA-11710)
 * Enhanced Compaction Logging (CASSANDRA-10805)
 * Make prepared statement cache size configurable (CASSANDRA-11555)
 * Integrated JMX authentication and authorization (CASSANDRA-10091)
 * Add units to stress ouput (CASSANDRA-11352)
 * Fix PER PARTITION LIMIT for single and multi partitions queries (CASSANDRA-11603)
 * Add uncompressed chunk cache for RandomAccessReader (CASSANDRA-5863)
 * Clarify ClusteringPrefix hierarchy (CASSANDRA-11213)
 * Always perform collision check before joining ring (CASSANDRA-10134)
 * SSTableWriter output discrepancy (CASSANDRA-11646)
 * Fix potential timeout in NativeTransportService.testConcurrentDestroys (CASSANDRA-10756)
 * Support large partitions on the 3.0 sstable format (CASSANDRA-11206,11763)
 * Add support to rebuild from specific range (CASSANDRA-10406)
 * Optimize the overlapping lookup by calculating all the
   bounds in advance (CASSANDRA-11571)
 * Support json/yaml output in nodetool tablestats (CASSANDRA-5977)
 * (stress) Add datacenter option to -node options (CASSANDRA-11591)
 * Fix handling of empty slices (CASSANDRA-11513)
 * Make number of cores used by cqlsh COPY visible to testing code (CASSANDRA-11437)
 * Allow filtering on clustering columns for queries without secondary indexes (CASSANDRA-11310)
 * Refactor Restriction hierarchy (CASSANDRA-11354)
 * Eliminate allocations in R/W path (CASSANDRA-11421)
 * Update Netty to 4.0.36 (CASSANDRA-11567)
 * Fix PER PARTITION LIMIT for queries requiring post-query ordering (CASSANDRA-11556)
 * Allow instantiation of UDTs and tuples in UDFs (CASSANDRA-10818)
 * Support UDT in CQLSSTableWriter (CASSANDRA-10624)
 * Support for non-frozen user-defined types, updating
   individual fields of user-defined types (CASSANDRA-7423)
 * Make LZ4 compression level configurable (CASSANDRA-11051)
 * Allow per-partition LIMIT clause in CQL (CASSANDRA-7017)
 * Make custom filtering more extensible with UserExpression (CASSANDRA-11295)
 * Improve field-checking and error reporting in cassandra.yaml (CASSANDRA-10649)
 * Print CAS stats in nodetool proxyhistograms (CASSANDRA-11507)
 * More user friendly error when providing an invalid token to nodetool (CASSANDRA-9348)
 * Add static column support to SASI index (CASSANDRA-11183)
 * Support EQ/PREFIX queries in SASI CONTAINS mode without tokenization (CASSANDRA-11434)
 * Support LIKE operator in prepared statements (CASSANDRA-11456)
 * Add a command to see if a Materialized View has finished building (CASSANDRA-9967)
 * Log endpoint and port associated with streaming operation (CASSANDRA-8777)
 * Print sensible units for all log messages (CASSANDRA-9692)
 * Upgrade Netty to version 4.0.34 (CASSANDRA-11096)
 * Break the CQL grammar into separate Parser and Lexer (CASSANDRA-11372)
 * Compress only inter-dc traffic by default (CASSANDRA-8888)
 * Add metrics to track write amplification (CASSANDRA-11420)
 * cassandra-stress: cannot handle "value-less" tables (CASSANDRA-7739)
 * Add/drop multiple columns in one ALTER TABLE statement (CASSANDRA-10411)
 * Add require_endpoint_verification opt for internode encryption (CASSANDRA-9220)
 * Add auto import java.util for UDF code block (CASSANDRA-11392)
 * Add --hex-format option to nodetool getsstables (CASSANDRA-11337)
 * sstablemetadata should print sstable min/max token (CASSANDRA-7159)
 * Do not wrap CassandraException in TriggerExecutor (CASSANDRA-9421)
 * COPY TO should have higher double precision (CASSANDRA-11255)
 * Stress should exit with non-zero status after failure (CASSANDRA-10340)
 * Add client to cqlsh SHOW_SESSION (CASSANDRA-8958)
 * Fix nodetool tablestats keyspace level metrics (CASSANDRA-11226)
 * Store repair options in parent_repair_history (CASSANDRA-11244)
 * Print current leveling in sstableofflinerelevel (CASSANDRA-9588)
 * Change repair message for keyspaces with RF 1 (CASSANDRA-11203)
 * Remove hard-coded SSL cipher suites and protocols (CASSANDRA-10508)
 * Improve concurrency in CompactionStrategyManager (CASSANDRA-10099)
 * (cqlsh) interpret CQL type for formatting blobs (CASSANDRA-11274)
 * Refuse to start and print txn log information in case of disk
   corruption (CASSANDRA-10112)
 * Resolve some eclipse-warnings (CASSANDRA-11086)
 * (cqlsh) Show static columns in a different color (CASSANDRA-11059)
 * Allow to remove TTLs on table with default_time_to_live (CASSANDRA-11207)
Merged from 3.0:
 * Disallow creating view with a static column (CASSANDRA-11602)
 * Reduce the amount of object allocations caused by the getFunctions methods (CASSANDRA-11593)
 * Potential error replaying commitlog with smallint/tinyint/date/time types (CASSANDRA-11618)
 * Fix queries with filtering on counter columns (CASSANDRA-11629)
 * Improve tombstone printing in sstabledump (CASSANDRA-11655)
 * Fix paging for range queries where all clustering columns are specified (CASSANDRA-11669)
 * Don't require HEAP_NEW_SIZE to be set when using G1 (CASSANDRA-11600)
 * Fix sstabledump not showing cells after tombstone marker (CASSANDRA-11654)
 * Ignore all LocalStrategy keyspaces for streaming and other related
   operations (CASSANDRA-11627)
 * Ensure columnfilter covers indexed columns for thrift 2i queries (CASSANDRA-11523)
 * Only open one sstable scanner per sstable (CASSANDRA-11412)
 * Option to specify ProtocolVersion in cassandra-stress (CASSANDRA-11410)
 * ArithmeticException in avgFunctionForDecimal (CASSANDRA-11485)
 * LogAwareFileLister should only use OLD sstable files in current folder to determine disk consistency (CASSANDRA-11470)
 * Notify indexers of expired rows during compaction (CASSANDRA-11329)
 * Properly respond with ProtocolError when a v1/v2 native protocol
   header is received (CASSANDRA-11464)
 * Validate that num_tokens and initial_token are consistent with one another (CASSANDRA-10120)
Merged from 2.2:
 * Exit JVM if JMX server fails to startup (CASSANDRA-11540)
 * Produce a heap dump when exiting on OOM (CASSANDRA-9861)
 * Restore ability to filter on clustering columns when using a 2i (CASSANDRA-11510)
 * JSON datetime formatting needs timezone (CASSANDRA-11137)
 * Fix is_dense recalculation for Thrift-updated tables (CASSANDRA-11502)
 * Remove unnescessary file existence check during anticompaction (CASSANDRA-11660)
 * Add missing files to debian packages (CASSANDRA-11642)
 * Avoid calling Iterables::concat in loops during ModificationStatement::getFunctions (CASSANDRA-11621)
 * cqlsh: COPY FROM should use regular inserts for single statement batches and
   report errors correctly if workers processes crash on initialization (CASSANDRA-11474)
 * Always close cluster with connection in CqlRecordWriter (CASSANDRA-11553)
 * Allow only DISTINCT queries with partition keys restrictions (CASSANDRA-11339)
 * CqlConfigHelper no longer requires both a keystore and truststore to work (CASSANDRA-11532)
 * Make deprecated repair methods backward-compatible with previous notification service (CASSANDRA-11430)
 * IncomingStreamingConnection version check message wrong (CASSANDRA-11462)
Merged from 2.1:
 * Support mlockall on IBM POWER arch (CASSANDRA-11576)
 * Add option to disable use of severity in DynamicEndpointSnitch (CASSANDRA-11737)
 * cqlsh COPY FROM fails for null values with non-prepared statements (CASSANDRA-11631)
 * Make cython optional in pylib/setup.py (CASSANDRA-11630)
 * Change order of directory searching for cassandra.in.sh to favor local one (CASSANDRA-11628)
 * cqlsh COPY FROM fails with []{} chars in UDT/tuple fields/values (CASSANDRA-11633)
 * clqsh: COPY FROM throws TypeError with Cython extensions enabled (CASSANDRA-11574)
 * cqlsh: COPY FROM ignores NULL values in conversion (CASSANDRA-11549)
 * Validate levels when building LeveledScanner to avoid overlaps with orphaned sstables (CASSANDRA-9935)


3.5
 * StaticTokenTreeBuilder should respect posibility of duplicate tokens (CASSANDRA-11525)
 * Correctly fix potential assertion error during compaction (CASSANDRA-11353)
 * Avoid index segment stitching in RAM which lead to OOM on big SSTable files (CASSANDRA-11383)
 * Fix clustering and row filters for LIKE queries on clustering columns (CASSANDRA-11397)
Merged from 3.0:
 * Fix rare NPE on schema upgrade from 2.x to 3.x (CASSANDRA-10943)
 * Improve backoff policy for cqlsh COPY FROM (CASSANDRA-11320)
 * Improve IF NOT EXISTS check in CREATE INDEX (CASSANDRA-11131)
 * Upgrade ohc to 0.4.3
 * Enable SO_REUSEADDR for JMX RMI server sockets (CASSANDRA-11093)
 * Allocate merkletrees with the correct size (CASSANDRA-11390)
 * Support streaming pre-3.0 sstables (CASSANDRA-10990)
 * Add backpressure to compressed or encrypted commit log (CASSANDRA-10971)
 * SSTableExport supports secondary index tables (CASSANDRA-11330)
 * Fix sstabledump to include missing info in debug output (CASSANDRA-11321)
 * Establish and implement canonical bulk reading workload(s) (CASSANDRA-10331)
 * Fix paging for IN queries on tables without clustering columns (CASSANDRA-11208)
 * Remove recursive call from CompositesSearcher (CASSANDRA-11304)
 * Fix filtering on non-primary key columns for queries without index (CASSANDRA-6377)
 * Fix sstableloader fail when using materialized view (CASSANDRA-11275)
Merged from 2.2:
 * DatabaseDescriptor should log stacktrace in case of Eception during seed provider creation (CASSANDRA-11312)
 * Use canonical path for directory in SSTable descriptor (CASSANDRA-10587)
 * Add cassandra-stress keystore option (CASSANDRA-9325)
 * Dont mark sstables as repairing with sub range repairs (CASSANDRA-11451)
 * Notify when sstables change after cancelling compaction (CASSANDRA-11373)
 * cqlsh: COPY FROM should check that explicit column names are valid (CASSANDRA-11333)
 * Add -Dcassandra.start_gossip startup option (CASSANDRA-10809)
 * Fix UTF8Validator.validate() for modified UTF-8 (CASSANDRA-10748)
 * Clarify that now() function is calculated on the coordinator node in CQL documentation (CASSANDRA-10900)
 * Fix bloom filter sizing with LCS (CASSANDRA-11344)
 * (cqlsh) Fix error when result is 0 rows with EXPAND ON (CASSANDRA-11092)
 * Add missing newline at end of bin/cqlsh (CASSANDRA-11325)
 * Unresolved hostname leads to replace being ignored (CASSANDRA-11210)
 * Only log yaml config once, at startup (CASSANDRA-11217)
 * Reference leak with parallel repairs on the same table (CASSANDRA-11215)
Merged from 2.1:
 * Add a -j parameter to scrub/cleanup/upgradesstables to state how
   many threads to use (CASSANDRA-11179)
 * COPY FROM on large datasets: fix progress report and debug performance (CASSANDRA-11053)
 * InvalidateKeys should have a weak ref to key cache (CASSANDRA-11176)


3.4
 * (cqlsh) add cqlshrc option to always connect using ssl (CASSANDRA-10458)
 * Cleanup a few resource warnings (CASSANDRA-11085)
 * Allow custom tracing implementations (CASSANDRA-10392)
 * Extract LoaderOptions to be able to be used from outside (CASSANDRA-10637)
 * fix OnDiskIndexTest to properly treat empty ranges (CASSANDRA-11205)
 * fix TrackerTest to handle new notifications (CASSANDRA-11178)
 * add SASI validation for partitioner and complex columns (CASSANDRA-11169)
 * Add caching of encrypted credentials in PasswordAuthenticator (CASSANDRA-7715)
 * fix SASI memtable switching on flush (CASSANDRA-11159)
 * Remove duplicate offline compaction tracking (CASSANDRA-11148)
 * fix EQ semantics of analyzed SASI indexes (CASSANDRA-11130)
 * Support long name output for nodetool commands (CASSANDRA-7950)
 * Encrypted hints (CASSANDRA-11040)
 * SASI index options validation (CASSANDRA-11136)
 * Optimize disk seek using min/max column name meta data when the LIMIT clause is used
   (CASSANDRA-8180)
 * Add LIKE support to CQL3 (CASSANDRA-11067)
 * Generic Java UDF types (CASSANDRA-10819)
 * cqlsh: Include sub-second precision in timestamps by default (CASSANDRA-10428)
 * Set javac encoding to utf-8 (CASSANDRA-11077)
 * Integrate SASI index into Cassandra (CASSANDRA-10661)
 * Add --skip-flush option to nodetool snapshot
 * Skip values for non-queried columns (CASSANDRA-10657)
 * Add support for secondary indexes on static columns (CASSANDRA-8103)
 * CommitLogUpgradeTestMaker creates broken commit logs (CASSANDRA-11051)
 * Add metric for number of dropped mutations (CASSANDRA-10866)
 * Simplify row cache invalidation code (CASSANDRA-10396)
 * Support user-defined compaction through nodetool (CASSANDRA-10660)
 * Stripe view locks by key and table ID to reduce contention (CASSANDRA-10981)
 * Add nodetool gettimeout and settimeout commands (CASSANDRA-10953)
 * Add 3.0 metadata to sstablemetadata output (CASSANDRA-10838)
Merged from 3.0:
 * MV should only query complex columns included in the view (CASSANDRA-11069)
 * Failed aggregate creation breaks server permanently (CASSANDRA-11064)
 * Add sstabledump tool (CASSANDRA-7464)
 * Introduce backpressure for hints (CASSANDRA-10972)
 * Fix ClusteringPrefix not being able to read tombstone range boundaries (CASSANDRA-11158)
 * Prevent logging in sandboxed state (CASSANDRA-11033)
 * Disallow drop/alter operations of UDTs used by UDAs (CASSANDRA-10721)
 * Add query time validation method on Index (CASSANDRA-11043)
 * Avoid potential AssertionError in mixed version cluster (CASSANDRA-11128)
 * Properly handle hinted handoff after topology changes (CASSANDRA-5902)
 * AssertionError when listing sstable files on inconsistent disk state (CASSANDRA-11156)
 * Fix wrong rack counting and invalid conditions check for TokenAllocation
   (CASSANDRA-11139)
 * Avoid creating empty hint files (CASSANDRA-11090)
 * Fix leak detection strong reference loop using weak reference (CASSANDRA-11120)
 * Configurie BatchlogManager to stop delayed tasks on shutdown (CASSANDRA-11062)
 * Hadoop integration is incompatible with Cassandra Driver 3.0.0 (CASSANDRA-11001)
 * Add dropped_columns to the list of schema table so it gets handled
   properly (CASSANDRA-11050)
 * Fix NPE when using forceRepairRangeAsync without DC (CASSANDRA-11239)
Merged from 2.2:
 * Preserve order for preferred SSL cipher suites (CASSANDRA-11164)
 * Range.compareTo() violates the contract of Comparable (CASSANDRA-11216)
 * Avoid NPE when serializing ErrorMessage with null message (CASSANDRA-11167)
 * Replacing an aggregate with a new version doesn't reset INITCOND (CASSANDRA-10840)
 * (cqlsh) cqlsh cannot be called through symlink (CASSANDRA-11037)
 * fix ohc and java-driver pom dependencies in build.xml (CASSANDRA-10793)
 * Protect from keyspace dropped during repair (CASSANDRA-11065)
 * Handle adding fields to a UDT in SELECT JSON and toJson() (CASSANDRA-11146)
 * Better error message for cleanup (CASSANDRA-10991)
 * cqlsh pg-style-strings broken if line ends with ';' (CASSANDRA-11123)
 * Always persist upsampled index summaries (CASSANDRA-10512)
 * (cqlsh) Fix inconsistent auto-complete (CASSANDRA-10733)
 * Make SELECT JSON and toJson() threadsafe (CASSANDRA-11048)
 * Fix SELECT on tuple relations for mixed ASC/DESC clustering order (CASSANDRA-7281)
 * Use cloned TokenMetadata in size estimates to avoid race against membership check
   (CASSANDRA-10736)
 * (cqlsh) Support utf-8/cp65001 encoding on Windows (CASSANDRA-11030)
 * Fix paging on DISTINCT queries repeats result when first row in partition changes
   (CASSANDRA-10010)
 * (cqlsh) Support timezone conversion using pytz (CASSANDRA-10397)
 * cqlsh: change default encoding to UTF-8 (CASSANDRA-11124)
Merged from 2.1:
 * Checking if an unlogged batch is local is inefficient (CASSANDRA-11529)
 * Fix out-of-space error treatment in memtable flushing (CASSANDRA-11448).
 * Don't do defragmentation if reading from repaired sstables (CASSANDRA-10342)
 * Fix streaming_socket_timeout_in_ms not enforced (CASSANDRA-11286)
 * Avoid dropping message too quickly due to missing unit conversion (CASSANDRA-11302)
 * Don't remove FailureDetector history on removeEndpoint (CASSANDRA-10371)
 * Only notify if repair status changed (CASSANDRA-11172)
 * Use logback setting for 'cassandra -v' command (CASSANDRA-10767)
 * Fix sstableloader to unthrottle streaming by default (CASSANDRA-9714)
 * Fix incorrect warning in 'nodetool status' (CASSANDRA-10176)
 * Properly release sstable ref when doing offline scrub (CASSANDRA-10697)
 * Improve nodetool status performance for large cluster (CASSANDRA-7238)
 * Gossiper#isEnabled is not thread safe (CASSANDRA-11116)
 * Avoid major compaction mixing repaired and unrepaired sstables in DTCS (CASSANDRA-11113)
 * Make it clear what DTCS timestamp_resolution is used for (CASSANDRA-11041)
 * (cqlsh) Display milliseconds when datetime overflows (CASSANDRA-10625)


3.3
 * Avoid infinite loop if owned range is smaller than number of
   data dirs (CASSANDRA-11034)
 * Avoid bootstrap hanging when existing nodes have no data to stream (CASSANDRA-11010)
Merged from 3.0:
 * Remove double initialization of newly added tables (CASSANDRA-11027)
 * Filter keys searcher results by target range (CASSANDRA-11104)
 * Fix deserialization of legacy read commands (CASSANDRA-11087)
 * Fix incorrect computation of deletion time in sstable metadata (CASSANDRA-11102)
 * Avoid memory leak when collecting sstable metadata (CASSANDRA-11026)
 * Mutations do not block for completion under view lock contention (CASSANDRA-10779)
 * Invalidate legacy schema tables when unloading them (CASSANDRA-11071)
 * (cqlsh) handle INSERT and UPDATE statements with LWT conditions correctly
   (CASSANDRA-11003)
 * Fix DISTINCT queries in mixed version clusters (CASSANDRA-10762)
 * Migrate build status for indexes along with legacy schema (CASSANDRA-11046)
 * Ensure SSTables for legacy KEYS indexes can be read (CASSANDRA-11045)
 * Added support for IBM zSystems architecture (CASSANDRA-11054)
 * Update CQL documentation (CASSANDRA-10899)
 * Check the column name, not cell name, for dropped columns when reading
   legacy sstables (CASSANDRA-11018)
 * Don't attempt to index clustering values of static rows (CASSANDRA-11021)
 * Remove checksum files after replaying hints (CASSANDRA-10947)
 * Support passing base table metadata to custom 2i validation (CASSANDRA-10924)
 * Ensure stale index entries are purged during reads (CASSANDRA-11013)
 * (cqlsh) Also apply --connect-timeout to control connection
   timeout (CASSANDRA-10959)
 * Fix AssertionError when removing from list using UPDATE (CASSANDRA-10954)
 * Fix UnsupportedOperationException when reading old sstable with range
   tombstone (CASSANDRA-10743)
 * MV should use the maximum timestamp of the primary key (CASSANDRA-10910)
 * Fix potential assertion error during compaction (CASSANDRA-10944)
Merged from 2.2:
 * maxPurgeableTimestamp needs to check memtables too (CASSANDRA-9949)
 * Apply change to compaction throughput in real time (CASSANDRA-10025)
 * (cqlsh) encode input correctly when saving history
 * Fix potential NPE on ORDER BY queries with IN (CASSANDRA-10955)
 * Start L0 STCS-compactions even if there is a L0 -> L1 compaction
   going (CASSANDRA-10979)
 * Make UUID LSB unique per process (CASSANDRA-7925)
 * Avoid NPE when performing sstable tasks (scrub etc.) (CASSANDRA-10980)
 * Make sure client gets tombstone overwhelmed warning (CASSANDRA-9465)
 * Fix error streaming section more than 2GB (CASSANDRA-10961)
 * Histogram buckets exposed in jmx are sorted incorrectly (CASSANDRA-10975)
 * Enable GC logging by default (CASSANDRA-10140)
 * Optimize pending range computation (CASSANDRA-9258)
 * Skip commit log and saved cache directories in SSTable version startup check (CASSANDRA-10902)
 * drop/alter user should be case sensitive (CASSANDRA-10817)
Merged from 2.1:
 * test_bulk_round_trip_blogposts is failing occasionally (CASSANDRA-10938)
 * Fix isJoined return true only after becoming cluster member (CASANDRA-11007)
 * Fix bad gossip generation seen in long-running clusters (CASSANDRA-10969)
 * Avoid NPE when incremental repair fails (CASSANDRA-10909)
 * Unmark sstables compacting once they are done in cleanup/scrub/upgradesstables (CASSANDRA-10829)
 * Allow simultaneous bootstrapping with strict consistency when no vnodes are used (CASSANDRA-11005)
 * Log a message when major compaction does not result in a single file (CASSANDRA-10847)
 * (cqlsh) fix cqlsh_copy_tests when vnodes are disabled (CASSANDRA-10997)
 * (cqlsh) Add request timeout option to cqlsh (CASSANDRA-10686)
 * Avoid AssertionError while submitting hint with LWT (CASSANDRA-10477)
 * If CompactionMetadata is not in stats file, use index summary instead (CASSANDRA-10676)
 * Retry sending gossip syn multiple times during shadow round (CASSANDRA-8072)
 * Fix pending range calculation during moves (CASSANDRA-10887)
 * Sane default (200Mbps) for inter-DC streaming througput (CASSANDRA-8708)



3.2
 * Make sure tokens don't exist in several data directories (CASSANDRA-6696)
 * Add requireAuthorization method to IAuthorizer (CASSANDRA-10852)
 * Move static JVM options to conf/jvm.options file (CASSANDRA-10494)
 * Fix CassandraVersion to accept x.y version string (CASSANDRA-10931)
 * Add forceUserDefinedCleanup to allow more flexible cleanup (CASSANDRA-10708)
 * (cqlsh) allow setting TTL with COPY (CASSANDRA-9494)
 * Fix counting of received sstables in streaming (CASSANDRA-10949)
 * Implement hints compression (CASSANDRA-9428)
 * Fix potential assertion error when reading static columns (CASSANDRA-10903)
 * Fix EstimatedHistogram creation in nodetool tablehistograms (CASSANDRA-10859)
 * Establish bootstrap stream sessions sequentially (CASSANDRA-6992)
 * Sort compactionhistory output by timestamp (CASSANDRA-10464)
 * More efficient BTree removal (CASSANDRA-9991)
 * Make tablehistograms accept the same syntax as tablestats (CASSANDRA-10149)
 * Group pending compactions based on table (CASSANDRA-10718)
 * Add compressor name in sstablemetadata output (CASSANDRA-9879)
 * Fix type casting for counter columns (CASSANDRA-10824)
 * Prevent running Cassandra as root (CASSANDRA-8142)
 * bound maximum in-flight commit log replay mutation bytes to 64 megabytes (CASSANDRA-8639)
 * Normalize all scripts (CASSANDRA-10679)
 * Make compression ratio much more accurate (CASSANDRA-10225)
 * Optimize building of Clustering object when only one is created (CASSANDRA-10409)
 * Make index building pluggable (CASSANDRA-10681)
 * Add sstable flush observer (CASSANDRA-10678)
 * Improve NTS endpoints calculation (CASSANDRA-10200)
 * Improve performance of the folderSize function (CASSANDRA-10677)
 * Add support for type casting in selection clause (CASSANDRA-10310)
 * Added graphing option to cassandra-stress (CASSANDRA-7918)
 * Abort in-progress queries that time out (CASSANDRA-7392)
 * Add transparent data encryption core classes (CASSANDRA-9945)
Merged from 3.0:
 * Better handling of SSL connection errors inter-node (CASSANDRA-10816)
 * Avoid NoSuchElementException when executing empty batch (CASSANDRA-10711)
 * Avoid building PartitionUpdate in toString (CASSANDRA-10897)
 * Reduce heap spent when receiving many SSTables (CASSANDRA-10797)
 * Add back support for 3rd party auth providers to bulk loader (CASSANDRA-10873)
 * Eliminate the dependency on jgrapht for UDT resolution (CASSANDRA-10653)
 * (Hadoop) Close Clusters and Sessions in Hadoop Input/Output classes (CASSANDRA-10837)
 * Fix sstableloader not working with upper case keyspace name (CASSANDRA-10806)
Merged from 2.2:
 * jemalloc detection fails due to quoting issues in regexv (CASSANDRA-10946)
 * (cqlsh) show correct column names for empty result sets (CASSANDRA-9813)
 * Add new types to Stress (CASSANDRA-9556)
 * Add property to allow listening on broadcast interface (CASSANDRA-9748)
Merged from 2.1:
 * Match cassandra-loader options in COPY FROM (CASSANDRA-9303)
 * Fix binding to any address in CqlBulkRecordWriter (CASSANDRA-9309)
 * cqlsh fails to decode utf-8 characters for text typed columns (CASSANDRA-10875)
 * Log error when stream session fails (CASSANDRA-9294)
 * Fix bugs in commit log archiving startup behavior (CASSANDRA-10593)
 * (cqlsh) further optimise COPY FROM (CASSANDRA-9302)
 * Allow CREATE TABLE WITH ID (CASSANDRA-9179)
 * Make Stress compiles within eclipse (CASSANDRA-10807)
 * Cassandra Daemon should print JVM arguments (CASSANDRA-10764)
 * Allow cancellation of index summary redistribution (CASSANDRA-8805)


3.1.1
Merged from 3.0:
  * Fix upgrade data loss due to range tombstone deleting more data than then should
    (CASSANDRA-10822)


3.1
Merged from 3.0:
 * Avoid MV race during node decommission (CASSANDRA-10674)
 * Disable reloading of GossipingPropertyFileSnitch (CASSANDRA-9474)
 * Handle single-column deletions correction in materialized views
   when the column is part of the view primary key (CASSANDRA-10796)
 * Fix issue with datadir migration on upgrade (CASSANDRA-10788)
 * Fix bug with range tombstones on reverse queries and test coverage for
   AbstractBTreePartition (CASSANDRA-10059)
 * Remove 64k limit on collection elements (CASSANDRA-10374)
 * Remove unclear Indexer.indexes() method (CASSANDRA-10690)
 * Fix NPE on stream read error (CASSANDRA-10771)
 * Normalize cqlsh DESC output (CASSANDRA-10431)
 * Rejects partition range deletions when columns are specified (CASSANDRA-10739)
 * Fix error when saving cached key for old format sstable (CASSANDRA-10778)
 * Invalidate prepared statements on DROP INDEX (CASSANDRA-10758)
 * Fix SELECT statement with IN restrictions on partition key,
   ORDER BY and LIMIT (CASSANDRA-10729)
 * Improve stress performance over 1k threads (CASSANDRA-7217)
 * Wait for migration responses to complete before bootstrapping (CASSANDRA-10731)
 * Unable to create a function with argument of type Inet (CASSANDRA-10741)
 * Fix backward incompatibiliy in CqlInputFormat (CASSANDRA-10717)
 * Correctly preserve deletion info on updated rows when notifying indexers
   of single-row deletions (CASSANDRA-10694)
 * Notify indexers of partition delete during cleanup (CASSANDRA-10685)
 * Keep the file open in trySkipCache (CASSANDRA-10669)
 * Updated trigger example (CASSANDRA-10257)
Merged from 2.2:
 * Verify tables in pseudo-system keyspaces at startup (CASSANDRA-10761)
 * Fix IllegalArgumentException in DataOutputBuffer.reallocate for large buffers (CASSANDRA-10592)
 * Show CQL help in cqlsh in web browser (CASSANDRA-7225)
 * Serialize on disk the proper SSTable compression ratio (CASSANDRA-10775)
 * Reject index queries while the index is building (CASSANDRA-8505)
 * CQL.textile syntax incorrectly includes optional keyspace for aggregate SFUNC and FINALFUNC (CASSANDRA-10747)
 * Fix JSON update with prepared statements (CASSANDRA-10631)
 * Don't do anticompaction after subrange repair (CASSANDRA-10422)
 * Fix SimpleDateType type compatibility (CASSANDRA-10027)
 * (Hadoop) fix splits calculation (CASSANDRA-10640)
 * (Hadoop) ensure that Cluster instances are always closed (CASSANDRA-10058)
Merged from 2.1:
 * Fix Stress profile parsing on Windows (CASSANDRA-10808)
 * Fix incremental repair hang when replica is down (CASSANDRA-10288)
 * Optimize the way we check if a token is repaired in anticompaction (CASSANDRA-10768)
 * Add proper error handling to stream receiver (CASSANDRA-10774)
 * Warn or fail when changing cluster topology live (CASSANDRA-10243)
 * Status command in debian/ubuntu init script doesn't work (CASSANDRA-10213)
 * Some DROP ... IF EXISTS incorrectly result in exceptions on non-existing KS (CASSANDRA-10658)
 * DeletionTime.compareTo wrong in rare cases (CASSANDRA-10749)
 * Force encoding when computing statement ids (CASSANDRA-10755)
 * Properly reject counters as map keys (CASSANDRA-10760)
 * Fix the sstable-needs-cleanup check (CASSANDRA-10740)
 * (cqlsh) Print column names before COPY operation (CASSANDRA-8935)
 * Fix CompressedInputStream for proper cleanup (CASSANDRA-10012)
 * (cqlsh) Support counters in COPY commands (CASSANDRA-9043)
 * Try next replica if not possible to connect to primary replica on
   ColumnFamilyRecordReader (CASSANDRA-2388)
 * Limit window size in DTCS (CASSANDRA-10280)
 * sstableloader does not use MAX_HEAP_SIZE env parameter (CASSANDRA-10188)
 * (cqlsh) Improve COPY TO performance and error handling (CASSANDRA-9304)
 * Create compression chunk for sending file only (CASSANDRA-10680)
 * Forbid compact clustering column type changes in ALTER TABLE (CASSANDRA-8879)
 * Reject incremental repair with subrange repair (CASSANDRA-10422)
 * Add a nodetool command to refresh size_estimates (CASSANDRA-9579)
 * Invalidate cache after stream receive task is completed (CASSANDRA-10341)
 * Reject counter writes in CQLSSTableWriter (CASSANDRA-10258)
 * Remove superfluous COUNTER_MUTATION stage mapping (CASSANDRA-10605)


3.0
 * Fix AssertionError while flushing memtable due to materialized views
   incorrectly inserting empty rows (CASSANDRA-10614)
 * Store UDA initcond as CQL literal in the schema table, instead of a blob (CASSANDRA-10650)
 * Don't use -1 for the position of partition key in schema (CASSANDRA-10491)
 * Fix distinct queries in mixed version cluster (CASSANDRA-10573)
 * Skip sstable on clustering in names query (CASSANDRA-10571)
 * Remove value skipping as it breaks read-repair (CASSANDRA-10655)
 * Fix bootstrapping with MVs (CASSANDRA-10621)
 * Make sure EACH_QUORUM reads are using NTS (CASSANDRA-10584)
 * Fix MV replica filtering for non-NetworkTopologyStrategy (CASSANDRA-10634)
 * (Hadoop) fix CIF describeSplits() not handling 0 size estimates (CASSANDRA-10600)
 * Fix reading of legacy sstables (CASSANDRA-10590)
 * Use CQL type names in schema metadata tables (CASSANDRA-10365)
 * Guard batchlog replay against integer division by zero (CASSANDRA-9223)
 * Fix bug when adding a column to thrift with the same name than a primary key (CASSANDRA-10608)
 * Add client address argument to IAuthenticator::newSaslNegotiator (CASSANDRA-8068)
 * Fix implementation of LegacyLayout.LegacyBoundComparator (CASSANDRA-10602)
 * Don't use 'names query' read path for counters (CASSANDRA-10572)
 * Fix backward compatibility for counters (CASSANDRA-10470)
 * Remove memory_allocator paramter from cassandra.yaml (CASSANDRA-10581,10628)
 * Execute the metadata reload task of all registered indexes on CFS::reload (CASSANDRA-10604)
 * Fix thrift cas operations with defined columns (CASSANDRA-10576)
 * Fix PartitionUpdate.operationCount()for updates with static column operations (CASSANDRA-10606)
 * Fix thrift get() queries with defined columns (CASSANDRA-10586)
 * Fix marking of indexes as built and removed (CASSANDRA-10601)
 * Skip initialization of non-registered 2i instances, remove Index::getIndexName (CASSANDRA-10595)
 * Fix batches on multiple tables (CASSANDRA-10554)
 * Ensure compaction options are validated when updating KeyspaceMetadata (CASSANDRA-10569)
 * Flatten Iterator Transformation Hierarchy (CASSANDRA-9975)
 * Remove token generator (CASSANDRA-5261)
 * RolesCache should not be created for any authenticator that does not requireAuthentication (CASSANDRA-10562)
 * Fix LogTransaction checking only a single directory for files (CASSANDRA-10421)
 * Fix handling of range tombstones when reading old format sstables (CASSANDRA-10360)
 * Aggregate with Initial Condition fails with C* 3.0 (CASSANDRA-10367)
Merged from 2.2:
 * (cqlsh) show partial trace if incomplete after max_trace_wait (CASSANDRA-7645)
 * Use most up-to-date version of schema for system tables (CASSANDRA-10652)
 * Deprecate memory_allocator in cassandra.yaml (CASSANDRA-10581,10628)
 * Expose phi values from failure detector via JMX and tweak debug
   and trace logging (CASSANDRA-9526)
 * Fix IllegalArgumentException in DataOutputBuffer.reallocate for large buffers (CASSANDRA-10592)
Merged from 2.1:
 * Shutdown compaction in drain to prevent leak (CASSANDRA-10079)
 * (cqlsh) fix COPY using wrong variable name for time_format (CASSANDRA-10633)
 * Do not run SizeEstimatesRecorder if a node is not a member of the ring (CASSANDRA-9912)
 * Improve handling of dead nodes in gossip (CASSANDRA-10298)
 * Fix logback-tools.xml incorrectly configured for outputing to System.err
   (CASSANDRA-9937)
 * Fix streaming to catch exception so retry not fail (CASSANDRA-10557)
 * Add validation method to PerRowSecondaryIndex (CASSANDRA-10092)
 * Support encrypted and plain traffic on the same port (CASSANDRA-10559)
 * Do STCS in DTCS windows (CASSANDRA-10276)
 * Avoid repetition of JVM_OPTS in debian package (CASSANDRA-10251)
 * Fix potential NPE from handling result of SIM.highestSelectivityIndex (CASSANDRA-10550)
 * Fix paging issues with partitions containing only static columns data (CASSANDRA-10381)
 * Fix conditions on static columns (CASSANDRA-10264)
 * AssertionError: attempted to delete non-existing file CommitLog (CASSANDRA-10377)
 * Fix sorting for queries with an IN condition on partition key columns (CASSANDRA-10363)


3.0-rc2
 * Fix SELECT DISTINCT queries between 2.2.2 nodes and 3.0 nodes (CASSANDRA-10473)
 * Remove circular references in SegmentedFile (CASSANDRA-10543)
 * Ensure validation of indexed values only occurs once per-partition (CASSANDRA-10536)
 * Fix handling of static columns for range tombstones in thrift (CASSANDRA-10174)
 * Support empty ColumnFilter for backward compatility on empty IN (CASSANDRA-10471)
 * Remove Pig support (CASSANDRA-10542)
 * Fix LogFile throws Exception when assertion is disabled (CASSANDRA-10522)
 * Revert CASSANDRA-7486, make CMS default GC, move GC config to
   conf/jvm.options (CASSANDRA-10403)
 * Fix TeeingAppender causing some logs to be truncated/empty (CASSANDRA-10447)
 * Allow EACH_QUORUM for reads (CASSANDRA-9602)
 * Fix potential ClassCastException while upgrading (CASSANDRA-10468)
 * Fix NPE in MVs on update (CASSANDRA-10503)
 * Only include modified cell data in indexing deltas (CASSANDRA-10438)
 * Do not load keyspace when creating sstable writer (CASSANDRA-10443)
 * If node is not yet gossiping write all MV updates to batchlog only (CASSANDRA-10413)
 * Re-populate token metadata after commit log recovery (CASSANDRA-10293)
 * Provide additional metrics for materialized views (CASSANDRA-10323)
 * Flush system schema tables after local schema changes (CASSANDRA-10429)
Merged from 2.2:
 * Reduce contention getting instances of CompositeType (CASSANDRA-10433)
 * Fix the regression when using LIMIT with aggregates (CASSANDRA-10487)
 * Avoid NoClassDefFoundError during DataDescriptor initialization on windows (CASSANDRA-10412)
 * Preserve case of quoted Role & User names (CASSANDRA-10394)
 * cqlsh pg-style-strings broken (CASSANDRA-10484)
 * cqlsh prompt includes name of keyspace after failed `use` statement (CASSANDRA-10369)
Merged from 2.1:
 * (cqlsh) Distinguish negative and positive infinity in output (CASSANDRA-10523)
 * (cqlsh) allow custom time_format for COPY TO (CASSANDRA-8970)
 * Don't allow startup if the node's rack has changed (CASSANDRA-10242)
 * (cqlsh) show partial trace if incomplete after max_trace_wait (CASSANDRA-7645)
 * Allow LOCAL_JMX to be easily overridden (CASSANDRA-10275)
 * Mark nodes as dead even if they've already left (CASSANDRA-10205)


3.0.0-rc1
 * Fix mixed version read request compatibility for compact static tables
   (CASSANDRA-10373)
 * Fix paging of DISTINCT with static and IN (CASSANDRA-10354)
 * Allow MATERIALIZED VIEW's SELECT statement to restrict primary key
   columns (CASSANDRA-9664)
 * Move crc_check_chance out of compression options (CASSANDRA-9839)
 * Fix descending iteration past end of BTreeSearchIterator (CASSANDRA-10301)
 * Transfer hints to a different node on decommission (CASSANDRA-10198)
 * Check partition keys for CAS operations during stmt validation (CASSANDRA-10338)
 * Add custom query expressions to SELECT (CASSANDRA-10217)
 * Fix minor bugs in MV handling (CASSANDRA-10362)
 * Allow custom indexes with 0,1 or multiple target columns (CASSANDRA-10124)
 * Improve MV schema representation (CASSANDRA-9921)
 * Add flag to enable/disable coordinator batchlog for MV writes (CASSANDRA-10230)
 * Update cqlsh COPY for new internal driver serialization interface (CASSANDRA-10318)
 * Give index implementations more control over rebuild operations (CASSANDRA-10312)
 * Update index file format (CASSANDRA-10314)
 * Add "shadowable" row tombstones to deal with mv timestamp issues (CASSANDRA-10261)
 * CFS.loadNewSSTables() broken for pre-3.0 sstables
 * Cache selected index in read command to reduce lookups (CASSANDRA-10215)
 * Small optimizations of sstable index serialization (CASSANDRA-10232)
 * Support for both encrypted and unencrypted native transport connections (CASSANDRA-9590)
Merged from 2.2:
 * Configurable page size in cqlsh (CASSANDRA-9855)
 * Defer default role manager setup until all nodes are on 2.2+ (CASSANDRA-9761)
 * Handle missing RoleManager in config after upgrade to 2.2 (CASSANDRA-10209)
Merged from 2.1:
 * Bulk Loader API could not tolerate even node failure (CASSANDRA-10347)
 * Avoid misleading pushed notifications when multiple nodes
   share an rpc_address (CASSANDRA-10052)
 * Fix dropping undroppable when message queue is full (CASSANDRA-10113)
 * Fix potential ClassCastException during paging (CASSANDRA-10352)
 * Prevent ALTER TYPE from creating circular references (CASSANDRA-10339)
 * Fix cache handling of 2i and base tables (CASSANDRA-10155, 10359)
 * Fix NPE in nodetool compactionhistory (CASSANDRA-9758)
 * (Pig) support BulkOutputFormat as a URL parameter (CASSANDRA-7410)
 * BATCH statement is broken in cqlsh (CASSANDRA-10272)
 * (cqlsh) Make cqlsh PEP8 Compliant (CASSANDRA-10066)
 * (cqlsh) Fix error when starting cqlsh with --debug (CASSANDRA-10282)
 * Scrub, Cleanup and Upgrade do not unmark compacting until all operations
   have completed, regardless of the occurence of exceptions (CASSANDRA-10274)


3.0.0-beta2
 * Fix columns returned by AbstractBtreePartitions (CASSANDRA-10220)
 * Fix backward compatibility issue due to AbstractBounds serialization bug (CASSANDRA-9857)
 * Fix startup error when upgrading nodes (CASSANDRA-10136)
 * Base table PRIMARY KEY can be assumed to be NOT NULL in MV creation (CASSANDRA-10147)
 * Improve batchlog write patch (CASSANDRA-9673)
 * Re-apply MaterializedView updates on commitlog replay (CASSANDRA-10164)
 * Require AbstractType.isByteOrderComparable declaration in constructor (CASSANDRA-9901)
 * Avoid digest mismatch on upgrade to 3.0 (CASSANDRA-9554)
 * Fix Materialized View builder when adding multiple MVs (CASSANDRA-10156)
 * Choose better poolingOptions for protocol v4 in cassandra-stress (CASSANDRA-10182)
 * Fix LWW bug affecting Materialized Views (CASSANDRA-10197)
 * Ensures frozen sets and maps are always sorted (CASSANDRA-10162)
 * Don't deadlock when flushing CFS backed custom indexes (CASSANDRA-10181)
 * Fix double flushing of secondary index tables (CASSANDRA-10180)
 * Fix incorrect handling of range tombstones in thrift (CASSANDRA-10046)
 * Only use batchlog when paired materialized view replica is remote (CASSANDRA-10061)
 * Reuse TemporalRow when updating multiple MaterializedViews (CASSANDRA-10060)
 * Validate gc_grace_seconds for batchlog writes and MVs (CASSANDRA-9917)
 * Fix sstablerepairedset (CASSANDRA-10132)
Merged from 2.2:
 * Cancel transaction for sstables we wont redistribute index summary
   for (CASSANDRA-10270)
 * Retry snapshot deletion after compaction and gc on Windows (CASSANDRA-10222)
 * Fix failure to start with space in directory path on Windows (CASSANDRA-10239)
 * Fix repair hang when snapshot failed (CASSANDRA-10057)
 * Fall back to 1/4 commitlog volume for commitlog_total_space on small disks
   (CASSANDRA-10199)
Merged from 2.1:
 * Added configurable warning threshold for GC duration (CASSANDRA-8907)
 * Fix handling of streaming EOF (CASSANDRA-10206)
 * Only check KeyCache when it is enabled
 * Change streaming_socket_timeout_in_ms default to 1 hour (CASSANDRA-8611)
 * (cqlsh) update list of CQL keywords (CASSANDRA-9232)
 * Add nodetool gettraceprobability command (CASSANDRA-10234)
Merged from 2.0:
 * Fix rare race where older gossip states can be shadowed (CASSANDRA-10366)
 * Fix consolidating racks violating the RF contract (CASSANDRA-10238)
 * Disallow decommission when node is in drained state (CASSANDRA-8741)


2.2.1
 * Fix race during construction of commit log (CASSANDRA-10049)
 * Fix LeveledCompactionStrategyTest (CASSANDRA-9757)
 * Fix broken UnbufferedDataOutputStreamPlus.writeUTF (CASSANDRA-10203)
 * (cqlsh) default load-from-file encoding to utf-8 (CASSANDRA-9898)
 * Avoid returning Permission.NONE when failing to query users table (CASSANDRA-10168)
 * (cqlsh) add CLEAR command (CASSANDRA-10086)
 * Support string literals as Role names for compatibility (CASSANDRA-10135)
Merged from 2.1:
 * Only check KeyCache when it is enabled
 * Change streaming_socket_timeout_in_ms default to 1 hour (CASSANDRA-8611)
 * (cqlsh) update list of CQL keywords (CASSANDRA-9232)


3.0.0-beta1
 * Redesign secondary index API (CASSANDRA-9459, 7771, 9041)
 * Fix throwing ReadFailure instead of ReadTimeout on range queries (CASSANDRA-10125)
 * Rewrite hinted handoff (CASSANDRA-6230)
 * Fix query on static compact tables (CASSANDRA-10093)
 * Fix race during construction of commit log (CASSANDRA-10049)
 * Add option to only purge repaired tombstones (CASSANDRA-6434)
 * Change authorization handling for MVs (CASSANDRA-9927)
 * Add custom JMX enabled executor for UDF sandbox (CASSANDRA-10026)
 * Fix row deletion bug for Materialized Views (CASSANDRA-10014)
 * Support mixed-version clusters with Cassandra 2.1 and 2.2 (CASSANDRA-9704)
 * Fix multiple slices on RowSearchers (CASSANDRA-10002)
 * Fix bug in merging of collections (CASSANDRA-10001)
 * Optimize batchlog replay to avoid full scans (CASSANDRA-7237)
 * Repair improvements when using vnodes (CASSANDRA-5220)
 * Disable scripted UDFs by default (CASSANDRA-9889)
 * Bytecode inspection for Java-UDFs (CASSANDRA-9890)
 * Use byte to serialize MT hash length (CASSANDRA-9792)
 * Replace usage of Adler32 with CRC32 (CASSANDRA-8684)
 * Fix migration to new format from 2.1 SSTable (CASSANDRA-10006)
 * SequentialWriter should extend BufferedDataOutputStreamPlus (CASSANDRA-9500)
 * Use the same repairedAt timestamp within incremental repair session (CASSANDRA-9111)
Merged from 2.2:
 * Allow count(*) and count(1) to be use as normal aggregation (CASSANDRA-10114)
 * An NPE is thrown if the column name is unknown for an IN relation (CASSANDRA-10043)
 * Apply commit_failure_policy to more errors on startup (CASSANDRA-9749)
 * Fix histogram overflow exception (CASSANDRA-9973)
 * Route gossip messages over dedicated socket (CASSANDRA-9237)
 * Add checksum to saved cache files (CASSANDRA-9265)
 * Log warning when using an aggregate without partition key (CASSANDRA-9737)
Merged from 2.1:
 * (cqlsh) Allow encoding to be set through command line (CASSANDRA-10004)
 * Add new JMX methods to change local compaction strategy (CASSANDRA-9965)
 * Write hints for paxos commits (CASSANDRA-7342)
 * (cqlsh) Fix timestamps before 1970 on Windows, always
   use UTC for timestamp display (CASSANDRA-10000)
 * (cqlsh) Avoid overwriting new config file with old config
   when both exist (CASSANDRA-9777)
 * Release snapshot selfRef when doing snapshot repair (CASSANDRA-9998)
 * Cannot replace token does not exist - DN node removed as Fat Client (CASSANDRA-9871)
Merged from 2.0:
 * Don't cast expected bf size to an int (CASSANDRA-9959)
 * Make getFullyExpiredSSTables less expensive (CASSANDRA-9882)


3.0.0-alpha1
 * Implement proper sandboxing for UDFs (CASSANDRA-9402)
 * Simplify (and unify) cleanup of compaction leftovers (CASSANDRA-7066)
 * Allow extra schema definitions in cassandra-stress yaml (CASSANDRA-9850)
 * Metrics should use up to date nomenclature (CASSANDRA-9448)
 * Change CREATE/ALTER TABLE syntax for compression (CASSANDRA-8384)
 * Cleanup crc and adler code for java 8 (CASSANDRA-9650)
 * Storage engine refactor (CASSANDRA-8099, 9743, 9746, 9759, 9781, 9808, 9825,
   9848, 9705, 9859, 9867, 9874, 9828, 9801)
 * Update Guava to 18.0 (CASSANDRA-9653)
 * Bloom filter false positive ratio is not honoured (CASSANDRA-8413)
 * New option for cassandra-stress to leave a ratio of columns null (CASSANDRA-9522)
 * Change hinted_handoff_enabled yaml setting, JMX (CASSANDRA-9035)
 * Add algorithmic token allocation (CASSANDRA-7032)
 * Add nodetool command to replay batchlog (CASSANDRA-9547)
 * Make file buffer cache independent of paths being read (CASSANDRA-8897)
 * Remove deprecated legacy Hadoop code (CASSANDRA-9353)
 * Decommissioned nodes will not rejoin the cluster (CASSANDRA-8801)
 * Change gossip stabilization to use endpoit size (CASSANDRA-9401)
 * Change default garbage collector to G1 (CASSANDRA-7486)
 * Populate TokenMetadata early during startup (CASSANDRA-9317)
 * Undeprecate cache recentHitRate (CASSANDRA-6591)
 * Add support for selectively varint encoding fields (CASSANDRA-9499, 9865)
 * Materialized Views (CASSANDRA-6477)
Merged from 2.2:
 * Avoid grouping sstables for anticompaction with DTCS (CASSANDRA-9900)
 * UDF / UDA execution time in trace (CASSANDRA-9723)
 * Fix broken internode SSL (CASSANDRA-9884)
Merged from 2.1:
 * Add new JMX methods to change local compaction strategy (CASSANDRA-9965)
 * Fix handling of enable/disable autocompaction (CASSANDRA-9899)
 * Add consistency level to tracing ouput (CASSANDRA-9827)
 * Remove repair snapshot leftover on startup (CASSANDRA-7357)
 * Use random nodes for batch log when only 2 racks (CASSANDRA-8735)
 * Ensure atomicity inside thrift and stream session (CASSANDRA-7757)
 * Fix nodetool info error when the node is not joined (CASSANDRA-9031)
Merged from 2.0:
 * Log when messages are dropped due to cross_node_timeout (CASSANDRA-9793)
 * Don't track hotness when opening from snapshot for validation (CASSANDRA-9382)


2.2.0
 * Allow the selection of columns together with aggregates (CASSANDRA-9767)
 * Fix cqlsh copy methods and other windows specific issues (CASSANDRA-9795)
 * Don't wrap byte arrays in SequentialWriter (CASSANDRA-9797)
 * sum() and avg() functions missing for smallint and tinyint types (CASSANDRA-9671)
 * Revert CASSANDRA-9542 (allow native functions in UDA) (CASSANDRA-9771)
Merged from 2.1:
 * Fix MarshalException when upgrading superColumn family (CASSANDRA-9582)
 * Fix broken logging for "empty" flushes in Memtable (CASSANDRA-9837)
 * Handle corrupt files on startup (CASSANDRA-9686)
 * Fix clientutil jar and tests (CASSANDRA-9760)
 * (cqlsh) Allow the SSL protocol version to be specified through the
    config file or environment variables (CASSANDRA-9544)
Merged from 2.0:
 * Add tool to find why expired sstables are not getting dropped (CASSANDRA-10015)
 * Remove erroneous pending HH tasks from tpstats/jmx (CASSANDRA-9129)
 * Don't cast expected bf size to an int (CASSANDRA-9959)
 * checkForEndpointCollision fails for legitimate collisions (CASSANDRA-9765)
 * Complete CASSANDRA-8448 fix (CASSANDRA-9519)
 * Don't include auth credentials in debug log (CASSANDRA-9682)
 * Can't transition from write survey to normal mode (CASSANDRA-9740)
 * Scrub (recover) sstables even when -Index.db is missing (CASSANDRA-9591)
 * Fix growing pending background compaction (CASSANDRA-9662)


2.2.0-rc2
 * Re-enable memory-mapped I/O on Windows (CASSANDRA-9658)
 * Warn when an extra-large partition is compacted (CASSANDRA-9643)
 * (cqlsh) Allow setting the initial connection timeout (CASSANDRA-9601)
 * BulkLoader has --transport-factory option but does not use it (CASSANDRA-9675)
 * Allow JMX over SSL directly from nodetool (CASSANDRA-9090)
 * Update cqlsh for UDFs (CASSANDRA-7556)
 * Change Windows kernel default timer resolution (CASSANDRA-9634)
 * Deprected sstable2json and json2sstable (CASSANDRA-9618)
 * Allow native functions in user-defined aggregates (CASSANDRA-9542)
 * Don't repair system_distributed by default (CASSANDRA-9621)
 * Fix mixing min, max, and count aggregates for blob type (CASSANRA-9622)
 * Rename class for DATE type in Java driver (CASSANDRA-9563)
 * Duplicate compilation of UDFs on coordinator (CASSANDRA-9475)
 * Fix connection leak in CqlRecordWriter (CASSANDRA-9576)
 * Mlockall before opening system sstables & remove boot_without_jna option (CASSANDRA-9573)
 * Add functions to convert timeuuid to date or time, deprecate dateOf and unixTimestampOf (CASSANDRA-9229)
 * Make sure we cancel non-compacting sstables from LifecycleTransaction (CASSANDRA-9566)
 * Fix deprecated repair JMX API (CASSANDRA-9570)
 * Add logback metrics (CASSANDRA-9378)
 * Update and refactor ant test/test-compression to run the tests in parallel (CASSANDRA-9583)
 * Fix upgrading to new directory for secondary index (CASSANDRA-9687)
Merged from 2.1:
 * (cqlsh) Fix bad check for CQL compatibility when DESCRIBE'ing
   COMPACT STORAGE tables with no clustering columns
 * Eliminate strong self-reference chains in sstable ref tidiers (CASSANDRA-9656)
 * Ensure StreamSession uses canonical sstable reader instances (CASSANDRA-9700)
 * Ensure memtable book keeping is not corrupted in the event we shrink usage (CASSANDRA-9681)
 * Update internal python driver for cqlsh (CASSANDRA-9064)
 * Fix IndexOutOfBoundsException when inserting tuple with too many
   elements using the string literal notation (CASSANDRA-9559)
 * Enable describe on indices (CASSANDRA-7814)
 * Fix incorrect result for IN queries where column not found (CASSANDRA-9540)
 * ColumnFamilyStore.selectAndReference may block during compaction (CASSANDRA-9637)
 * Fix bug in cardinality check when compacting (CASSANDRA-9580)
 * Fix memory leak in Ref due to ConcurrentLinkedQueue.remove() behaviour (CASSANDRA-9549)
 * Make rebuild only run one at a time (CASSANDRA-9119)
Merged from 2.0:
 * Avoid NPE in AuthSuccess#decode (CASSANDRA-9727)
 * Add listen_address to system.local (CASSANDRA-9603)
 * Bug fixes to resultset metadata construction (CASSANDRA-9636)
 * Fix setting 'durable_writes' in ALTER KEYSPACE (CASSANDRA-9560)
 * Avoids ballot clash in Paxos (CASSANDRA-9649)
 * Improve trace messages for RR (CASSANDRA-9479)
 * Fix suboptimal secondary index selection when restricted
   clustering column is also indexed (CASSANDRA-9631)
 * (cqlsh) Add min_threshold to DTCS option autocomplete (CASSANDRA-9385)
 * Fix error message when attempting to create an index on a column
   in a COMPACT STORAGE table with clustering columns (CASSANDRA-9527)
 * 'WITH WITH' in alter keyspace statements causes NPE (CASSANDRA-9565)
 * Expose some internals of SelectStatement for inspection (CASSANDRA-9532)
 * ArrivalWindow should use primitives (CASSANDRA-9496)
 * Periodically submit background compaction tasks (CASSANDRA-9592)
 * Set HAS_MORE_PAGES flag to false when PagingState is null (CASSANDRA-9571)


2.2.0-rc1
 * Compressed commit log should measure compressed space used (CASSANDRA-9095)
 * Fix comparison bug in CassandraRoleManager#collectRoles (CASSANDRA-9551)
 * Add tinyint,smallint,time,date support for UDFs (CASSANDRA-9400)
 * Deprecates SSTableSimpleWriter and SSTableSimpleUnsortedWriter (CASSANDRA-9546)
 * Empty INITCOND treated as null in aggregate (CASSANDRA-9457)
 * Remove use of Cell in Thrift MapReduce classes (CASSANDRA-8609)
 * Integrate pre-release Java Driver 2.2-rc1, custom build (CASSANDRA-9493)
 * Clean up gossiper logic for old versions (CASSANDRA-9370)
 * Fix custom payload coding/decoding to match the spec (CASSANDRA-9515)
 * ant test-all results incomplete when parsed (CASSANDRA-9463)
 * Disallow frozen<> types in function arguments and return types for
   clarity (CASSANDRA-9411)
 * Static Analysis to warn on unsafe use of Autocloseable instances (CASSANDRA-9431)
 * Update commitlog archiving examples now that commitlog segments are
   not recycled (CASSANDRA-9350)
 * Extend Transactional API to sstable lifecycle management (CASSANDRA-8568)
 * (cqlsh) Add support for native protocol 4 (CASSANDRA-9399)
 * Ensure that UDF and UDAs are keyspace-isolated (CASSANDRA-9409)
 * Revert CASSANDRA-7807 (tracing completion client notifications) (CASSANDRA-9429)
 * Add ability to stop compaction by ID (CASSANDRA-7207)
 * Let CassandraVersion handle SNAPSHOT version (CASSANDRA-9438)
Merged from 2.1:
 * (cqlsh) Fix using COPY through SOURCE or -f (CASSANDRA-9083)
 * Fix occasional lack of `system` keyspace in schema tables (CASSANDRA-8487)
 * Use ProtocolError code instead of ServerError code for native protocol
   error responses to unsupported protocol versions (CASSANDRA-9451)
 * Default commitlog_sync_batch_window_in_ms changed to 2ms (CASSANDRA-9504)
 * Fix empty partition assertion in unsorted sstable writing tools (CASSANDRA-9071)
 * Ensure truncate without snapshot cannot produce corrupt responses (CASSANDRA-9388)
 * Consistent error message when a table mixes counter and non-counter
   columns (CASSANDRA-9492)
 * Avoid getting unreadable keys during anticompaction (CASSANDRA-9508)
 * (cqlsh) Better float precision by default (CASSANDRA-9224)
 * Improve estimated row count (CASSANDRA-9107)
 * Optimize range tombstone memory footprint (CASSANDRA-8603)
 * Use configured gcgs in anticompaction (CASSANDRA-9397)
Merged from 2.0:
 * Don't accumulate more range than necessary in RangeTombstone.Tracker (CASSANDRA-9486)
 * Add broadcast and rpc addresses to system.local (CASSANDRA-9436)
 * Always mark sstable suspect when corrupted (CASSANDRA-9478)
 * Add database users and permissions to CQL3 documentation (CASSANDRA-7558)
 * Allow JVM_OPTS to be passed to standalone tools (CASSANDRA-5969)
 * Fix bad condition in RangeTombstoneList (CASSANDRA-9485)
 * Fix potential StackOverflow when setting CrcCheckChance over JMX (CASSANDRA-9488)
 * Fix null static columns in pages after the first, paged reversed
   queries (CASSANDRA-8502)
 * Fix counting cache serialization in request metrics (CASSANDRA-9466)
 * Add option not to validate atoms during scrub (CASSANDRA-9406)


2.2.0-beta1
 * Introduce Transactional API for internal state changes (CASSANDRA-8984)
 * Add a flag in cassandra.yaml to enable UDFs (CASSANDRA-9404)
 * Better support of null for UDF (CASSANDRA-8374)
 * Use ecj instead of javassist for UDFs (CASSANDRA-8241)
 * faster async logback configuration for tests (CASSANDRA-9376)
 * Add `smallint` and `tinyint` data types (CASSANDRA-8951)
 * Avoid thrift schema creation when native driver is used in stress tool (CASSANDRA-9374)
 * Make Functions.declared thread-safe
 * Add client warnings to native protocol v4 (CASSANDRA-8930)
 * Allow roles cache to be invalidated (CASSANDRA-8967)
 * Upgrade Snappy (CASSANDRA-9063)
 * Don't start Thrift rpc by default (CASSANDRA-9319)
 * Only stream from unrepaired sstables with incremental repair (CASSANDRA-8267)
 * Aggregate UDFs allow SFUNC return type to differ from STYPE if FFUNC specified (CASSANDRA-9321)
 * Remove Thrift dependencies in bundled tools (CASSANDRA-8358)
 * Disable memory mapping of hsperfdata file for JVM statistics (CASSANDRA-9242)
 * Add pre-startup checks to detect potential incompatibilities (CASSANDRA-8049)
 * Distinguish between null and unset in protocol v4 (CASSANDRA-7304)
 * Add user/role permissions for user-defined functions (CASSANDRA-7557)
 * Allow cassandra config to be updated to restart daemon without unloading classes (CASSANDRA-9046)
 * Don't initialize compaction writer before checking if iter is empty (CASSANDRA-9117)
 * Don't execute any functions at prepare-time (CASSANDRA-9037)
 * Share file handles between all instances of a SegmentedFile (CASSANDRA-8893)
 * Make it possible to major compact LCS (CASSANDRA-7272)
 * Make FunctionExecutionException extend RequestExecutionException
   (CASSANDRA-9055)
 * Add support for SELECT JSON, INSERT JSON syntax and new toJson(), fromJson()
   functions (CASSANDRA-7970)
 * Optimise max purgeable timestamp calculation in compaction (CASSANDRA-8920)
 * Constrain internode message buffer sizes, and improve IO class hierarchy (CASSANDRA-8670)
 * New tool added to validate all sstables in a node (CASSANDRA-5791)
 * Push notification when tracing completes for an operation (CASSANDRA-7807)
 * Delay "node up" and "node added" notifications until native protocol server is started (CASSANDRA-8236)
 * Compressed Commit Log (CASSANDRA-6809)
 * Optimise IntervalTree (CASSANDRA-8988)
 * Add a key-value payload for third party usage (CASSANDRA-8553, 9212)
 * Bump metrics-reporter-config dependency for metrics 3.0 (CASSANDRA-8149)
 * Partition intra-cluster message streams by size, not type (CASSANDRA-8789)
 * Add WriteFailureException to native protocol, notify coordinator of
   write failures (CASSANDRA-8592)
 * Convert SequentialWriter to nio (CASSANDRA-8709)
 * Add role based access control (CASSANDRA-7653, 8650, 7216, 8760, 8849, 8761, 8850)
 * Record client ip address in tracing sessions (CASSANDRA-8162)
 * Indicate partition key columns in response metadata for prepared
   statements (CASSANDRA-7660)
 * Merge UUIDType and TimeUUIDType parse logic (CASSANDRA-8759)
 * Avoid memory allocation when searching index summary (CASSANDRA-8793)
 * Optimise (Time)?UUIDType Comparisons (CASSANDRA-8730)
 * Make CRC32Ex into a separate maven dependency (CASSANDRA-8836)
 * Use preloaded jemalloc w/ Unsafe (CASSANDRA-8714, 9197)
 * Avoid accessing partitioner through StorageProxy (CASSANDRA-8244, 8268)
 * Upgrade Metrics library and remove depricated metrics (CASSANDRA-5657)
 * Serializing Row cache alternative, fully off heap (CASSANDRA-7438)
 * Duplicate rows returned when in clause has repeated values (CASSANDRA-6706)
 * Make CassandraException unchecked, extend RuntimeException (CASSANDRA-8560)
 * Support direct buffer decompression for reads (CASSANDRA-8464)
 * DirectByteBuffer compatible LZ4 methods (CASSANDRA-7039)
 * Group sstables for anticompaction correctly (CASSANDRA-8578)
 * Add ReadFailureException to native protocol, respond
   immediately when replicas encounter errors while handling
   a read request (CASSANDRA-7886)
 * Switch CommitLogSegment from RandomAccessFile to nio (CASSANDRA-8308)
 * Allow mixing token and partition key restrictions (CASSANDRA-7016)
 * Support index key/value entries on map collections (CASSANDRA-8473)
 * Modernize schema tables (CASSANDRA-8261)
 * Support for user-defined aggregation functions (CASSANDRA-8053)
 * Fix NPE in SelectStatement with empty IN values (CASSANDRA-8419)
 * Refactor SelectStatement, return IN results in natural order instead
   of IN value list order and ignore duplicate values in partition key IN restrictions (CASSANDRA-7981)
 * Support UDTs, tuples, and collections in user-defined
   functions (CASSANDRA-7563)
 * Fix aggregate fn results on empty selection, result column name,
   and cqlsh parsing (CASSANDRA-8229)
 * Mark sstables as repaired after full repair (CASSANDRA-7586)
 * Extend Descriptor to include a format value and refactor reader/writer
   APIs (CASSANDRA-7443)
 * Integrate JMH for microbenchmarks (CASSANDRA-8151)
 * Keep sstable levels when bootstrapping (CASSANDRA-7460)
 * Add Sigar library and perform basic OS settings check on startup (CASSANDRA-7838)
 * Support for aggregation functions (CASSANDRA-4914)
 * Remove cassandra-cli (CASSANDRA-7920)
 * Accept dollar quoted strings in CQL (CASSANDRA-7769)
 * Make assassinate a first class command (CASSANDRA-7935)
 * Support IN clause on any partition key column (CASSANDRA-7855)
 * Support IN clause on any clustering column (CASSANDRA-4762)
 * Improve compaction logging (CASSANDRA-7818)
 * Remove YamlFileNetworkTopologySnitch (CASSANDRA-7917)
 * Do anticompaction in groups (CASSANDRA-6851)
 * Support user-defined functions (CASSANDRA-7395, 7526, 7562, 7740, 7781, 7929,
   7924, 7812, 8063, 7813, 7708)
 * Permit configurable timestamps with cassandra-stress (CASSANDRA-7416)
 * Move sstable RandomAccessReader to nio2, which allows using the
   FILE_SHARE_DELETE flag on Windows (CASSANDRA-4050)
 * Remove CQL2 (CASSANDRA-5918)
 * Optimize fetching multiple cells by name (CASSANDRA-6933)
 * Allow compilation in java 8 (CASSANDRA-7028)
 * Make incremental repair default (CASSANDRA-7250)
 * Enable code coverage thru JaCoCo (CASSANDRA-7226)
 * Switch external naming of 'column families' to 'tables' (CASSANDRA-4369)
 * Shorten SSTable path (CASSANDRA-6962)
 * Use unsafe mutations for most unit tests (CASSANDRA-6969)
 * Fix race condition during calculation of pending ranges (CASSANDRA-7390)
 * Fail on very large batch sizes (CASSANDRA-8011)
 * Improve concurrency of repair (CASSANDRA-6455, 8208, 9145)
 * Select optimal CRC32 implementation at runtime (CASSANDRA-8614)
 * Evaluate MurmurHash of Token once per query (CASSANDRA-7096)
 * Generalize progress reporting (CASSANDRA-8901)
 * Resumable bootstrap streaming (CASSANDRA-8838, CASSANDRA-8942)
 * Allow scrub for secondary index (CASSANDRA-5174)
 * Save repair data to system table (CASSANDRA-5839)
 * fix nodetool names that reference column families (CASSANDRA-8872)
 Merged from 2.1:
 * Warn on misuse of unlogged batches (CASSANDRA-9282)
 * Failure detector detects and ignores local pauses (CASSANDRA-9183)
 * Add utility class to support for rate limiting a given log statement (CASSANDRA-9029)
 * Add missing consistency levels to cassandra-stess (CASSANDRA-9361)
 * Fix commitlog getCompletedTasks to not increment (CASSANDRA-9339)
 * Fix for harmless exceptions logged as ERROR (CASSANDRA-8564)
 * Delete processed sstables in sstablesplit/sstableupgrade (CASSANDRA-8606)
 * Improve sstable exclusion from partition tombstones (CASSANDRA-9298)
 * Validate the indexed column rather than the cell's contents for 2i (CASSANDRA-9057)
 * Add support for top-k custom 2i queries (CASSANDRA-8717)
 * Fix error when dropping table during compaction (CASSANDRA-9251)
 * cassandra-stress supports validation operations over user profiles (CASSANDRA-8773)
 * Add support for rate limiting log messages (CASSANDRA-9029)
 * Log the partition key with tombstone warnings (CASSANDRA-8561)
 * Reduce runWithCompactionsDisabled poll interval to 1ms (CASSANDRA-9271)
 * Fix PITR commitlog replay (CASSANDRA-9195)
 * GCInspector logs very different times (CASSANDRA-9124)
 * Fix deleting from an empty list (CASSANDRA-9198)
 * Update tuple and collection types that use a user-defined type when that UDT
   is modified (CASSANDRA-9148, CASSANDRA-9192)
 * Use higher timeout for prepair and snapshot in repair (CASSANDRA-9261)
 * Fix anticompaction blocking ANTI_ENTROPY stage (CASSANDRA-9151)
 * Repair waits for anticompaction to finish (CASSANDRA-9097)
 * Fix streaming not holding ref when stream error (CASSANDRA-9295)
 * Fix canonical view returning early opened SSTables (CASSANDRA-9396)
Merged from 2.0:
 * (cqlsh) Add LOGIN command to switch users (CASSANDRA-7212)
 * Clone SliceQueryFilter in AbstractReadCommand implementations (CASSANDRA-8940)
 * Push correct protocol notification for DROP INDEX (CASSANDRA-9310)
 * token-generator - generated tokens too long (CASSANDRA-9300)
 * Fix counting of tombstones for TombstoneOverwhelmingException (CASSANDRA-9299)
 * Fix ReconnectableSnitch reconnecting to peers during upgrade (CASSANDRA-6702)
 * Include keyspace and table name in error log for collections over the size
   limit (CASSANDRA-9286)
 * Avoid potential overlap in LCS with single-partition sstables (CASSANDRA-9322)
 * Log warning message when a table is queried before the schema has fully
   propagated (CASSANDRA-9136)
 * Overload SecondaryIndex#indexes to accept the column definition (CASSANDRA-9314)
 * (cqlsh) Add SERIAL and LOCAL_SERIAL consistency levels (CASSANDRA-8051)
 * Fix index selection during rebuild with certain table layouts (CASSANDRA-9281)
 * Fix partition-level-delete-only workload accounting (CASSANDRA-9194)
 * Allow scrub to handle corrupted compressed chunks (CASSANDRA-9140)
 * Fix assertion error when resetlocalschema is run during repair (CASSANDRA-9249)
 * Disable single sstable tombstone compactions for DTCS by default (CASSANDRA-9234)
 * IncomingTcpConnection thread is not named (CASSANDRA-9262)
 * Close incoming connections when MessagingService is stopped (CASSANDRA-9238)
 * Fix streaming hang when retrying (CASSANDRA-9132)


2.1.5
 * Re-add deprecated cold_reads_to_omit param for backwards compat (CASSANDRA-9203)
 * Make anticompaction visible in compactionstats (CASSANDRA-9098)
 * Improve nodetool getendpoints documentation about the partition
   key parameter (CASSANDRA-6458)
 * Don't check other keyspaces for schema changes when an user-defined
   type is altered (CASSANDRA-9187)
 * Add generate-idea-files target to build.xml (CASSANDRA-9123)
 * Allow takeColumnFamilySnapshot to take a list of tables (CASSANDRA-8348)
 * Limit major sstable operations to their canonical representation (CASSANDRA-8669)
 * cqlsh: Add tests for INSERT and UPDATE tab completion (CASSANDRA-9125)
 * cqlsh: quote column names when needed in COPY FROM inserts (CASSANDRA-9080)
 * Do not load read meter for offline operations (CASSANDRA-9082)
 * cqlsh: Make CompositeType data readable (CASSANDRA-8919)
 * cqlsh: Fix display of triggers (CASSANDRA-9081)
 * Fix NullPointerException when deleting or setting an element by index on
   a null list collection (CASSANDRA-9077)
 * Buffer bloom filter serialization (CASSANDRA-9066)
 * Fix anti-compaction target bloom filter size (CASSANDRA-9060)
 * Make FROZEN and TUPLE unreserved keywords in CQL (CASSANDRA-9047)
 * Prevent AssertionError from SizeEstimatesRecorder (CASSANDRA-9034)
 * Avoid overwriting index summaries for sstables with an older format that
   does not support downsampling; rebuild summaries on startup when this
   is detected (CASSANDRA-8993)
 * Fix potential data loss in CompressedSequentialWriter (CASSANDRA-8949)
 * Make PasswordAuthenticator number of hashing rounds configurable (CASSANDRA-8085)
 * Fix AssertionError when binding nested collections in DELETE (CASSANDRA-8900)
 * Check for overlap with non-early sstables in LCS (CASSANDRA-8739)
 * Only calculate max purgable timestamp if we have to (CASSANDRA-8914)
 * (cqlsh) Greatly improve performance of COPY FROM (CASSANDRA-8225)
 * IndexSummary effectiveIndexInterval is now a guideline, not a rule (CASSANDRA-8993)
 * Use correct bounds for page cache eviction of compressed files (CASSANDRA-8746)
 * SSTableScanner enforces its bounds (CASSANDRA-8946)
 * Cleanup cell equality (CASSANDRA-8947)
 * Introduce intra-cluster message coalescing (CASSANDRA-8692)
 * DatabaseDescriptor throws NPE when rpc_interface is used (CASSANDRA-8839)
 * Don't check if an sstable is live for offline compactions (CASSANDRA-8841)
 * Don't set clientMode in SSTableLoader (CASSANDRA-8238)
 * Fix SSTableRewriter with disabled early open (CASSANDRA-8535)
 * Fix cassandra-stress so it respects the CL passed in user mode (CASSANDRA-8948)
 * Fix rare NPE in ColumnDefinition#hasIndexOption() (CASSANDRA-8786)
 * cassandra-stress reports per-operation statistics, plus misc (CASSANDRA-8769)
 * Add SimpleDate (cql date) and Time (cql time) types (CASSANDRA-7523)
 * Use long for key count in cfstats (CASSANDRA-8913)
 * Make SSTableRewriter.abort() more robust to failure (CASSANDRA-8832)
 * Remove cold_reads_to_omit from STCS (CASSANDRA-8860)
 * Make EstimatedHistogram#percentile() use ceil instead of floor (CASSANDRA-8883)
 * Fix top partitions reporting wrong cardinality (CASSANDRA-8834)
 * Fix rare NPE in KeyCacheSerializer (CASSANDRA-8067)
 * Pick sstables for validation as late as possible inc repairs (CASSANDRA-8366)
 * Fix commitlog getPendingTasks to not increment (CASSANDRA-8862)
 * Fix parallelism adjustment in range and secondary index queries
   when the first fetch does not satisfy the limit (CASSANDRA-8856)
 * Check if the filtered sstables is non-empty in STCS (CASSANDRA-8843)
 * Upgrade java-driver used for cassandra-stress (CASSANDRA-8842)
 * Fix CommitLog.forceRecycleAllSegments() memory access error (CASSANDRA-8812)
 * Improve assertions in Memory (CASSANDRA-8792)
 * Fix SSTableRewriter cleanup (CASSANDRA-8802)
 * Introduce SafeMemory for CompressionMetadata.Writer (CASSANDRA-8758)
 * 'nodetool info' prints exception against older node (CASSANDRA-8796)
 * Ensure SSTableReader.last corresponds exactly with the file end (CASSANDRA-8750)
 * Make SSTableWriter.openEarly more robust and obvious (CASSANDRA-8747)
 * Enforce SSTableReader.first/last (CASSANDRA-8744)
 * Cleanup SegmentedFile API (CASSANDRA-8749)
 * Avoid overlap with early compaction replacement (CASSANDRA-8683)
 * Safer Resource Management++ (CASSANDRA-8707)
 * Write partition size estimates into a system table (CASSANDRA-7688)
 * cqlsh: Fix keys() and full() collection indexes in DESCRIBE output
   (CASSANDRA-8154)
 * Show progress of streaming in nodetool netstats (CASSANDRA-8886)
 * IndexSummaryBuilder utilises offheap memory, and shares data between
   each IndexSummary opened from it (CASSANDRA-8757)
 * markCompacting only succeeds if the exact SSTableReader instances being
   marked are in the live set (CASSANDRA-8689)
 * cassandra-stress support for varint (CASSANDRA-8882)
 * Fix Adler32 digest for compressed sstables (CASSANDRA-8778)
 * Add nodetool statushandoff/statusbackup (CASSANDRA-8912)
 * Use stdout for progress and stats in sstableloader (CASSANDRA-8982)
 * Correctly identify 2i datadir from older versions (CASSANDRA-9116)
Merged from 2.0:
 * Ignore gossip SYNs after shutdown (CASSANDRA-9238)
 * Avoid overflow when calculating max sstable size in LCS (CASSANDRA-9235)
 * Make sstable blacklisting work with compression (CASSANDRA-9138)
 * Do not attempt to rebuild indexes if no index accepts any column (CASSANDRA-9196)
 * Don't initiate snitch reconnection for dead states (CASSANDRA-7292)
 * Fix ArrayIndexOutOfBoundsException in CQLSSTableWriter (CASSANDRA-8978)
 * Add shutdown gossip state to prevent timeouts during rolling restarts (CASSANDRA-8336)
 * Fix running with java.net.preferIPv6Addresses=true (CASSANDRA-9137)
 * Fix failed bootstrap/replace attempts being persisted in system.peers (CASSANDRA-9180)
 * Flush system.IndexInfo after marking index built (CASSANDRA-9128)
 * Fix updates to min/max_compaction_threshold through cassandra-cli
   (CASSANDRA-8102)
 * Don't include tmp files when doing offline relevel (CASSANDRA-9088)
 * Use the proper CAS WriteType when finishing a previous round during Paxos
   preparation (CASSANDRA-8672)
 * Avoid race in cancelling compactions (CASSANDRA-9070)
 * More aggressive check for expired sstables in DTCS (CASSANDRA-8359)
 * Fix ignored index_interval change in ALTER TABLE statements (CASSANDRA-7976)
 * Do more aggressive compaction in old time windows in DTCS (CASSANDRA-8360)
 * java.lang.AssertionError when reading saved cache (CASSANDRA-8740)
 * "disk full" when running cleanup (CASSANDRA-9036)
 * Lower logging level from ERROR to DEBUG when a scheduled schema pull
   cannot be completed due to a node being down (CASSANDRA-9032)
 * Fix MOVED_NODE client event (CASSANDRA-8516)
 * Allow overriding MAX_OUTSTANDING_REPLAY_COUNT (CASSANDRA-7533)
 * Fix malformed JMX ObjectName containing IPv6 addresses (CASSANDRA-9027)
 * (cqlsh) Allow increasing CSV field size limit through
   cqlshrc config option (CASSANDRA-8934)
 * Stop logging range tombstones when exceeding the threshold
   (CASSANDRA-8559)
 * Fix NullPointerException when nodetool getendpoints is run
   against invalid keyspaces or tables (CASSANDRA-8950)
 * Allow specifying the tmp dir (CASSANDRA-7712)
 * Improve compaction estimated tasks estimation (CASSANDRA-8904)
 * Fix duplicate up/down messages sent to native clients (CASSANDRA-7816)
 * Expose commit log archive status via JMX (CASSANDRA-8734)
 * Provide better exceptions for invalid replication strategy parameters
   (CASSANDRA-8909)
 * Fix regression in mixed single and multi-column relation support for
   SELECT statements (CASSANDRA-8613)
 * Add ability to limit number of native connections (CASSANDRA-8086)
 * Fix CQLSSTableWriter throwing exception and spawning threads
   (CASSANDRA-8808)
 * Fix MT mismatch between empty and GC-able data (CASSANDRA-8979)
 * Fix incorrect validation when snapshotting single table (CASSANDRA-8056)
 * Add offline tool to relevel sstables (CASSANDRA-8301)
 * Preserve stream ID for more protocol errors (CASSANDRA-8848)
 * Fix combining token() function with multi-column relations on
   clustering columns (CASSANDRA-8797)
 * Make CFS.markReferenced() resistant to bad refcounting (CASSANDRA-8829)
 * Fix StreamTransferTask abort/complete bad refcounting (CASSANDRA-8815)
 * Fix AssertionError when querying a DESC clustering ordered
   table with ASC ordering and paging (CASSANDRA-8767)
 * AssertionError: "Memory was freed" when running cleanup (CASSANDRA-8716)
 * Make it possible to set max_sstable_age to fractional days (CASSANDRA-8406)
 * Fix some multi-column relations with indexes on some clustering
   columns (CASSANDRA-8275)
 * Fix memory leak in SSTableSimple*Writer and SSTableReader.validate()
   (CASSANDRA-8748)
 * Throw OOM if allocating memory fails to return a valid pointer (CASSANDRA-8726)
 * Fix SSTableSimpleUnsortedWriter ConcurrentModificationException (CASSANDRA-8619)
 * 'nodetool info' prints exception against older node (CASSANDRA-8796)
 * Ensure SSTableSimpleUnsortedWriter.close() terminates if
   disk writer has crashed (CASSANDRA-8807)


2.1.4
 * Bind JMX to localhost unless explicitly configured otherwise (CASSANDRA-9085)


2.1.3
 * Fix HSHA/offheap_objects corruption (CASSANDRA-8719)
 * Upgrade libthrift to 0.9.2 (CASSANDRA-8685)
 * Don't use the shared ref in sstableloader (CASSANDRA-8704)
 * Purge internal prepared statements if related tables or
   keyspaces are dropped (CASSANDRA-8693)
 * (cqlsh) Handle unicode BOM at start of files (CASSANDRA-8638)
 * Stop compactions before exiting offline tools (CASSANDRA-8623)
 * Update tools/stress/README.txt to match current behaviour (CASSANDRA-7933)
 * Fix schema from Thrift conversion with empty metadata (CASSANDRA-8695)
 * Safer Resource Management (CASSANDRA-7705)
 * Make sure we compact highly overlapping cold sstables with
   STCS (CASSANDRA-8635)
 * rpc_interface and listen_interface generate NPE on startup when specified
   interface doesn't exist (CASSANDRA-8677)
 * Fix ArrayIndexOutOfBoundsException in nodetool cfhistograms (CASSANDRA-8514)
 * Switch from yammer metrics for nodetool cf/proxy histograms (CASSANDRA-8662)
 * Make sure we don't add tmplink files to the compaction
   strategy (CASSANDRA-8580)
 * (cqlsh) Handle maps with blob keys (CASSANDRA-8372)
 * (cqlsh) Handle DynamicCompositeType schemas correctly (CASSANDRA-8563)
 * Duplicate rows returned when in clause has repeated values (CASSANDRA-6706)
 * Add tooling to detect hot partitions (CASSANDRA-7974)
 * Fix cassandra-stress user-mode truncation of partition generation (CASSANDRA-8608)
 * Only stream from unrepaired sstables during inc repair (CASSANDRA-8267)
 * Don't allow starting multiple inc repairs on the same sstables (CASSANDRA-8316)
 * Invalidate prepared BATCH statements when related tables
   or keyspaces are dropped (CASSANDRA-8652)
 * Fix missing results in secondary index queries on collections
   with ALLOW FILTERING (CASSANDRA-8421)
 * Expose EstimatedHistogram metrics for range slices (CASSANDRA-8627)
 * (cqlsh) Escape clqshrc passwords properly (CASSANDRA-8618)
 * Fix NPE when passing wrong argument in ALTER TABLE statement (CASSANDRA-8355)
 * Pig: Refactor and deprecate CqlStorage (CASSANDRA-8599)
 * Don't reuse the same cleanup strategy for all sstables (CASSANDRA-8537)
 * Fix case-sensitivity of index name on CREATE and DROP INDEX
   statements (CASSANDRA-8365)
 * Better detection/logging for corruption in compressed sstables (CASSANDRA-8192)
 * Use the correct repairedAt value when closing writer (CASSANDRA-8570)
 * (cqlsh) Handle a schema mismatch being detected on startup (CASSANDRA-8512)
 * Properly calculate expected write size during compaction (CASSANDRA-8532)
 * Invalidate affected prepared statements when a table's columns
   are altered (CASSANDRA-7910)
 * Stress - user defined writes should populate sequentally (CASSANDRA-8524)
 * Fix regression in SSTableRewriter causing some rows to become unreadable
   during compaction (CASSANDRA-8429)
 * Run major compactions for repaired/unrepaired in parallel (CASSANDRA-8510)
 * (cqlsh) Fix compression options in DESCRIBE TABLE output when compression
   is disabled (CASSANDRA-8288)
 * (cqlsh) Fix DESCRIBE output after keyspaces are altered (CASSANDRA-7623)
 * Make sure we set lastCompactedKey correctly (CASSANDRA-8463)
 * (cqlsh) Fix output of CONSISTENCY command (CASSANDRA-8507)
 * (cqlsh) Fixed the handling of LIST statements (CASSANDRA-8370)
 * Make sstablescrub check leveled manifest again (CASSANDRA-8432)
 * Check first/last keys in sstable when giving out positions (CASSANDRA-8458)
 * Disable mmap on Windows (CASSANDRA-6993)
 * Add missing ConsistencyLevels to cassandra-stress (CASSANDRA-8253)
 * Add auth support to cassandra-stress (CASSANDRA-7985)
 * Fix ArrayIndexOutOfBoundsException when generating error message
   for some CQL syntax errors (CASSANDRA-8455)
 * Scale memtable slab allocation logarithmically (CASSANDRA-7882)
 * cassandra-stress simultaneous inserts over same seed (CASSANDRA-7964)
 * Reduce cassandra-stress sampling memory requirements (CASSANDRA-7926)
 * Ensure memtable flush cannot expire commit log entries from its future (CASSANDRA-8383)
 * Make read "defrag" async to reclaim memtables (CASSANDRA-8459)
 * Remove tmplink files for offline compactions (CASSANDRA-8321)
 * Reduce maxHintsInProgress (CASSANDRA-8415)
 * BTree updates may call provided update function twice (CASSANDRA-8018)
 * Release sstable references after anticompaction (CASSANDRA-8386)
 * Handle abort() in SSTableRewriter properly (CASSANDRA-8320)
 * Centralize shared executors (CASSANDRA-8055)
 * Fix filtering for CONTAINS (KEY) relations on frozen collection
   clustering columns when the query is restricted to a single
   partition (CASSANDRA-8203)
 * Do more aggressive entire-sstable TTL expiry checks (CASSANDRA-8243)
 * Add more log info if readMeter is null (CASSANDRA-8238)
 * add check of the system wall clock time at startup (CASSANDRA-8305)
 * Support for frozen collections (CASSANDRA-7859)
 * Fix overflow on histogram computation (CASSANDRA-8028)
 * Have paxos reuse the timestamp generation of normal queries (CASSANDRA-7801)
 * Fix incremental repair not remove parent session on remote (CASSANDRA-8291)
 * Improve JBOD disk utilization (CASSANDRA-7386)
 * Log failed host when preparing incremental repair (CASSANDRA-8228)
 * Force config client mode in CQLSSTableWriter (CASSANDRA-8281)
 * Fix sstableupgrade throws exception (CASSANDRA-8688)
 * Fix hang when repairing empty keyspace (CASSANDRA-8694)
Merged from 2.0:
 * Fix IllegalArgumentException in dynamic snitch (CASSANDRA-8448)
 * Add support for UPDATE ... IF EXISTS (CASSANDRA-8610)
 * Fix reversal of list prepends (CASSANDRA-8733)
 * Prevent non-zero default_time_to_live on tables with counters
   (CASSANDRA-8678)
 * Fix SSTableSimpleUnsortedWriter ConcurrentModificationException
   (CASSANDRA-8619)
 * Round up time deltas lower than 1ms in BulkLoader (CASSANDRA-8645)
 * Add batch remove iterator to ABSC (CASSANDRA-8414, 8666)
 * Round up time deltas lower than 1ms in BulkLoader (CASSANDRA-8645)
 * Fix isClientMode check in Keyspace (CASSANDRA-8687)
 * Use more efficient slice size for querying internal secondary
   index tables (CASSANDRA-8550)
 * Fix potentially returning deleted rows with range tombstone (CASSANDRA-8558)
 * Check for available disk space before starting a compaction (CASSANDRA-8562)
 * Fix DISTINCT queries with LIMITs or paging when some partitions
   contain only tombstones (CASSANDRA-8490)
 * Introduce background cache refreshing to permissions cache
   (CASSANDRA-8194)
 * Fix race condition in StreamTransferTask that could lead to
   infinite loops and premature sstable deletion (CASSANDRA-7704)
 * Add an extra version check to MigrationTask (CASSANDRA-8462)
 * Ensure SSTableWriter cleans up properly after failure (CASSANDRA-8499)
 * Increase bf true positive count on key cache hit (CASSANDRA-8525)
 * Move MeteredFlusher to its own thread (CASSANDRA-8485)
 * Fix non-distinct results in DISTNCT queries on static columns when
   paging is enabled (CASSANDRA-8087)
 * Move all hints related tasks to hints internal executor (CASSANDRA-8285)
 * Fix paging for multi-partition IN queries (CASSANDRA-8408)
 * Fix MOVED_NODE topology event never being emitted when a node
   moves its token (CASSANDRA-8373)
 * Fix validation of indexes in COMPACT tables (CASSANDRA-8156)
 * Avoid StackOverflowError when a large list of IN values
   is used for a clustering column (CASSANDRA-8410)
 * Fix NPE when writetime() or ttl() calls are wrapped by
   another function call (CASSANDRA-8451)
 * Fix NPE after dropping a keyspace (CASSANDRA-8332)
 * Fix error message on read repair timeouts (CASSANDRA-7947)
 * Default DTCS base_time_seconds changed to 60 (CASSANDRA-8417)
 * Refuse Paxos operation with more than one pending endpoint (CASSANDRA-8346, 8640)
 * Throw correct exception when trying to bind a keyspace or table
   name (CASSANDRA-6952)
 * Make HHOM.compact synchronized (CASSANDRA-8416)
 * cancel latency-sampling task when CF is dropped (CASSANDRA-8401)
 * don't block SocketThread for MessagingService (CASSANDRA-8188)
 * Increase quarantine delay on replacement (CASSANDRA-8260)
 * Expose off-heap memory usage stats (CASSANDRA-7897)
 * Ignore Paxos commits for truncated tables (CASSANDRA-7538)
 * Validate size of indexed column values (CASSANDRA-8280)
 * Make LCS split compaction results over all data directories (CASSANDRA-8329)
 * Fix some failing queries that use multi-column relations
   on COMPACT STORAGE tables (CASSANDRA-8264)
 * Fix InvalidRequestException with ORDER BY (CASSANDRA-8286)
 * Disable SSLv3 for POODLE (CASSANDRA-8265)
 * Fix millisecond timestamps in Tracing (CASSANDRA-8297)
 * Include keyspace name in error message when there are insufficient
   live nodes to stream from (CASSANDRA-8221)
 * Avoid overlap in L1 when L0 contains many nonoverlapping
   sstables (CASSANDRA-8211)
 * Improve PropertyFileSnitch logging (CASSANDRA-8183)
 * Add DC-aware sequential repair (CASSANDRA-8193)
 * Use live sstables in snapshot repair if possible (CASSANDRA-8312)
 * Fix hints serialized size calculation (CASSANDRA-8587)


2.1.2
 * (cqlsh) parse_for_table_meta errors out on queries with undefined
   grammars (CASSANDRA-8262)
 * (cqlsh) Fix SELECT ... TOKEN() function broken in C* 2.1.1 (CASSANDRA-8258)
 * Fix Cassandra crash when running on JDK8 update 40 (CASSANDRA-8209)
 * Optimize partitioner tokens (CASSANDRA-8230)
 * Improve compaction of repaired/unrepaired sstables (CASSANDRA-8004)
 * Make cache serializers pluggable (CASSANDRA-8096)
 * Fix issues with CONTAINS (KEY) queries on secondary indexes
   (CASSANDRA-8147)
 * Fix read-rate tracking of sstables for some queries (CASSANDRA-8239)
 * Fix default timestamp in QueryOptions (CASSANDRA-8246)
 * Set socket timeout when reading remote version (CASSANDRA-8188)
 * Refactor how we track live size (CASSANDRA-7852)
 * Make sure unfinished compaction files are removed (CASSANDRA-8124)
 * Fix shutdown when run as Windows service (CASSANDRA-8136)
 * Fix DESCRIBE TABLE with custom indexes (CASSANDRA-8031)
 * Fix race in RecoveryManagerTest (CASSANDRA-8176)
 * Avoid IllegalArgumentException while sorting sstables in
   IndexSummaryManager (CASSANDRA-8182)
 * Shutdown JVM on file descriptor exhaustion (CASSANDRA-7579)
 * Add 'die' policy for commit log and disk failure (CASSANDRA-7927)
 * Fix installing as service on Windows (CASSANDRA-8115)
 * Fix CREATE TABLE for CQL2 (CASSANDRA-8144)
 * Avoid boxing in ColumnStats min/max trackers (CASSANDRA-8109)
Merged from 2.0:
 * Correctly handle non-text column names in cql3 (CASSANDRA-8178)
 * Fix deletion for indexes on primary key columns (CASSANDRA-8206)
 * Add 'nodetool statusgossip' (CASSANDRA-8125)
 * Improve client notification that nodes are ready for requests (CASSANDRA-7510)
 * Handle negative timestamp in writetime method (CASSANDRA-8139)
 * Pig: Remove errant LIMIT clause in CqlNativeStorage (CASSANDRA-8166)
 * Throw ConfigurationException when hsha is used with the default
   rpc_max_threads setting of 'unlimited' (CASSANDRA-8116)
 * Allow concurrent writing of the same table in the same JVM using
   CQLSSTableWriter (CASSANDRA-7463)
 * Fix totalDiskSpaceUsed calculation (CASSANDRA-8205)


2.1.1
 * Fix spin loop in AtomicSortedColumns (CASSANDRA-7546)
 * Dont notify when replacing tmplink files (CASSANDRA-8157)
 * Fix validation with multiple CONTAINS clause (CASSANDRA-8131)
 * Fix validation of collections in TriggerExecutor (CASSANDRA-8146)
 * Fix IllegalArgumentException when a list of IN values containing tuples
   is passed as a single arg to a prepared statement with the v1 or v2
   protocol (CASSANDRA-8062)
 * Fix ClassCastException in DISTINCT query on static columns with
   query paging (CASSANDRA-8108)
 * Fix NPE on null nested UDT inside a set (CASSANDRA-8105)
 * Fix exception when querying secondary index on set items or map keys
   when some clustering columns are specified (CASSANDRA-8073)
 * Send proper error response when there is an error during native
   protocol message decode (CASSANDRA-8118)
 * Gossip should ignore generation numbers too far in the future (CASSANDRA-8113)
 * Fix NPE when creating a table with frozen sets, lists (CASSANDRA-8104)
 * Fix high memory use due to tracking reads on incrementally opened sstable
   readers (CASSANDRA-8066)
 * Fix EXECUTE request with skipMetadata=false returning no metadata
   (CASSANDRA-8054)
 * Allow concurrent use of CQLBulkOutputFormat (CASSANDRA-7776)
 * Shutdown JVM on OOM (CASSANDRA-7507)
 * Upgrade netty version and enable epoll event loop (CASSANDRA-7761)
 * Don't duplicate sstables smaller than split size when using
   the sstablesplitter tool (CASSANDRA-7616)
 * Avoid re-parsing already prepared statements (CASSANDRA-7923)
 * Fix some Thrift slice deletions and updates of COMPACT STORAGE
   tables with some clustering columns omitted (CASSANDRA-7990)
 * Fix filtering for CONTAINS on sets (CASSANDRA-8033)
 * Properly track added size (CASSANDRA-7239)
 * Allow compilation in java 8 (CASSANDRA-7208)
 * Fix Assertion error on RangeTombstoneList diff (CASSANDRA-8013)
 * Release references to overlapping sstables during compaction (CASSANDRA-7819)
 * Send notification when opening compaction results early (CASSANDRA-8034)
 * Make native server start block until properly bound (CASSANDRA-7885)
 * (cqlsh) Fix IPv6 support (CASSANDRA-7988)
 * Ignore fat clients when checking for endpoint collision (CASSANDRA-7939)
 * Make sstablerepairedset take a list of files (CASSANDRA-7995)
 * (cqlsh) Tab completeion for indexes on map keys (CASSANDRA-7972)
 * (cqlsh) Fix UDT field selection in select clause (CASSANDRA-7891)
 * Fix resource leak in event of corrupt sstable
 * (cqlsh) Add command line option for cqlshrc file path (CASSANDRA-7131)
 * Provide visibility into prepared statements churn (CASSANDRA-7921, CASSANDRA-7930)
 * Invalidate prepared statements when their keyspace or table is
   dropped (CASSANDRA-7566)
 * cassandra-stress: fix support for NetworkTopologyStrategy (CASSANDRA-7945)
 * Fix saving caches when a table is dropped (CASSANDRA-7784)
 * Add better error checking of new stress profile (CASSANDRA-7716)
 * Use ThreadLocalRandom and remove FBUtilities.threadLocalRandom (CASSANDRA-7934)
 * Prevent operator mistakes due to simultaneous bootstrap (CASSANDRA-7069)
 * cassandra-stress supports whitelist mode for node config (CASSANDRA-7658)
 * GCInspector more closely tracks GC; cassandra-stress and nodetool report it (CASSANDRA-7916)
 * nodetool won't output bogus ownership info without a keyspace (CASSANDRA-7173)
 * Add human readable option to nodetool commands (CASSANDRA-5433)
 * Don't try to set repairedAt on old sstables (CASSANDRA-7913)
 * Add metrics for tracking PreparedStatement use (CASSANDRA-7719)
 * (cqlsh) tab-completion for triggers (CASSANDRA-7824)
 * (cqlsh) Support for query paging (CASSANDRA-7514)
 * (cqlsh) Show progress of COPY operations (CASSANDRA-7789)
 * Add syntax to remove multiple elements from a map (CASSANDRA-6599)
 * Support non-equals conditions in lightweight transactions (CASSANDRA-6839)
 * Add IF [NOT] EXISTS to create/drop triggers (CASSANDRA-7606)
 * (cqlsh) Display the current logged-in user (CASSANDRA-7785)
 * (cqlsh) Don't ignore CTRL-C during COPY FROM execution (CASSANDRA-7815)
 * (cqlsh) Order UDTs according to cross-type dependencies in DESCRIBE
   output (CASSANDRA-7659)
 * (cqlsh) Fix handling of CAS statement results (CASSANDRA-7671)
 * (cqlsh) COPY TO/FROM improvements (CASSANDRA-7405)
 * Support list index operations with conditions (CASSANDRA-7499)
 * Add max live/tombstoned cells to nodetool cfstats output (CASSANDRA-7731)
 * Validate IPv6 wildcard addresses properly (CASSANDRA-7680)
 * (cqlsh) Error when tracing query (CASSANDRA-7613)
 * Avoid IOOBE when building SyntaxError message snippet (CASSANDRA-7569)
 * SSTableExport uses correct validator to create string representation of partition
   keys (CASSANDRA-7498)
 * Avoid NPEs when receiving type changes for an unknown keyspace (CASSANDRA-7689)
 * Add support for custom 2i validation (CASSANDRA-7575)
 * Pig support for hadoop CqlInputFormat (CASSANDRA-6454)
 * Add duration mode to cassandra-stress (CASSANDRA-7468)
 * Add listen_interface and rpc_interface options (CASSANDRA-7417)
 * Improve schema merge performance (CASSANDRA-7444)
 * Adjust MT depth based on # of partition validating (CASSANDRA-5263)
 * Optimise NativeCell comparisons (CASSANDRA-6755)
 * Configurable client timeout for cqlsh (CASSANDRA-7516)
 * Include snippet of CQL query near syntax error in messages (CASSANDRA-7111)
 * Make repair -pr work with -local (CASSANDRA-7450)
 * Fix error in sstableloader with -cph > 1 (CASSANDRA-8007)
 * Fix snapshot repair error on indexed tables (CASSANDRA-8020)
 * Do not exit nodetool repair when receiving JMX NOTIF_LOST (CASSANDRA-7909)
 * Stream to private IP when available (CASSANDRA-8084)
Merged from 2.0:
 * Reject conditions on DELETE unless full PK is given (CASSANDRA-6430)
 * Properly reject the token function DELETE (CASSANDRA-7747)
 * Force batchlog replay before decommissioning a node (CASSANDRA-7446)
 * Fix hint replay with many accumulated expired hints (CASSANDRA-6998)
 * Fix duplicate results in DISTINCT queries on static columns with query
   paging (CASSANDRA-8108)
 * Add DateTieredCompactionStrategy (CASSANDRA-6602)
 * Properly validate ascii and utf8 string literals in CQL queries (CASSANDRA-8101)
 * (cqlsh) Fix autocompletion for alter keyspace (CASSANDRA-8021)
 * Create backup directories for commitlog archiving during startup (CASSANDRA-8111)
 * Reduce totalBlockFor() for LOCAL_* consistency levels (CASSANDRA-8058)
 * Fix merging schemas with re-dropped keyspaces (CASSANDRA-7256)
 * Fix counters in supercolumns during live upgrades from 1.2 (CASSANDRA-7188)
 * Notify DT subscribers when a column family is truncated (CASSANDRA-8088)
 * Add sanity check of $JAVA on startup (CASSANDRA-7676)
 * Schedule fat client schema pull on join (CASSANDRA-7993)
 * Don't reset nodes' versions when closing IncomingTcpConnections
   (CASSANDRA-7734)
 * Record the real messaging version in all cases in OutboundTcpConnection
   (CASSANDRA-8057)
 * SSL does not work in cassandra-cli (CASSANDRA-7899)
 * Fix potential exception when using ReversedType in DynamicCompositeType
   (CASSANDRA-7898)
 * Better validation of collection values (CASSANDRA-7833)
 * Track min/max timestamps correctly (CASSANDRA-7969)
 * Fix possible overflow while sorting CL segments for replay (CASSANDRA-7992)
 * Increase nodetool Xmx (CASSANDRA-7956)
 * Archive any commitlog segments present at startup (CASSANDRA-6904)
 * CrcCheckChance should adjust based on live CFMetadata not
   sstable metadata (CASSANDRA-7978)
 * token() should only accept columns in the partitioning
   key order (CASSANDRA-6075)
 * Add method to invalidate permission cache via JMX (CASSANDRA-7977)
 * Allow propagating multiple gossip states atomically (CASSANDRA-6125)
 * Log exceptions related to unclean native protocol client disconnects
   at DEBUG or INFO (CASSANDRA-7849)
 * Allow permissions cache to be set via JMX (CASSANDRA-7698)
 * Include schema_triggers CF in readable system resources (CASSANDRA-7967)
 * Fix RowIndexEntry to report correct serializedSize (CASSANDRA-7948)
 * Make CQLSSTableWriter sync within partitions (CASSANDRA-7360)
 * Potentially use non-local replicas in CqlConfigHelper (CASSANDRA-7906)
 * Explicitly disallow mixing multi-column and single-column
   relations on clustering columns (CASSANDRA-7711)
 * Better error message when condition is set on PK column (CASSANDRA-7804)
 * Don't send schema change responses and events for no-op DDL
   statements (CASSANDRA-7600)
 * (Hadoop) fix cluster initialisation for a split fetching (CASSANDRA-7774)
 * Throw InvalidRequestException when queries contain relations on entire
   collection columns (CASSANDRA-7506)
 * (cqlsh) enable CTRL-R history search with libedit (CASSANDRA-7577)
 * (Hadoop) allow ACFRW to limit nodes to local DC (CASSANDRA-7252)
 * (cqlsh) cqlsh should automatically disable tracing when selecting
   from system_traces (CASSANDRA-7641)
 * (Hadoop) Add CqlOutputFormat (CASSANDRA-6927)
 * Don't depend on cassandra config for nodetool ring (CASSANDRA-7508)
 * (cqlsh) Fix failing cqlsh formatting tests (CASSANDRA-7703)
 * Fix IncompatibleClassChangeError from hadoop2 (CASSANDRA-7229)
 * Add 'nodetool sethintedhandoffthrottlekb' (CASSANDRA-7635)
 * (cqlsh) Add tab-completion for CREATE/DROP USER IF [NOT] EXISTS (CASSANDRA-7611)
 * Catch errors when the JVM pulls the rug out from GCInspector (CASSANDRA-5345)
 * cqlsh fails when version number parts are not int (CASSANDRA-7524)
 * Fix NPE when table dropped during streaming (CASSANDRA-7946)
 * Fix wrong progress when streaming uncompressed (CASSANDRA-7878)
 * Fix possible infinite loop in creating repair range (CASSANDRA-7983)
 * Fix unit in nodetool for streaming throughput (CASSANDRA-7375)
Merged from 1.2:
 * Don't index tombstones (CASSANDRA-7828)
 * Improve PasswordAuthenticator default super user setup (CASSANDRA-7788)


2.1.0
 * (cqlsh) Removed "ALTER TYPE <name> RENAME TO <name>" from tab-completion
   (CASSANDRA-7895)
 * Fixed IllegalStateException in anticompaction (CASSANDRA-7892)
 * cqlsh: DESCRIBE support for frozen UDTs, tuples (CASSANDRA-7863)
 * Avoid exposing internal classes over JMX (CASSANDRA-7879)
 * Add null check for keys when freezing collection (CASSANDRA-7869)
 * Improve stress workload realism (CASSANDRA-7519)
Merged from 2.0:
 * Configure system.paxos with LeveledCompactionStrategy (CASSANDRA-7753)
 * Fix ALTER clustering column type from DateType to TimestampType when
   using DESC clustering order (CASSANRDA-7797)
 * Throw EOFException if we run out of chunks in compressed datafile
   (CASSANDRA-7664)
 * Fix PRSI handling of CQL3 row markers for row cleanup (CASSANDRA-7787)
 * Fix dropping collection when it's the last regular column (CASSANDRA-7744)
 * Make StreamReceiveTask thread safe and gc friendly (CASSANDRA-7795)
 * Validate empty cell names from counter updates (CASSANDRA-7798)
Merged from 1.2:
 * Don't allow compacted sstables to be marked as compacting (CASSANDRA-7145)
 * Track expired tombstones (CASSANDRA-7810)


2.1.0-rc7
 * Add frozen keyword and require UDT to be frozen (CASSANDRA-7857)
 * Track added sstable size correctly (CASSANDRA-7239)
 * (cqlsh) Fix case insensitivity (CASSANDRA-7834)
 * Fix failure to stream ranges when moving (CASSANDRA-7836)
 * Correctly remove tmplink files (CASSANDRA-7803)
 * (cqlsh) Fix column name formatting for functions, CAS operations,
   and UDT field selections (CASSANDRA-7806)
 * (cqlsh) Fix COPY FROM handling of null/empty primary key
   values (CASSANDRA-7792)
 * Fix ordering of static cells (CASSANDRA-7763)
Merged from 2.0:
 * Forbid re-adding dropped counter columns (CASSANDRA-7831)
 * Fix CFMetaData#isThriftCompatible() for PK-only tables (CASSANDRA-7832)
 * Always reject inequality on the partition key without token()
   (CASSANDRA-7722)
 * Always send Paxos commit to all replicas (CASSANDRA-7479)
 * Make disruptor_thrift_server invocation pool configurable (CASSANDRA-7594)
 * Make repair no-op when RF=1 (CASSANDRA-7864)


2.1.0-rc6
 * Fix OOM issue from netty caching over time (CASSANDRA-7743)
 * json2sstable couldn't import JSON for CQL table (CASSANDRA-7477)
 * Invalidate all caches on table drop (CASSANDRA-7561)
 * Skip strict endpoint selection for ranges if RF == nodes (CASSANRA-7765)
 * Fix Thrift range filtering without 2ary index lookups (CASSANDRA-7741)
 * Add tracing entries about concurrent range requests (CASSANDRA-7599)
 * (cqlsh) Fix DESCRIBE for NTS keyspaces (CASSANDRA-7729)
 * Remove netty buffer ref-counting (CASSANDRA-7735)
 * Pass mutated cf to index updater for use by PRSI (CASSANDRA-7742)
 * Include stress yaml example in release and deb (CASSANDRA-7717)
 * workaround for netty issue causing corrupted data off the wire (CASSANDRA-7695)
 * cqlsh DESC CLUSTER fails retrieving ring information (CASSANDRA-7687)
 * Fix binding null values inside UDT (CASSANDRA-7685)
 * Fix UDT field selection with empty fields (CASSANDRA-7670)
 * Bogus deserialization of static cells from sstable (CASSANDRA-7684)
 * Fix NPE on compaction leftover cleanup for dropped table (CASSANDRA-7770)
Merged from 2.0:
 * Fix race condition in StreamTransferTask that could lead to
   infinite loops and premature sstable deletion (CASSANDRA-7704)
 * (cqlsh) Wait up to 10 sec for a tracing session (CASSANDRA-7222)
 * Fix NPE in FileCacheService.sizeInBytes (CASSANDRA-7756)
 * Remove duplicates from StorageService.getJoiningNodes (CASSANDRA-7478)
 * Clone token map outside of hot gossip loops (CASSANDRA-7758)
 * Fix MS expiring map timeout for Paxos messages (CASSANDRA-7752)
 * Do not flush on truncate if durable_writes is false (CASSANDRA-7750)
 * Give CRR a default input_cql Statement (CASSANDRA-7226)
 * Better error message when adding a collection with the same name
   than a previously dropped one (CASSANDRA-6276)
 * Fix validation when adding static columns (CASSANDRA-7730)
 * (Thrift) fix range deletion of supercolumns (CASSANDRA-7733)
 * Fix potential AssertionError in RangeTombstoneList (CASSANDRA-7700)
 * Validate arguments of blobAs* functions (CASSANDRA-7707)
 * Fix potential AssertionError with 2ndary indexes (CASSANDRA-6612)
 * Avoid logging CompactionInterrupted at ERROR (CASSANDRA-7694)
 * Minor leak in sstable2jon (CASSANDRA-7709)
 * Add cassandra.auto_bootstrap system property (CASSANDRA-7650)
 * Update java driver (for hadoop) (CASSANDRA-7618)
 * Remove CqlPagingRecordReader/CqlPagingInputFormat (CASSANDRA-7570)
 * Support connecting to ipv6 jmx with nodetool (CASSANDRA-7669)


2.1.0-rc5
 * Reject counters inside user types (CASSANDRA-7672)
 * Switch to notification-based GCInspector (CASSANDRA-7638)
 * (cqlsh) Handle nulls in UDTs and tuples correctly (CASSANDRA-7656)
 * Don't use strict consistency when replacing (CASSANDRA-7568)
 * Fix min/max cell name collection on 2.0 SSTables with range
   tombstones (CASSANDRA-7593)
 * Tolerate min/max cell names of different lengths (CASSANDRA-7651)
 * Filter cached results correctly (CASSANDRA-7636)
 * Fix tracing on the new SEPExecutor (CASSANDRA-7644)
 * Remove shuffle and taketoken (CASSANDRA-7601)
 * Clean up Windows batch scripts (CASSANDRA-7619)
 * Fix native protocol drop user type notification (CASSANDRA-7571)
 * Give read access to system.schema_usertypes to all authenticated users
   (CASSANDRA-7578)
 * (cqlsh) Fix cqlsh display when zero rows are returned (CASSANDRA-7580)
 * Get java version correctly when JAVA_TOOL_OPTIONS is set (CASSANDRA-7572)
 * Fix NPE when dropping index from non-existent keyspace, AssertionError when
   dropping non-existent index with IF EXISTS (CASSANDRA-7590)
 * Fix sstablelevelresetter hang (CASSANDRA-7614)
 * (cqlsh) Fix deserialization of blobs (CASSANDRA-7603)
 * Use "keyspace updated" schema change message for UDT changes in v1 and
   v2 protocols (CASSANDRA-7617)
 * Fix tracing of range slices and secondary index lookups that are local
   to the coordinator (CASSANDRA-7599)
 * Set -Dcassandra.storagedir for all tool shell scripts (CASSANDRA-7587)
 * Don't swap max/min col names when mutating sstable metadata (CASSANDRA-7596)
 * (cqlsh) Correctly handle paged result sets (CASSANDRA-7625)
 * (cqlsh) Improve waiting for a trace to complete (CASSANDRA-7626)
 * Fix tracing of concurrent range slices and 2ary index queries (CASSANDRA-7626)
 * Fix scrub against collection type (CASSANDRA-7665)
Merged from 2.0:
 * Set gc_grace_seconds to seven days for system schema tables (CASSANDRA-7668)
 * SimpleSeedProvider no longer caches seeds forever (CASSANDRA-7663)
 * Always flush on truncate (CASSANDRA-7511)
 * Fix ReversedType(DateType) mapping to native protocol (CASSANDRA-7576)
 * Always merge ranges owned by a single node (CASSANDRA-6930)
 * Track max/min timestamps for range tombstones (CASSANDRA-7647)
 * Fix NPE when listing saved caches dir (CASSANDRA-7632)


2.1.0-rc4
 * Fix word count hadoop example (CASSANDRA-7200)
 * Updated memtable_cleanup_threshold and memtable_flush_writers defaults
   (CASSANDRA-7551)
 * (Windows) fix startup when WMI memory query fails (CASSANDRA-7505)
 * Anti-compaction proceeds if any part of the repair failed (CASSANDRA-7521)
 * Add missing table name to DROP INDEX responses and notifications (CASSANDRA-7539)
 * Bump CQL version to 3.2.0 and update CQL documentation (CASSANDRA-7527)
 * Fix configuration error message when running nodetool ring (CASSANDRA-7508)
 * Support conditional updates, tuple type, and the v3 protocol in cqlsh (CASSANDRA-7509)
 * Handle queries on multiple secondary index types (CASSANDRA-7525)
 * Fix cqlsh authentication with v3 native protocol (CASSANDRA-7564)
 * Fix NPE when unknown prepared statement ID is used (CASSANDRA-7454)
Merged from 2.0:
 * (Windows) force range-based repair to non-sequential mode (CASSANDRA-7541)
 * Fix range merging when DES scores are zero (CASSANDRA-7535)
 * Warn when SSL certificates have expired (CASSANDRA-7528)
 * Fix error when doing reversed queries with static columns (CASSANDRA-7490)
Merged from 1.2:
 * Set correct stream ID on responses when non-Exception Throwables
   are thrown while handling native protocol messages (CASSANDRA-7470)


2.1.0-rc3
 * Consider expiry when reconciling otherwise equal cells (CASSANDRA-7403)
 * Introduce CQL support for stress tool (CASSANDRA-6146)
 * Fix ClassCastException processing expired messages (CASSANDRA-7496)
 * Fix prepared marker for collections inside UDT (CASSANDRA-7472)
 * Remove left-over populate_io_cache_on_flush and replicate_on_write
   uses (CASSANDRA-7493)
 * (Windows) handle spaces in path names (CASSANDRA-7451)
 * Ensure writes have completed after dropping a table, before recycling
   commit log segments (CASSANDRA-7437)
 * Remove left-over rows_per_partition_to_cache (CASSANDRA-7493)
 * Fix error when CONTAINS is used with a bind marker (CASSANDRA-7502)
 * Properly reject unknown UDT field (CASSANDRA-7484)
Merged from 2.0:
 * Fix CC#collectTimeOrderedData() tombstone optimisations (CASSANDRA-7394)
 * Support DISTINCT for static columns and fix behaviour when DISTINC is
   not use (CASSANDRA-7305).
 * Workaround JVM NPE on JMX bind failure (CASSANDRA-7254)
 * Fix race in FileCacheService RemovalListener (CASSANDRA-7278)
 * Fix inconsistent use of consistencyForCommit that allowed LOCAL_QUORUM
   operations to incorrect become full QUORUM (CASSANDRA-7345)
 * Properly handle unrecognized opcodes and flags (CASSANDRA-7440)
 * (Hadoop) close CqlRecordWriter clients when finished (CASSANDRA-7459)
 * Commit disk failure policy (CASSANDRA-7429)
 * Make sure high level sstables get compacted (CASSANDRA-7414)
 * Fix AssertionError when using empty clustering columns and static columns
   (CASSANDRA-7455)
 * Add option to disable STCS in L0 (CASSANDRA-6621)
 * Upgrade to snappy-java 1.0.5.2 (CASSANDRA-7476)


2.1.0-rc2
 * Fix heap size calculation for CompoundSparseCellName and
   CompoundSparseCellName.WithCollection (CASSANDRA-7421)
 * Allow counter mutations in UNLOGGED batches (CASSANDRA-7351)
 * Modify reconcile logic to always pick a tombstone over a counter cell
   (CASSANDRA-7346)
 * Avoid incremental compaction on Windows (CASSANDRA-7365)
 * Fix exception when querying a composite-keyed table with a collection index
   (CASSANDRA-7372)
 * Use node's host id in place of counter ids (CASSANDRA-7366)
 * Fix error when doing reversed queries with static columns (CASSANDRA-7490)
 * Backport CASSANDRA-6747 (CASSANDRA-7560)
 * Track max/min timestamps for range tombstones (CASSANDRA-7647)
 * Fix NPE when listing saved caches dir (CASSANDRA-7632)
 * Fix sstableloader unable to connect encrypted node (CASSANDRA-7585)
Merged from 1.2:
 * Clone token map outside of hot gossip loops (CASSANDRA-7758)
 * Add stop method to EmbeddedCassandraService (CASSANDRA-7595)
 * Support connecting to ipv6 jmx with nodetool (CASSANDRA-7669)
 * Set gc_grace_seconds to seven days for system schema tables (CASSANDRA-7668)
 * SimpleSeedProvider no longer caches seeds forever (CASSANDRA-7663)
 * Set correct stream ID on responses when non-Exception Throwables
   are thrown while handling native protocol messages (CASSANDRA-7470)
 * Fix row size miscalculation in LazilyCompactedRow (CASSANDRA-7543)
 * Fix race in background compaction check (CASSANDRA-7745)
 * Don't clear out range tombstones during compaction (CASSANDRA-7808)


2.1.0-rc1
 * Revert flush directory (CASSANDRA-6357)
 * More efficient executor service for fast operations (CASSANDRA-4718)
 * Move less common tools into a new cassandra-tools package (CASSANDRA-7160)
 * Support more concurrent requests in native protocol (CASSANDRA-7231)
 * Add tab-completion to debian nodetool packaging (CASSANDRA-6421)
 * Change concurrent_compactors defaults (CASSANDRA-7139)
 * Add PowerShell Windows launch scripts (CASSANDRA-7001)
 * Make commitlog archive+restore more robust (CASSANDRA-6974)
 * Fix marking commitlogsegments clean (CASSANDRA-6959)
 * Add snapshot "manifest" describing files included (CASSANDRA-6326)
 * Parallel streaming for sstableloader (CASSANDRA-3668)
 * Fix bugs in supercolumns handling (CASSANDRA-7138)
 * Fix ClassClassException on composite dense tables (CASSANDRA-7112)
 * Cleanup and optimize collation and slice iterators (CASSANDRA-7107)
 * Upgrade NBHM lib (CASSANDRA-7128)
 * Optimize netty server (CASSANDRA-6861)
 * Fix repair hang when given CF does not exist (CASSANDRA-7189)
 * Allow c* to be shutdown in an embedded mode (CASSANDRA-5635)
 * Add server side batching to native transport (CASSANDRA-5663)
 * Make batchlog replay asynchronous (CASSANDRA-6134)
 * remove unused classes (CASSANDRA-7197)
 * Limit user types to the keyspace they are defined in (CASSANDRA-6643)
 * Add validate method to CollectionType (CASSANDRA-7208)
 * New serialization format for UDT values (CASSANDRA-7209, CASSANDRA-7261)
 * Fix nodetool netstats (CASSANDRA-7270)
 * Fix potential ClassCastException in HintedHandoffManager (CASSANDRA-7284)
 * Use prepared statements internally (CASSANDRA-6975)
 * Fix broken paging state with prepared statement (CASSANDRA-7120)
 * Fix IllegalArgumentException in CqlStorage (CASSANDRA-7287)
 * Allow nulls/non-existant fields in UDT (CASSANDRA-7206)
 * Add Thrift MultiSliceRequest (CASSANDRA-6757, CASSANDRA-7027)
 * Handle overlapping MultiSlices (CASSANDRA-7279)
 * Fix DataOutputTest on Windows (CASSANDRA-7265)
 * Embedded sets in user defined data-types are not updating (CASSANDRA-7267)
 * Add tuple type to CQL/native protocol (CASSANDRA-7248)
 * Fix CqlPagingRecordReader on tables with few rows (CASSANDRA-7322)
Merged from 2.0:
 * Copy compaction options to make sure they are reloaded (CASSANDRA-7290)
 * Add option to do more aggressive tombstone compactions (CASSANDRA-6563)
 * Don't try to compact already-compacting files in HHOM (CASSANDRA-7288)
 * Always reallocate buffers in HSHA (CASSANDRA-6285)
 * (Hadoop) support authentication in CqlRecordReader (CASSANDRA-7221)
 * (Hadoop) Close java driver Cluster in CQLRR.close (CASSANDRA-7228)
 * Warn when 'USING TIMESTAMP' is used on a CAS BATCH (CASSANDRA-7067)
 * return all cpu values from BackgroundActivityMonitor.readAndCompute (CASSANDRA-7183)
 * Correctly delete scheduled range xfers (CASSANDRA-7143)
 * return all cpu values from BackgroundActivityMonitor.readAndCompute (CASSANDRA-7183)
 * reduce garbage creation in calculatePendingRanges (CASSANDRA-7191)
 * fix c* launch issues on Russian os's due to output of linux 'free' cmd (CASSANDRA-6162)
 * Fix disabling autocompaction (CASSANDRA-7187)
 * Fix potential NumberFormatException when deserializing IntegerType (CASSANDRA-7088)
 * cqlsh can't tab-complete disabling compaction (CASSANDRA-7185)
 * cqlsh: Accept and execute CQL statement(s) from command-line parameter (CASSANDRA-7172)
 * Fix IllegalStateException in CqlPagingRecordReader (CASSANDRA-7198)
 * Fix the InvertedIndex trigger example (CASSANDRA-7211)
 * Add --resolve-ip option to 'nodetool ring' (CASSANDRA-7210)
 * reduce garbage on codec flag deserialization (CASSANDRA-7244)
 * Fix duplicated error messages on directory creation error at startup (CASSANDRA-5818)
 * Proper null handle for IF with map element access (CASSANDRA-7155)
 * Improve compaction visibility (CASSANDRA-7242)
 * Correctly delete scheduled range xfers (CASSANDRA-7143)
 * Make batchlog replica selection rack-aware (CASSANDRA-6551)
 * Fix CFMetaData#getColumnDefinitionFromColumnName() (CASSANDRA-7074)
 * Fix writetime/ttl functions for static columns (CASSANDRA-7081)
 * Suggest CTRL-C or semicolon after three blank lines in cqlsh (CASSANDRA-7142)
 * Fix 2ndary index queries with DESC clustering order (CASSANDRA-6950)
 * Invalid key cache entries on DROP (CASSANDRA-6525)
 * Fix flapping RecoveryManagerTest (CASSANDRA-7084)
 * Add missing iso8601 patterns for date strings (CASSANDRA-6973)
 * Support selecting multiple rows in a partition using IN (CASSANDRA-6875)
 * Add authentication support to shuffle (CASSANDRA-6484)
 * Swap local and global default read repair chances (CASSANDRA-7320)
 * Add conditional CREATE/DROP USER support (CASSANDRA-7264)
 * Cqlsh counts non-empty lines for "Blank lines" warning (CASSANDRA-7325)
Merged from 1.2:
 * Add Cloudstack snitch (CASSANDRA-7147)
 * Update system.peers correctly when relocating tokens (CASSANDRA-7126)
 * Add Google Compute Engine snitch (CASSANDRA-7132)
 * remove duplicate query for local tokens (CASSANDRA-7182)
 * exit CQLSH with error status code if script fails (CASSANDRA-6344)
 * Fix bug with some IN queries missig results (CASSANDRA-7105)
 * Fix availability validation for LOCAL_ONE CL (CASSANDRA-7319)
 * Hint streaming can cause decommission to fail (CASSANDRA-7219)


2.1.0-beta2
 * Increase default CL space to 8GB (CASSANDRA-7031)
 * Add range tombstones to read repair digests (CASSANDRA-6863)
 * Fix BTree.clear for large updates (CASSANDRA-6943)
 * Fail write instead of logging a warning when unable to append to CL
   (CASSANDRA-6764)
 * Eliminate possibility of CL segment appearing twice in active list
   (CASSANDRA-6557)
 * Apply DONTNEED fadvise to commitlog segments (CASSANDRA-6759)
 * Switch CRC component to Adler and include it for compressed sstables
   (CASSANDRA-4165)
 * Allow cassandra-stress to set compaction strategy options (CASSANDRA-6451)
 * Add broadcast_rpc_address option to cassandra.yaml (CASSANDRA-5899)
 * Auto reload GossipingPropertyFileSnitch config (CASSANDRA-5897)
 * Fix overflow of memtable_total_space_in_mb (CASSANDRA-6573)
 * Fix ABTC NPE and apply update function correctly (CASSANDRA-6692)
 * Allow nodetool to use a file or prompt for password (CASSANDRA-6660)
 * Fix AIOOBE when concurrently accessing ABSC (CASSANDRA-6742)
 * Fix assertion error in ALTER TYPE RENAME (CASSANDRA-6705)
 * Scrub should not always clear out repaired status (CASSANDRA-5351)
 * Improve handling of range tombstone for wide partitions (CASSANDRA-6446)
 * Fix ClassCastException for compact table with composites (CASSANDRA-6738)
 * Fix potentially repairing with wrong nodes (CASSANDRA-6808)
 * Change caching option syntax (CASSANDRA-6745)
 * Fix stress to do proper counter reads (CASSANDRA-6835)
 * Fix help message for stress counter_write (CASSANDRA-6824)
 * Fix stress smart Thrift client to pick servers correctly (CASSANDRA-6848)
 * Add logging levels (minimal, normal or verbose) to stress tool (CASSANDRA-6849)
 * Fix race condition in Batch CLE (CASSANDRA-6860)
 * Improve cleanup/scrub/upgradesstables failure handling (CASSANDRA-6774)
 * ByteBuffer write() methods for serializing sstables (CASSANDRA-6781)
 * Proper compare function for CollectionType (CASSANDRA-6783)
 * Update native server to Netty 4 (CASSANDRA-6236)
 * Fix off-by-one error in stress (CASSANDRA-6883)
 * Make OpOrder AutoCloseable (CASSANDRA-6901)
 * Remove sync repair JMX interface (CASSANDRA-6900)
 * Add multiple memory allocation options for memtables (CASSANDRA-6689, 6694)
 * Remove adjusted op rate from stress output (CASSANDRA-6921)
 * Add optimized CF.hasColumns() implementations (CASSANDRA-6941)
 * Serialize batchlog mutations with the version of the target node
   (CASSANDRA-6931)
 * Optimize CounterColumn#reconcile() (CASSANDRA-6953)
 * Properly remove 1.2 sstable support in 2.1 (CASSANDRA-6869)
 * Lock counter cells, not partitions (CASSANDRA-6880)
 * Track presence of legacy counter shards in sstables (CASSANDRA-6888)
 * Ensure safe resource cleanup when replacing sstables (CASSANDRA-6912)
 * Add failure handler to async callback (CASSANDRA-6747)
 * Fix AE when closing SSTable without releasing reference (CASSANDRA-7000)
 * Clean up IndexInfo on keyspace/table drops (CASSANDRA-6924)
 * Only snapshot relative SSTables when sequential repair (CASSANDRA-7024)
 * Require nodetool rebuild_index to specify index names (CASSANDRA-7038)
 * fix cassandra stress errors on reads with native protocol (CASSANDRA-7033)
 * Use OpOrder to guard sstable references for reads (CASSANDRA-6919)
 * Preemptive opening of compaction result (CASSANDRA-6916)
 * Multi-threaded scrub/cleanup/upgradesstables (CASSANDRA-5547)
 * Optimize cellname comparison (CASSANDRA-6934)
 * Native protocol v3 (CASSANDRA-6855)
 * Optimize Cell liveness checks and clean up Cell (CASSANDRA-7119)
 * Support consistent range movements (CASSANDRA-2434)
 * Display min timestamp in sstablemetadata viewer (CASSANDRA-6767)
Merged from 2.0:
 * Avoid race-prone second "scrub" of system keyspace (CASSANDRA-6797)
 * Pool CqlRecordWriter clients by inetaddress rather than Range
   (CASSANDRA-6665)
 * Fix compaction_history timestamps (CASSANDRA-6784)
 * Compare scores of full replica ordering in DES (CASSANDRA-6683)
 * fix CME in SessionInfo updateProgress affecting netstats (CASSANDRA-6577)
 * Allow repairing between specific replicas (CASSANDRA-6440)
 * Allow per-dc enabling of hints (CASSANDRA-6157)
 * Add compatibility for Hadoop 0.2.x (CASSANDRA-5201)
 * Fix EstimatedHistogram races (CASSANDRA-6682)
 * Failure detector correctly converts initial value to nanos (CASSANDRA-6658)
 * Add nodetool taketoken to relocate vnodes (CASSANDRA-4445)
 * Expose bulk loading progress over JMX (CASSANDRA-4757)
 * Correctly handle null with IF conditions and TTL (CASSANDRA-6623)
 * Account for range/row tombstones in tombstone drop
   time histogram (CASSANDRA-6522)
 * Stop CommitLogSegment.close() from calling sync() (CASSANDRA-6652)
 * Make commitlog failure handling configurable (CASSANDRA-6364)
 * Avoid overlaps in LCS (CASSANDRA-6688)
 * Improve support for paginating over composites (CASSANDRA-4851)
 * Fix count(*) queries in a mixed cluster (CASSANDRA-6707)
 * Improve repair tasks(snapshot, differencing) concurrency (CASSANDRA-6566)
 * Fix replaying pre-2.0 commit logs (CASSANDRA-6714)
 * Add static columns to CQL3 (CASSANDRA-6561)
 * Optimize single partition batch statements (CASSANDRA-6737)
 * Disallow post-query re-ordering when paging (CASSANDRA-6722)
 * Fix potential paging bug with deleted columns (CASSANDRA-6748)
 * Fix NPE on BulkLoader caused by losing StreamEvent (CASSANDRA-6636)
 * Fix truncating compression metadata (CASSANDRA-6791)
 * Add CMSClassUnloadingEnabled JVM option (CASSANDRA-6541)
 * Catch memtable flush exceptions during shutdown (CASSANDRA-6735)
 * Fix upgradesstables NPE for non-CF-based indexes (CASSANDRA-6645)
 * Fix UPDATE updating PRIMARY KEY columns implicitly (CASSANDRA-6782)
 * Fix IllegalArgumentException when updating from 1.2 with SuperColumns
   (CASSANDRA-6733)
 * FBUtilities.singleton() should use the CF comparator (CASSANDRA-6778)
 * Fix CQLSStableWriter.addRow(Map<String, Object>) (CASSANDRA-6526)
 * Fix HSHA server introducing corrupt data (CASSANDRA-6285)
 * Fix CAS conditions for COMPACT STORAGE tables (CASSANDRA-6813)
 * Starting threads in OutboundTcpConnectionPool constructor causes race conditions (CASSANDRA-7177)
 * Allow overriding cassandra-rackdc.properties file (CASSANDRA-7072)
 * Set JMX RMI port to 7199 (CASSANDRA-7087)
 * Use LOCAL_QUORUM for data reads at LOCAL_SERIAL (CASSANDRA-6939)
 * Log a warning for large batches (CASSANDRA-6487)
 * Put nodes in hibernate when join_ring is false (CASSANDRA-6961)
 * Avoid early loading of non-system keyspaces before compaction-leftovers
   cleanup at startup (CASSANDRA-6913)
 * Restrict Windows to parallel repairs (CASSANDRA-6907)
 * (Hadoop) Allow manually specifying start/end tokens in CFIF (CASSANDRA-6436)
 * Fix NPE in MeteredFlusher (CASSANDRA-6820)
 * Fix race processing range scan responses (CASSANDRA-6820)
 * Allow deleting snapshots from dropped keyspaces (CASSANDRA-6821)
 * Add uuid() function (CASSANDRA-6473)
 * Omit tombstones from schema digests (CASSANDRA-6862)
 * Include correct consistencyLevel in LWT timeout (CASSANDRA-6884)
 * Lower chances for losing new SSTables during nodetool refresh and
   ColumnFamilyStore.loadNewSSTables (CASSANDRA-6514)
 * Add support for DELETE ... IF EXISTS to CQL3 (CASSANDRA-5708)
 * Update hadoop_cql3_word_count example (CASSANDRA-6793)
 * Fix handling of RejectedExecution in sync Thrift server (CASSANDRA-6788)
 * Log more information when exceeding tombstone_warn_threshold (CASSANDRA-6865)
 * Fix truncate to not abort due to unreachable fat clients (CASSANDRA-6864)
 * Fix schema concurrency exceptions (CASSANDRA-6841)
 * Fix leaking validator FH in StreamWriter (CASSANDRA-6832)
 * Fix saving triggers to schema (CASSANDRA-6789)
 * Fix trigger mutations when base mutation list is immutable (CASSANDRA-6790)
 * Fix accounting in FileCacheService to allow re-using RAR (CASSANDRA-6838)
 * Fix static counter columns (CASSANDRA-6827)
 * Restore expiring->deleted (cell) compaction optimization (CASSANDRA-6844)
 * Fix CompactionManager.needsCleanup (CASSANDRA-6845)
 * Correctly compare BooleanType values other than 0 and 1 (CASSANDRA-6779)
 * Read message id as string from earlier versions (CASSANDRA-6840)
 * Properly use the Paxos consistency for (non-protocol) batch (CASSANDRA-6837)
 * Add paranoid disk failure option (CASSANDRA-6646)
 * Improve PerRowSecondaryIndex performance (CASSANDRA-6876)
 * Extend triggers to support CAS updates (CASSANDRA-6882)
 * Static columns with IF NOT EXISTS don't always work as expected (CASSANDRA-6873)
 * Fix paging with SELECT DISTINCT (CASSANDRA-6857)
 * Fix UnsupportedOperationException on CAS timeout (CASSANDRA-6923)
 * Improve MeteredFlusher handling of MF-unaffected column families
   (CASSANDRA-6867)
 * Add CqlRecordReader using native pagination (CASSANDRA-6311)
 * Add QueryHandler interface (CASSANDRA-6659)
 * Track liveRatio per-memtable, not per-CF (CASSANDRA-6945)
 * Make sure upgradesstables keeps sstable level (CASSANDRA-6958)
 * Fix LIMIT with static columns (CASSANDRA-6956)
 * Fix clash with CQL column name in thrift validation (CASSANDRA-6892)
 * Fix error with super columns in mixed 1.2-2.0 clusters (CASSANDRA-6966)
 * Fix bad skip of sstables on slice query with composite start/finish (CASSANDRA-6825)
 * Fix unintended update with conditional statement (CASSANDRA-6893)
 * Fix map element access in IF (CASSANDRA-6914)
 * Avoid costly range calculations for range queries on system keyspaces
   (CASSANDRA-6906)
 * Fix SSTable not released if stream session fails (CASSANDRA-6818)
 * Avoid build failure due to ANTLR timeout (CASSANDRA-6991)
 * Queries on compact tables can return more rows that requested (CASSANDRA-7052)
 * USING TIMESTAMP for batches does not work (CASSANDRA-7053)
 * Fix performance regression from CASSANDRA-5614 (CASSANDRA-6949)
 * Ensure that batchlog and hint timeouts do not produce hints (CASSANDRA-7058)
 * Merge groupable mutations in TriggerExecutor#execute() (CASSANDRA-7047)
 * Plug holes in resource release when wiring up StreamSession (CASSANDRA-7073)
 * Re-add parameter columns to tracing session (CASSANDRA-6942)
 * Preserves CQL metadata when updating table from thrift (CASSANDRA-6831)
Merged from 1.2:
 * Fix nodetool display with vnodes (CASSANDRA-7082)
 * Add UNLOGGED, COUNTER options to BATCH documentation (CASSANDRA-6816)
 * add extra SSL cipher suites (CASSANDRA-6613)
 * fix nodetool getsstables for blob PK (CASSANDRA-6803)
 * Fix BatchlogManager#deleteBatch() use of millisecond timestamps
   (CASSANDRA-6822)
 * Continue assassinating even if the endpoint vanishes (CASSANDRA-6787)
 * Schedule schema pulls on change (CASSANDRA-6971)
 * Non-droppable verbs shouldn't be dropped from OTC (CASSANDRA-6980)
 * Shutdown batchlog executor in SS#drain() (CASSANDRA-7025)
 * Fix batchlog to account for CF truncation records (CASSANDRA-6999)
 * Fix CQLSH parsing of functions and BLOB literals (CASSANDRA-7018)
 * Properly load trustore in the native protocol (CASSANDRA-6847)
 * Always clean up references in SerializingCache (CASSANDRA-6994)
 * Don't shut MessagingService down when replacing a node (CASSANDRA-6476)
 * fix npe when doing -Dcassandra.fd_initial_value_ms (CASSANDRA-6751)


2.1.0-beta1
 * Add flush directory distinct from compaction directories (CASSANDRA-6357)
 * Require JNA by default (CASSANDRA-6575)
 * add listsnapshots command to nodetool (CASSANDRA-5742)
 * Introduce AtomicBTreeColumns (CASSANDRA-6271, 6692)
 * Multithreaded commitlog (CASSANDRA-3578)
 * allocate fixed index summary memory pool and resample cold index summaries
   to use less memory (CASSANDRA-5519)
 * Removed multithreaded compaction (CASSANDRA-6142)
 * Parallelize fetching rows for low-cardinality indexes (CASSANDRA-1337)
 * change logging from log4j to logback (CASSANDRA-5883)
 * switch to LZ4 compression for internode communication (CASSANDRA-5887)
 * Stop using Thrift-generated Index* classes internally (CASSANDRA-5971)
 * Remove 1.2 network compatibility code (CASSANDRA-5960)
 * Remove leveled json manifest migration code (CASSANDRA-5996)
 * Remove CFDefinition (CASSANDRA-6253)
 * Use AtomicIntegerFieldUpdater in RefCountedMemory (CASSANDRA-6278)
 * User-defined types for CQL3 (CASSANDRA-5590)
 * Use of o.a.c.metrics in nodetool (CASSANDRA-5871, 6406)
 * Batch read from OTC's queue and cleanup (CASSANDRA-1632)
 * Secondary index support for collections (CASSANDRA-4511, 6383)
 * SSTable metadata(Stats.db) format change (CASSANDRA-6356)
 * Push composites support in the storage engine
   (CASSANDRA-5417, CASSANDRA-6520)
 * Add snapshot space used to cfstats (CASSANDRA-6231)
 * Add cardinality estimator for key count estimation (CASSANDRA-5906)
 * CF id is changed to be non-deterministic. Data dir/key cache are created
   uniquely for CF id (CASSANDRA-5202)
 * New counters implementation (CASSANDRA-6504)
 * Replace UnsortedColumns, EmptyColumns, TreeMapBackedSortedColumns with new
   ArrayBackedSortedColumns (CASSANDRA-6630, CASSANDRA-6662, CASSANDRA-6690)
 * Add option to use row cache with a given amount of rows (CASSANDRA-5357)
 * Avoid repairing already repaired data (CASSANDRA-5351)
 * Reject counter updates with USING TTL/TIMESTAMP (CASSANDRA-6649)
 * Replace index_interval with min/max_index_interval (CASSANDRA-6379)
 * Lift limitation that order by columns must be selected for IN queries (CASSANDRA-4911)


2.0.5
 * Reduce garbage generated by bloom filter lookups (CASSANDRA-6609)
 * Add ks.cf names to tombstone logging (CASSANDRA-6597)
 * Use LOCAL_QUORUM for LWT operations at LOCAL_SERIAL (CASSANDRA-6495)
 * Wait for gossip to settle before accepting client connections (CASSANDRA-4288)
 * Delete unfinished compaction incrementally (CASSANDRA-6086)
 * Allow specifying custom secondary index options in CQL3 (CASSANDRA-6480)
 * Improve replica pinning for cache efficiency in DES (CASSANDRA-6485)
 * Fix LOCAL_SERIAL from thrift (CASSANDRA-6584)
 * Don't special case received counts in CAS timeout exceptions (CASSANDRA-6595)
 * Add support for 2.1 global counter shards (CASSANDRA-6505)
 * Fix NPE when streaming connection is not yet established (CASSANDRA-6210)
 * Avoid rare duplicate read repair triggering (CASSANDRA-6606)
 * Fix paging discardFirst (CASSANDRA-6555)
 * Fix ArrayIndexOutOfBoundsException in 2ndary index query (CASSANDRA-6470)
 * Release sstables upon rebuilding 2i (CASSANDRA-6635)
 * Add AbstractCompactionStrategy.startup() method (CASSANDRA-6637)
 * SSTableScanner may skip rows during cleanup (CASSANDRA-6638)
 * sstables from stalled repair sessions can resurrect deleted data (CASSANDRA-6503)
 * Switch stress to use ITransportFactory (CASSANDRA-6641)
 * Fix IllegalArgumentException during prepare (CASSANDRA-6592)
 * Fix possible loss of 2ndary index entries during compaction (CASSANDRA-6517)
 * Fix direct Memory on architectures that do not support unaligned long access
   (CASSANDRA-6628)
 * Let scrub optionally skip broken counter partitions (CASSANDRA-5930)
Merged from 1.2:
 * fsync compression metadata (CASSANDRA-6531)
 * Validate CF existence on execution for prepared statement (CASSANDRA-6535)
 * Add ability to throttle batchlog replay (CASSANDRA-6550)
 * Fix executing LOCAL_QUORUM with SimpleStrategy (CASSANDRA-6545)
 * Avoid StackOverflow when using large IN queries (CASSANDRA-6567)
 * Nodetool upgradesstables includes secondary indexes (CASSANDRA-6598)
 * Paginate batchlog replay (CASSANDRA-6569)
 * skip blocking on streaming during drain (CASSANDRA-6603)
 * Improve error message when schema doesn't match loaded sstable (CASSANDRA-6262)
 * Add properties to adjust FD initial value and max interval (CASSANDRA-4375)
 * Fix preparing with batch and delete from collection (CASSANDRA-6607)
 * Fix ABSC reverse iterator's remove() method (CASSANDRA-6629)
 * Handle host ID conflicts properly (CASSANDRA-6615)
 * Move handling of migration event source to solve bootstrap race. (CASSANDRA-6648)
 * Make sure compaction throughput value doesn't overflow with int math (CASSANDRA-6647)


2.0.4
 * Allow removing snapshots of no-longer-existing CFs (CASSANDRA-6418)
 * add StorageService.stopDaemon() (CASSANDRA-4268)
 * add IRE for invalid CF supplied to get_count (CASSANDRA-5701)
 * add client encryption support to sstableloader (CASSANDRA-6378)
 * Fix accept() loop for SSL sockets post-shutdown (CASSANDRA-6468)
 * Fix size-tiered compaction in LCS L0 (CASSANDRA-6496)
 * Fix assertion failure in filterColdSSTables (CASSANDRA-6483)
 * Fix row tombstones in larger-than-memory compactions (CASSANDRA-6008)
 * Fix cleanup ClassCastException (CASSANDRA-6462)
 * Reduce gossip memory use by interning VersionedValue strings (CASSANDRA-6410)
 * Allow specifying datacenters to participate in a repair (CASSANDRA-6218)
 * Fix divide-by-zero in PCI (CASSANDRA-6403)
 * Fix setting last compacted key in the wrong level for LCS (CASSANDRA-6284)
 * Add millisecond precision formats to the timestamp parser (CASSANDRA-6395)
 * Expose a total memtable size metric for a CF (CASSANDRA-6391)
 * cqlsh: handle symlinks properly (CASSANDRA-6425)
 * Fix potential infinite loop when paging query with IN (CASSANDRA-6464)
 * Fix assertion error in AbstractQueryPager.discardFirst (CASSANDRA-6447)
 * Fix streaming older SSTable yields unnecessary tombstones (CASSANDRA-6527)
Merged from 1.2:
 * Improved error message on bad properties in DDL queries (CASSANDRA-6453)
 * Randomize batchlog candidates selection (CASSANDRA-6481)
 * Fix thundering herd on endpoint cache invalidation (CASSANDRA-6345, 6485)
 * Improve batchlog write performance with vnodes (CASSANDRA-6488)
 * cqlsh: quote single quotes in strings inside collections (CASSANDRA-6172)
 * Improve gossip performance for typical messages (CASSANDRA-6409)
 * Throw IRE if a prepared statement has more markers than supported
   (CASSANDRA-5598)
 * Expose Thread metrics for the native protocol server (CASSANDRA-6234)
 * Change snapshot response message verb to INTERNAL to avoid dropping it
   (CASSANDRA-6415)
 * Warn when collection read has > 65K elements (CASSANDRA-5428)
 * Fix cache persistence when both row and key cache are enabled
   (CASSANDRA-6413)
 * (Hadoop) add describe_local_ring (CASSANDRA-6268)
 * Fix handling of concurrent directory creation failure (CASSANDRA-6459)
 * Allow executing CREATE statements multiple times (CASSANDRA-6471)
 * Don't send confusing info with timeouts (CASSANDRA-6491)
 * Don't resubmit counter mutation runnables internally (CASSANDRA-6427)
 * Don't drop local mutations without a hint (CASSANDRA-6510)
 * Don't allow null max_hint_window_in_ms (CASSANDRA-6419)
 * Validate SliceRange start and finish lengths (CASSANDRA-6521)


2.0.3
 * Fix FD leak on slice read path (CASSANDRA-6275)
 * Cancel read meter task when closing SSTR (CASSANDRA-6358)
 * free off-heap IndexSummary during bulk (CASSANDRA-6359)
 * Recover from IOException in accept() thread (CASSANDRA-6349)
 * Improve Gossip tolerance of abnormally slow tasks (CASSANDRA-6338)
 * Fix trying to hint timed out counter writes (CASSANDRA-6322)
 * Allow restoring specific columnfamilies from archived CL (CASSANDRA-4809)
 * Avoid flushing compaction_history after each operation (CASSANDRA-6287)
 * Fix repair assertion error when tombstones expire (CASSANDRA-6277)
 * Skip loading corrupt key cache (CASSANDRA-6260)
 * Fixes for compacting larger-than-memory rows (CASSANDRA-6274)
 * Compact hottest sstables first and optionally omit coldest from
   compaction entirely (CASSANDRA-6109)
 * Fix modifying column_metadata from thrift (CASSANDRA-6182)
 * cqlsh: fix LIST USERS output (CASSANDRA-6242)
 * Add IRequestSink interface (CASSANDRA-6248)
 * Update memtable size while flushing (CASSANDRA-6249)
 * Provide hooks around CQL2/CQL3 statement execution (CASSANDRA-6252)
 * Require Permission.SELECT for CAS updates (CASSANDRA-6247)
 * New CQL-aware SSTableWriter (CASSANDRA-5894)
 * Reject CAS operation when the protocol v1 is used (CASSANDRA-6270)
 * Correctly throw error when frame too large (CASSANDRA-5981)
 * Fix serialization bug in PagedRange with 2ndary indexes (CASSANDRA-6299)
 * Fix CQL3 table validation in Thrift (CASSANDRA-6140)
 * Fix bug missing results with IN clauses (CASSANDRA-6327)
 * Fix paging with reversed slices (CASSANDRA-6343)
 * Set minTimestamp correctly to be able to drop expired sstables (CASSANDRA-6337)
 * Support NaN and Infinity as float literals (CASSANDRA-6003)
 * Remove RF from nodetool ring output (CASSANDRA-6289)
 * Fix attempting to flush empty rows (CASSANDRA-6374)
 * Fix potential out of bounds exception when paging (CASSANDRA-6333)
Merged from 1.2:
 * Optimize FD phi calculation (CASSANDRA-6386)
 * Improve initial FD phi estimate when starting up (CASSANDRA-6385)
 * Don't list CQL3 table in CLI describe even if named explicitely
   (CASSANDRA-5750)
 * Invalidate row cache when dropping CF (CASSANDRA-6351)
 * add non-jamm path for cached statements (CASSANDRA-6293)
 * add windows bat files for shell commands (CASSANDRA-6145)
 * Require logging in for Thrift CQL2/3 statement preparation (CASSANDRA-6254)
 * restrict max_num_tokens to 1536 (CASSANDRA-6267)
 * Nodetool gets default JMX port from cassandra-env.sh (CASSANDRA-6273)
 * make calculatePendingRanges asynchronous (CASSANDRA-6244)
 * Remove blocking flushes in gossip thread (CASSANDRA-6297)
 * Fix potential socket leak in connectionpool creation (CASSANDRA-6308)
 * Allow LOCAL_ONE/LOCAL_QUORUM to work with SimpleStrategy (CASSANDRA-6238)
 * cqlsh: handle 'null' as session duration (CASSANDRA-6317)
 * Fix json2sstable handling of range tombstones (CASSANDRA-6316)
 * Fix missing one row in reverse query (CASSANDRA-6330)
 * Fix reading expired row value from row cache (CASSANDRA-6325)
 * Fix AssertionError when doing set element deletion (CASSANDRA-6341)
 * Make CL code for the native protocol match the one in C* 2.0
   (CASSANDRA-6347)
 * Disallow altering CQL3 table from thrift (CASSANDRA-6370)
 * Fix size computation of prepared statement (CASSANDRA-6369)


2.0.2
 * Update FailureDetector to use nanontime (CASSANDRA-4925)
 * Fix FileCacheService regressions (CASSANDRA-6149)
 * Never return WriteTimeout for CL.ANY (CASSANDRA-6132)
 * Fix race conditions in bulk loader (CASSANDRA-6129)
 * Add configurable metrics reporting (CASSANDRA-4430)
 * drop queries exceeding a configurable number of tombstones (CASSANDRA-6117)
 * Track and persist sstable read activity (CASSANDRA-5515)
 * Fixes for speculative retry (CASSANDRA-5932, CASSANDRA-6194)
 * Improve memory usage of metadata min/max column names (CASSANDRA-6077)
 * Fix thrift validation refusing row markers on CQL3 tables (CASSANDRA-6081)
 * Fix insertion of collections with CAS (CASSANDRA-6069)
 * Correctly send metadata on SELECT COUNT (CASSANDRA-6080)
 * Track clients' remote addresses in ClientState (CASSANDRA-6070)
 * Create snapshot dir if it does not exist when migrating
   leveled manifest (CASSANDRA-6093)
 * make sequential nodetool repair the default (CASSANDRA-5950)
 * Add more hooks for compaction strategy implementations (CASSANDRA-6111)
 * Fix potential NPE on composite 2ndary indexes (CASSANDRA-6098)
 * Delete can potentially be skipped in batch (CASSANDRA-6115)
 * Allow alter keyspace on system_traces (CASSANDRA-6016)
 * Disallow empty column names in cql (CASSANDRA-6136)
 * Use Java7 file-handling APIs and fix file moving on Windows (CASSANDRA-5383)
 * Save compaction history to system keyspace (CASSANDRA-5078)
 * Fix NPE if StorageService.getOperationMode() is executed before full startup (CASSANDRA-6166)
 * CQL3: support pre-epoch longs for TimestampType (CASSANDRA-6212)
 * Add reloadtriggers command to nodetool (CASSANDRA-4949)
 * cqlsh: ignore empty 'value alias' in DESCRIBE (CASSANDRA-6139)
 * Fix sstable loader (CASSANDRA-6205)
 * Reject bootstrapping if the node already exists in gossip (CASSANDRA-5571)
 * Fix NPE while loading paxos state (CASSANDRA-6211)
 * cqlsh: add SHOW SESSION <tracing-session> command (CASSANDRA-6228)
Merged from 1.2:
 * (Hadoop) Require CFRR batchSize to be at least 2 (CASSANDRA-6114)
 * Add a warning for small LCS sstable size (CASSANDRA-6191)
 * Add ability to list specific KS/CF combinations in nodetool cfstats (CASSANDRA-4191)
 * Mark CF clean if a mutation raced the drop and got it marked dirty (CASSANDRA-5946)
 * Add a LOCAL_ONE consistency level (CASSANDRA-6202)
 * Limit CQL prepared statement cache by size instead of count (CASSANDRA-6107)
 * Tracing should log write failure rather than raw exceptions (CASSANDRA-6133)
 * lock access to TM.endpointToHostIdMap (CASSANDRA-6103)
 * Allow estimated memtable size to exceed slab allocator size (CASSANDRA-6078)
 * Start MeteredFlusher earlier to prevent OOM during CL replay (CASSANDRA-6087)
 * Avoid sending Truncate command to fat clients (CASSANDRA-6088)
 * Allow where clause conditions to be in parenthesis (CASSANDRA-6037)
 * Do not open non-ssl storage port if encryption option is all (CASSANDRA-3916)
 * Move batchlog replay to its own executor (CASSANDRA-6079)
 * Add tombstone debug threshold and histogram (CASSANDRA-6042, 6057)
 * Enable tcp keepalive on incoming connections (CASSANDRA-4053)
 * Fix fat client schema pull NPE (CASSANDRA-6089)
 * Fix memtable flushing for indexed tables (CASSANDRA-6112)
 * Fix skipping columns with multiple slices (CASSANDRA-6119)
 * Expose connected thrift + native client counts (CASSANDRA-5084)
 * Optimize auth setup (CASSANDRA-6122)
 * Trace index selection (CASSANDRA-6001)
 * Update sstablesPerReadHistogram to use biased sampling (CASSANDRA-6164)
 * Log UnknownColumnfamilyException when closing socket (CASSANDRA-5725)
 * Properly error out on CREATE INDEX for counters table (CASSANDRA-6160)
 * Handle JMX notification failure for repair (CASSANDRA-6097)
 * (Hadoop) Fetch no more than 128 splits in parallel (CASSANDRA-6169)
 * stress: add username/password authentication support (CASSANDRA-6068)
 * Fix indexed queries with row cache enabled on parent table (CASSANDRA-5732)
 * Fix compaction race during columnfamily drop (CASSANDRA-5957)
 * Fix validation of empty column names for compact tables (CASSANDRA-6152)
 * Skip replaying mutations that pass CRC but fail to deserialize (CASSANDRA-6183)
 * Rework token replacement to use replace_address (CASSANDRA-5916)
 * Fix altering column types (CASSANDRA-6185)
 * cqlsh: fix CREATE/ALTER WITH completion (CASSANDRA-6196)
 * add windows bat files for shell commands (CASSANDRA-6145)
 * Fix potential stack overflow during range tombstones insertion (CASSANDRA-6181)
 * (Hadoop) Make LOCAL_ONE the default consistency level (CASSANDRA-6214)


2.0.1
 * Fix bug that could allow reading deleted data temporarily (CASSANDRA-6025)
 * Improve memory use defaults (CASSANDRA-6059)
 * Make ThriftServer more easlly extensible (CASSANDRA-6058)
 * Remove Hadoop dependency from ITransportFactory (CASSANDRA-6062)
 * add file_cache_size_in_mb setting (CASSANDRA-5661)
 * Improve error message when yaml contains invalid properties (CASSANDRA-5958)
 * Improve leveled compaction's ability to find non-overlapping L0 compactions
   to work on concurrently (CASSANDRA-5921)
 * Notify indexer of columns shadowed by range tombstones (CASSANDRA-5614)
 * Log Merkle tree stats (CASSANDRA-2698)
 * Switch from crc32 to adler32 for compressed sstable checksums (CASSANDRA-5862)
 * Improve offheap memcpy performance (CASSANDRA-5884)
 * Use a range aware scanner for cleanup (CASSANDRA-2524)
 * Cleanup doesn't need to inspect sstables that contain only local data
   (CASSANDRA-5722)
 * Add ability for CQL3 to list partition keys (CASSANDRA-4536)
 * Improve native protocol serialization (CASSANDRA-5664)
 * Upgrade Thrift to 0.9.1 (CASSANDRA-5923)
 * Require superuser status for adding triggers (CASSANDRA-5963)
 * Make standalone scrubber handle old and new style leveled manifest
   (CASSANDRA-6005)
 * Fix paxos bugs (CASSANDRA-6012, 6013, 6023)
 * Fix paged ranges with multiple replicas (CASSANDRA-6004)
 * Fix potential AssertionError during tracing (CASSANDRA-6041)
 * Fix NPE in sstablesplit (CASSANDRA-6027)
 * Migrate pre-2.0 key/value/column aliases to system.schema_columns
   (CASSANDRA-6009)
 * Paging filter empty rows too agressively (CASSANDRA-6040)
 * Support variadic parameters for IN clauses (CASSANDRA-4210)
 * cqlsh: return the result of CAS writes (CASSANDRA-5796)
 * Fix validation of IN clauses with 2ndary indexes (CASSANDRA-6050)
 * Support named bind variables in CQL (CASSANDRA-6033)
Merged from 1.2:
 * Allow cache-keys-to-save to be set at runtime (CASSANDRA-5980)
 * Avoid second-guessing out-of-space state (CASSANDRA-5605)
 * Tuning knobs for dealing with large blobs and many CFs (CASSANDRA-5982)
 * (Hadoop) Fix CQLRW for thrift tables (CASSANDRA-6002)
 * Fix possible divide-by-zero in HHOM (CASSANDRA-5990)
 * Allow local batchlog writes for CL.ANY (CASSANDRA-5967)
 * Upgrade metrics-core to version 2.2.0 (CASSANDRA-5947)
 * Fix CqlRecordWriter with composite keys (CASSANDRA-5949)
 * Add snitch, schema version, cluster, partitioner to JMX (CASSANDRA-5881)
 * Allow disabling SlabAllocator (CASSANDRA-5935)
 * Make user-defined compaction JMX blocking (CASSANDRA-4952)
 * Fix streaming does not transfer wrapped range (CASSANDRA-5948)
 * Fix loading index summary containing empty key (CASSANDRA-5965)
 * Correctly handle limits in CompositesSearcher (CASSANDRA-5975)
 * Pig: handle CQL collections (CASSANDRA-5867)
 * Pass the updated cf to the PRSI index() method (CASSANDRA-5999)
 * Allow empty CQL3 batches (as no-op) (CASSANDRA-5994)
 * Support null in CQL3 functions (CASSANDRA-5910)
 * Replace the deprecated MapMaker with CacheLoader (CASSANDRA-6007)
 * Add SSTableDeletingNotification to DataTracker (CASSANDRA-6010)
 * Fix snapshots in use get deleted during snapshot repair (CASSANDRA-6011)
 * Move hints and exception count to o.a.c.metrics (CASSANDRA-6017)
 * Fix memory leak in snapshot repair (CASSANDRA-6047)
 * Fix sstable2sjon for CQL3 tables (CASSANDRA-5852)


2.0.0
 * Fix thrift validation when inserting into CQL3 tables (CASSANDRA-5138)
 * Fix periodic memtable flushing behavior with clean memtables (CASSANDRA-5931)
 * Fix dateOf() function for pre-2.0 timestamp columns (CASSANDRA-5928)
 * Fix SSTable unintentionally loads BF when opened for batch (CASSANDRA-5938)
 * Add stream session progress to JMX (CASSANDRA-4757)
 * Fix NPE during CAS operation (CASSANDRA-5925)
Merged from 1.2:
 * Fix getBloomFilterDiskSpaceUsed for AlwaysPresentFilter (CASSANDRA-5900)
 * Don't announce schema version until we've loaded the changes locally
   (CASSANDRA-5904)
 * Fix to support off heap bloom filters size greater than 2 GB (CASSANDRA-5903)
 * Properly handle parsing huge map and set literals (CASSANDRA-5893)


2.0.0-rc2
 * enable vnodes by default (CASSANDRA-5869)
 * fix CAS contention timeout (CASSANDRA-5830)
 * fix HsHa to respect max frame size (CASSANDRA-4573)
 * Fix (some) 2i on composite components omissions (CASSANDRA-5851)
 * cqlsh: add DESCRIBE FULL SCHEMA variant (CASSANDRA-5880)
Merged from 1.2:
 * Correctly validate sparse composite cells in scrub (CASSANDRA-5855)
 * Add KeyCacheHitRate metric to CF metrics (CASSANDRA-5868)
 * cqlsh: add support for multiline comments (CASSANDRA-5798)
 * Handle CQL3 SELECT duplicate IN restrictions on clustering columns
   (CASSANDRA-5856)


2.0.0-rc1
 * improve DecimalSerializer performance (CASSANDRA-5837)
 * fix potential spurious wakeup in AsyncOneResponse (CASSANDRA-5690)
 * fix schema-related trigger issues (CASSANDRA-5774)
 * Better validation when accessing CQL3 table from thrift (CASSANDRA-5138)
 * Fix assertion error during repair (CASSANDRA-5801)
 * Fix range tombstone bug (CASSANDRA-5805)
 * DC-local CAS (CASSANDRA-5797)
 * Add a native_protocol_version column to the system.local table (CASSANRDA-5819)
 * Use index_interval from cassandra.yaml when upgraded (CASSANDRA-5822)
 * Fix buffer underflow on socket close (CASSANDRA-5792)
Merged from 1.2:
 * Fix reading DeletionTime from 1.1-format sstables (CASSANDRA-5814)
 * cqlsh: add collections support to COPY (CASSANDRA-5698)
 * retry important messages for any IOException (CASSANDRA-5804)
 * Allow empty IN relations in SELECT/UPDATE/DELETE statements (CASSANDRA-5626)
 * cqlsh: fix crashing on Windows due to libedit detection (CASSANDRA-5812)
 * fix bulk-loading compressed sstables (CASSANDRA-5820)
 * (Hadoop) fix quoting in CqlPagingRecordReader and CqlRecordWriter
   (CASSANDRA-5824)
 * update default LCS sstable size to 160MB (CASSANDRA-5727)
 * Allow compacting 2Is via nodetool (CASSANDRA-5670)
 * Hex-encode non-String keys in OPP (CASSANDRA-5793)
 * nodetool history logging (CASSANDRA-5823)
 * (Hadoop) fix support for Thrift tables in CqlPagingRecordReader
   (CASSANDRA-5752)
 * add "all time blocked" to StatusLogger output (CASSANDRA-5825)
 * Future-proof inter-major-version schema migrations (CASSANDRA-5845)
 * (Hadoop) add CqlPagingRecordReader support for ReversedType in Thrift table
   (CASSANDRA-5718)
 * Add -no-snapshot option to scrub (CASSANDRA-5891)
 * Fix to support off heap bloom filters size greater than 2 GB (CASSANDRA-5903)
 * Properly handle parsing huge map and set literals (CASSANDRA-5893)
 * Fix LCS L0 compaction may overlap in L1 (CASSANDRA-5907)
 * New sstablesplit tool to split large sstables offline (CASSANDRA-4766)
 * Fix potential deadlock in native protocol server (CASSANDRA-5926)
 * Disallow incompatible type change in CQL3 (CASSANDRA-5882)
Merged from 1.1:
 * Correctly validate sparse composite cells in scrub (CASSANDRA-5855)


2.0.0-beta2
 * Replace countPendingHints with Hints Created metric (CASSANDRA-5746)
 * Allow nodetool with no args, and with help to run without a server (CASSANDRA-5734)
 * Cleanup AbstractType/TypeSerializer classes (CASSANDRA-5744)
 * Remove unimplemented cli option schema-mwt (CASSANDRA-5754)
 * Support range tombstones in thrift (CASSANDRA-5435)
 * Normalize table-manipulating CQL3 statements' class names (CASSANDRA-5759)
 * cqlsh: add missing table options to DESCRIBE output (CASSANDRA-5749)
 * Fix assertion error during repair (CASSANDRA-5757)
 * Fix bulkloader (CASSANDRA-5542)
 * Add LZ4 compression to the native protocol (CASSANDRA-5765)
 * Fix bugs in the native protocol v2 (CASSANDRA-5770)
 * CAS on 'primary key only' table (CASSANDRA-5715)
 * Support streaming SSTables of old versions (CASSANDRA-5772)
 * Always respect protocol version in native protocol (CASSANDRA-5778)
 * Fix ConcurrentModificationException during streaming (CASSANDRA-5782)
 * Update deletion timestamp in Commit#updatesWithPaxosTime (CASSANDRA-5787)
 * Thrift cas() method crashes if input columns are not sorted (CASSANDRA-5786)
 * Order columns names correctly when querying for CAS (CASSANDRA-5788)
 * Fix streaming retry (CASSANDRA-5775)
Merged from 1.2:
 * if no seeds can be a reached a node won't start in a ring by itself (CASSANDRA-5768)
 * add cassandra.unsafesystem property (CASSANDRA-5704)
 * (Hadoop) quote identifiers in CqlPagingRecordReader (CASSANDRA-5763)
 * Add replace_node functionality for vnodes (CASSANDRA-5337)
 * Add timeout events to query traces (CASSANDRA-5520)
 * Fix serialization of the LEFT gossip value (CASSANDRA-5696)
 * Pig: support for cql3 tables (CASSANDRA-5234)
 * Fix skipping range tombstones with reverse queries (CASSANDRA-5712)
 * Expire entries out of ThriftSessionManager (CASSANDRA-5719)
 * Don't keep ancestor information in memory (CASSANDRA-5342)
 * Expose native protocol server status in nodetool info (CASSANDRA-5735)
 * Fix pathetic performance of range tombstones (CASSANDRA-5677)
 * Fix querying with an empty (impossible) range (CASSANDRA-5573)
 * cqlsh: handle CUSTOM 2i in DESCRIBE output (CASSANDRA-5760)
 * Fix minor bug in Range.intersects(Bound) (CASSANDRA-5771)
 * cqlsh: handle disabled compression in DESCRIBE output (CASSANDRA-5766)
 * Ensure all UP events are notified on the native protocol (CASSANDRA-5769)
 * Fix formatting of sstable2json with multiple -k arguments (CASSANDRA-5781)
 * Don't rely on row marker for queries in general to hide lost markers
   after TTL expires (CASSANDRA-5762)
 * Sort nodetool help output (CASSANDRA-5776)
 * Fix column expiring during 2 phases compaction (CASSANDRA-5799)
 * now() is being rejected in INSERTs when inside collections (CASSANDRA-5795)


2.0.0-beta1
 * Add support for indexing clustered columns (CASSANDRA-5125)
 * Removed on-heap row cache (CASSANDRA-5348)
 * use nanotime consistently for node-local timeouts (CASSANDRA-5581)
 * Avoid unnecessary second pass on name-based queries (CASSANDRA-5577)
 * Experimental triggers (CASSANDRA-1311)
 * JEMalloc support for off-heap allocation (CASSANDRA-3997)
 * Single-pass compaction (CASSANDRA-4180)
 * Removed token range bisection (CASSANDRA-5518)
 * Removed compatibility with pre-1.2.5 sstables and network messages
   (CASSANDRA-5511)
 * removed PBSPredictor (CASSANDRA-5455)
 * CAS support (CASSANDRA-5062, 5441, 5442, 5443, 5619, 5667)
 * Leveled compaction performs size-tiered compactions in L0
   (CASSANDRA-5371, 5439)
 * Add yaml network topology snitch for mixed ec2/other envs (CASSANDRA-5339)
 * Log when a node is down longer than the hint window (CASSANDRA-4554)
 * Optimize tombstone creation for ExpiringColumns (CASSANDRA-4917)
 * Improve LeveledScanner work estimation (CASSANDRA-5250, 5407)
 * Replace compaction lock with runWithCompactionsDisabled (CASSANDRA-3430)
 * Change Message IDs to ints (CASSANDRA-5307)
 * Move sstable level information into the Stats component, removing the
   need for a separate Manifest file (CASSANDRA-4872)
 * avoid serializing to byte[] on commitlog append (CASSANDRA-5199)
 * make index_interval configurable per columnfamily (CASSANDRA-3961, CASSANDRA-5650)
 * add default_time_to_live (CASSANDRA-3974)
 * add memtable_flush_period_in_ms (CASSANDRA-4237)
 * replace supercolumns internally by composites (CASSANDRA-3237, 5123)
 * upgrade thrift to 0.9.0 (CASSANDRA-3719)
 * drop unnecessary keyspace parameter from user-defined compaction API
   (CASSANDRA-5139)
 * more robust solution to incomplete compactions + counters (CASSANDRA-5151)
 * Change order of directory searching for c*.in.sh (CASSANDRA-3983)
 * Add tool to reset SSTable compaction level for LCS (CASSANDRA-5271)
 * Allow custom configuration loader (CASSANDRA-5045)
 * Remove memory emergency pressure valve logic (CASSANDRA-3534)
 * Reduce request latency with eager retry (CASSANDRA-4705)
 * cqlsh: Remove ASSUME command (CASSANDRA-5331)
 * Rebuild BF when loading sstables if bloom_filter_fp_chance
   has changed since compaction (CASSANDRA-5015)
 * remove row-level bloom filters (CASSANDRA-4885)
 * Change Kernel Page Cache skipping into row preheating (disabled by default)
   (CASSANDRA-4937)
 * Improve repair by deciding on a gcBefore before sending
   out TreeRequests (CASSANDRA-4932)
 * Add an official way to disable compactions (CASSANDRA-5074)
 * Reenable ALTER TABLE DROP with new semantics (CASSANDRA-3919)
 * Add binary protocol versioning (CASSANDRA-5436)
 * Swap THshaServer for TThreadedSelectorServer (CASSANDRA-5530)
 * Add alias support to SELECT statement (CASSANDRA-5075)
 * Don't create empty RowMutations in CommitLogReplayer (CASSANDRA-5541)
 * Use range tombstones when dropping cfs/columns from schema (CASSANDRA-5579)
 * cqlsh: drop CQL2/CQL3-beta support (CASSANDRA-5585)
 * Track max/min column names in sstables to be able to optimize slice
   queries (CASSANDRA-5514, CASSANDRA-5595, CASSANDRA-5600)
 * Binary protocol: allow batching already prepared statements (CASSANDRA-4693)
 * Allow preparing timestamp, ttl and limit in CQL3 queries (CASSANDRA-4450)
 * Support native link w/o JNA in Java7 (CASSANDRA-3734)
 * Use SASL authentication in binary protocol v2 (CASSANDRA-5545)
 * Replace Thrift HsHa with LMAX Disruptor based implementation (CASSANDRA-5582)
 * cqlsh: Add row count to SELECT output (CASSANDRA-5636)
 * Include a timestamp with all read commands to determine column expiration
   (CASSANDRA-5149)
 * Streaming 2.0 (CASSANDRA-5286, 5699)
 * Conditional create/drop ks/table/index statements in CQL3 (CASSANDRA-2737)
 * more pre-table creation property validation (CASSANDRA-5693)
 * Redesign repair messages (CASSANDRA-5426)
 * Fix ALTER RENAME post-5125 (CASSANDRA-5702)
 * Disallow renaming a 2ndary indexed column (CASSANDRA-5705)
 * Rename Table to Keyspace (CASSANDRA-5613)
 * Ensure changing column_index_size_in_kb on different nodes don't corrupt the
   sstable (CASSANDRA-5454)
 * Move resultset type information into prepare, not execute (CASSANDRA-5649)
 * Auto paging in binary protocol (CASSANDRA-4415, 5714)
 * Don't tie client side use of AbstractType to JDBC (CASSANDRA-4495)
 * Adds new TimestampType to replace DateType (CASSANDRA-5723, CASSANDRA-5729)
Merged from 1.2:
 * make starting native protocol server idempotent (CASSANDRA-5728)
 * Fix loading key cache when a saved entry is no longer valid (CASSANDRA-5706)
 * Fix serialization of the LEFT gossip value (CASSANDRA-5696)
 * cqlsh: Don't show 'null' in place of empty values (CASSANDRA-5675)
 * Race condition in detecting version on a mixed 1.1/1.2 cluster
   (CASSANDRA-5692)
 * Fix skipping range tombstones with reverse queries (CASSANDRA-5712)
 * Expire entries out of ThriftSessionManager (CASSANRDA-5719)
 * Don't keep ancestor information in memory (CASSANDRA-5342)
 * cqlsh: fix handling of semicolons inside BATCH queries (CASSANDRA-5697)


1.2.6
 * Fix tracing when operation completes before all responses arrive
   (CASSANDRA-5668)
 * Fix cross-DC mutation forwarding (CASSANDRA-5632)
 * Reduce SSTableLoader memory usage (CASSANDRA-5555)
 * Scale hinted_handoff_throttle_in_kb to cluster size (CASSANDRA-5272)
 * (Hadoop) Add CQL3 input/output formats (CASSANDRA-4421, 5622)
 * (Hadoop) Fix InputKeyRange in CFIF (CASSANDRA-5536)
 * Fix dealing with ridiculously large max sstable sizes in LCS (CASSANDRA-5589)
 * Ignore pre-truncate hints (CASSANDRA-4655)
 * Move System.exit on OOM into a separate thread (CASSANDRA-5273)
 * Write row markers when serializing schema (CASSANDRA-5572)
 * Check only SSTables for the requested range when streaming (CASSANDRA-5569)
 * Improve batchlog replay behavior and hint ttl handling (CASSANDRA-5314)
 * Exclude localTimestamp from validation for tombstones (CASSANDRA-5398)
 * cqlsh: add custom prompt support (CASSANDRA-5539)
 * Reuse prepared statements in hot auth queries (CASSANDRA-5594)
 * cqlsh: add vertical output option (see EXPAND) (CASSANDRA-5597)
 * Add a rate limit option to stress (CASSANDRA-5004)
 * have BulkLoader ignore snapshots directories (CASSANDRA-5587)
 * fix SnitchProperties logging context (CASSANDRA-5602)
 * Expose whether jna is enabled and memory is locked via JMX (CASSANDRA-5508)
 * cqlsh: fix COPY FROM with ReversedType (CASSANDRA-5610)
 * Allow creating CUSTOM indexes on collections (CASSANDRA-5615)
 * Evaluate now() function at execution time (CASSANDRA-5616)
 * Expose detailed read repair metrics (CASSANDRA-5618)
 * Correct blob literal + ReversedType parsing (CASSANDRA-5629)
 * Allow GPFS to prefer the internal IP like EC2MRS (CASSANDRA-5630)
 * fix help text for -tspw cassandra-cli (CASSANDRA-5643)
 * don't throw away initial causes exceptions for internode encryption issues
   (CASSANDRA-5644)
 * Fix message spelling errors for cql select statements (CASSANDRA-5647)
 * Suppress custom exceptions thru jmx (CASSANDRA-5652)
 * Update CREATE CUSTOM INDEX syntax (CASSANDRA-5639)
 * Fix PermissionDetails.equals() method (CASSANDRA-5655)
 * Never allow partition key ranges in CQL3 without token() (CASSANDRA-5666)
 * Gossiper incorrectly drops AppState for an upgrading node (CASSANDRA-5660)
 * Connection thrashing during multi-region ec2 during upgrade, due to
   messaging version (CASSANDRA-5669)
 * Avoid over reconnecting in EC2MRS (CASSANDRA-5678)
 * Fix ReadResponseSerializer.serializedSize() for digest reads (CASSANDRA-5476)
 * allow sstable2json on 2i CFs (CASSANDRA-5694)
Merged from 1.1:
 * Remove buggy thrift max message length option (CASSANDRA-5529)
 * Fix NPE in Pig's widerow mode (CASSANDRA-5488)
 * Add split size parameter to Pig and disable split combination (CASSANDRA-5544)


1.2.5
 * make BytesToken.toString only return hex bytes (CASSANDRA-5566)
 * Ensure that submitBackground enqueues at least one task (CASSANDRA-5554)
 * fix 2i updates with identical values and timestamps (CASSANDRA-5540)
 * fix compaction throttling bursty-ness (CASSANDRA-4316)
 * reduce memory consumption of IndexSummary (CASSANDRA-5506)
 * remove per-row column name bloom filters (CASSANDRA-5492)
 * Include fatal errors in trace events (CASSANDRA-5447)
 * Ensure that PerRowSecondaryIndex is notified of row-level deletes
   (CASSANDRA-5445)
 * Allow empty blob literals in CQL3 (CASSANDRA-5452)
 * Fix streaming RangeTombstones at column index boundary (CASSANDRA-5418)
 * Fix preparing statements when current keyspace is not set (CASSANDRA-5468)
 * Fix SemanticVersion.isSupportedBy minor/patch handling (CASSANDRA-5496)
 * Don't provide oldCfId for post-1.1 system cfs (CASSANDRA-5490)
 * Fix primary range ignores replication strategy (CASSANDRA-5424)
 * Fix shutdown of binary protocol server (CASSANDRA-5507)
 * Fix repair -snapshot not working (CASSANDRA-5512)
 * Set isRunning flag later in binary protocol server (CASSANDRA-5467)
 * Fix use of CQL3 functions with descending clustering order (CASSANDRA-5472)
 * Disallow renaming columns one at a time for thrift table in CQL3
   (CASSANDRA-5531)
 * cqlsh: add CLUSTERING ORDER BY support to DESCRIBE (CASSANDRA-5528)
 * Add custom secondary index support to CQL3 (CASSANDRA-5484)
 * Fix repair hanging silently on unexpected error (CASSANDRA-5229)
 * Fix Ec2Snitch regression introduced by CASSANDRA-5171 (CASSANDRA-5432)
 * Add nodetool enablebackup/disablebackup (CASSANDRA-5556)
 * cqlsh: fix DESCRIBE after case insensitive USE (CASSANDRA-5567)
Merged from 1.1
 * Add retry mechanism to OTC for non-droppable_verbs (CASSANDRA-5393)
 * Use allocator information to improve memtable memory usage estimate
   (CASSANDRA-5497)
 * Fix trying to load deleted row into row cache on startup (CASSANDRA-4463)
 * fsync leveled manifest to avoid corruption (CASSANDRA-5535)
 * Fix Bound intersection computation (CASSANDRA-5551)
 * sstablescrub now respects max memory size in cassandra.in.sh (CASSANDRA-5562)


1.2.4
 * Ensure that PerRowSecondaryIndex updates see the most recent values
   (CASSANDRA-5397)
 * avoid duplicate index entries ind PrecompactedRow and
   ParallelCompactionIterable (CASSANDRA-5395)
 * remove the index entry on oldColumn when new column is a tombstone
   (CASSANDRA-5395)
 * Change default stream throughput from 400 to 200 mbps (CASSANDRA-5036)
 * Gossiper logs DOWN for symmetry with UP (CASSANDRA-5187)
 * Fix mixing prepared statements between keyspaces (CASSANDRA-5352)
 * Fix consistency level during bootstrap - strike 3 (CASSANDRA-5354)
 * Fix transposed arguments in AlreadyExistsException (CASSANDRA-5362)
 * Improve asynchronous hint delivery (CASSANDRA-5179)
 * Fix Guava dependency version (12.0 -> 13.0.1) for Maven (CASSANDRA-5364)
 * Validate that provided CQL3 collection value are < 64K (CASSANDRA-5355)
 * Make upgradeSSTable skip current version sstables by default (CASSANDRA-5366)
 * Optimize min/max timestamp collection (CASSANDRA-5373)
 * Invalid streamId in cql binary protocol when using invalid CL
   (CASSANDRA-5164)
 * Fix validation for IN where clauses with collections (CASSANDRA-5376)
 * Copy resultSet on count query to avoid ConcurrentModificationException
   (CASSANDRA-5382)
 * Correctly typecheck in CQL3 even with ReversedType (CASSANDRA-5386)
 * Fix streaming compressed files when using encryption (CASSANDRA-5391)
 * cassandra-all 1.2.0 pom missing netty dependency (CASSANDRA-5392)
 * Fix writetime/ttl functions on null values (CASSANDRA-5341)
 * Fix NPE during cql3 select with token() (CASSANDRA-5404)
 * IndexHelper.skipBloomFilters won't skip non-SHA filters (CASSANDRA-5385)
 * cqlsh: Print maps ordered by key, sort sets (CASSANDRA-5413)
 * Add null syntax support in CQL3 for inserts (CASSANDRA-3783)
 * Allow unauthenticated set_keyspace() calls (CASSANDRA-5423)
 * Fix potential incremental backups race (CASSANDRA-5410)
 * Fix prepared BATCH statements with batch-level timestamps (CASSANDRA-5415)
 * Allow overriding superuser setup delay (CASSANDRA-5430)
 * cassandra-shuffle with JMX usernames and passwords (CASSANDRA-5431)
Merged from 1.1:
 * cli: Quote ks and cf names in schema output when needed (CASSANDRA-5052)
 * Fix bad default for min/max timestamp in SSTableMetadata (CASSANDRA-5372)
 * Fix cf name extraction from manifest in Directories.migrateFile()
   (CASSANDRA-5242)
 * Support pluggable internode authentication (CASSANDRA-5401)


1.2.3
 * add check for sstable overlap within a level on startup (CASSANDRA-5327)
 * replace ipv6 colons in jmx object names (CASSANDRA-5298, 5328)
 * Avoid allocating SSTableBoundedScanner during repair when the range does
   not intersect the sstable (CASSANDRA-5249)
 * Don't lowercase property map keys (this breaks NTS) (CASSANDRA-5292)
 * Fix composite comparator with super columns (CASSANDRA-5287)
 * Fix insufficient validation of UPDATE queries against counter cfs
   (CASSANDRA-5300)
 * Fix PropertyFileSnitch default DC/Rack behavior (CASSANDRA-5285)
 * Handle null values when executing prepared statement (CASSANDRA-5081)
 * Add netty to pom dependencies (CASSANDRA-5181)
 * Include type arguments in Thrift CQLPreparedResult (CASSANDRA-5311)
 * Fix compaction not removing columns when bf_fp_ratio is 1 (CASSANDRA-5182)
 * cli: Warn about missing CQL3 tables in schema descriptions (CASSANDRA-5309)
 * Re-enable unknown option in replication/compaction strategies option for
   backward compatibility (CASSANDRA-4795)
 * Add binary protocol support to stress (CASSANDRA-4993)
 * cqlsh: Fix COPY FROM value quoting and null handling (CASSANDRA-5305)
 * Fix repair -pr for vnodes (CASSANDRA-5329)
 * Relax CL for auth queries for non-default users (CASSANDRA-5310)
 * Fix AssertionError during repair (CASSANDRA-5245)
 * Don't announce migrations to pre-1.2 nodes (CASSANDRA-5334)
Merged from 1.1:
 * Update offline scrub for 1.0 -> 1.1 directory structure (CASSANDRA-5195)
 * add tmp flag to Descriptor hashcode (CASSANDRA-4021)
 * fix logging of "Found table data in data directories" when only system tables
   are present (CASSANDRA-5289)
 * cli: Add JMX authentication support (CASSANDRA-5080)
 * nodetool: ability to repair specific range (CASSANDRA-5280)
 * Fix possible assertion triggered in SliceFromReadCommand (CASSANDRA-5284)
 * cqlsh: Add inet type support on Windows (ipv4-only) (CASSANDRA-4801)
 * Fix race when initializing ColumnFamilyStore (CASSANDRA-5350)
 * Add UseTLAB JVM flag (CASSANDRA-5361)


1.2.2
 * fix potential for multiple concurrent compactions of the same sstables
   (CASSANDRA-5256)
 * avoid no-op caching of byte[] on commitlog append (CASSANDRA-5199)
 * fix symlinks under data dir not working (CASSANDRA-5185)
 * fix bug in compact storage metadata handling (CASSANDRA-5189)
 * Validate login for USE queries (CASSANDRA-5207)
 * cli: remove default username and password (CASSANDRA-5208)
 * configure populate_io_cache_on_flush per-CF (CASSANDRA-4694)
 * allow configuration of internode socket buffer (CASSANDRA-3378)
 * Make sstable directory picking blacklist-aware again (CASSANDRA-5193)
 * Correctly expire gossip states for edge cases (CASSANDRA-5216)
 * Improve handling of directory creation failures (CASSANDRA-5196)
 * Expose secondary indicies to the rest of nodetool (CASSANDRA-4464)
 * Binary protocol: avoid sending notification for 0.0.0.0 (CASSANDRA-5227)
 * add UseCondCardMark XX jvm settings on jdk 1.7 (CASSANDRA-4366)
 * CQL3 refactor to allow conversion function (CASSANDRA-5226)
 * Fix drop of sstables in some circumstance (CASSANDRA-5232)
 * Implement caching of authorization results (CASSANDRA-4295)
 * Add support for LZ4 compression (CASSANDRA-5038)
 * Fix missing columns in wide rows queries (CASSANDRA-5225)
 * Simplify auth setup and make system_auth ks alterable (CASSANDRA-5112)
 * Stop compactions from hanging during bootstrap (CASSANDRA-5244)
 * fix compressed streaming sending extra chunk (CASSANDRA-5105)
 * Add CQL3-based implementations of IAuthenticator and IAuthorizer
   (CASSANDRA-4898)
 * Fix timestamp-based tomstone removal logic (CASSANDRA-5248)
 * cli: Add JMX authentication support (CASSANDRA-5080)
 * Fix forceFlush behavior (CASSANDRA-5241)
 * cqlsh: Add username autocompletion (CASSANDRA-5231)
 * Fix CQL3 composite partition key error (CASSANDRA-5240)
 * Allow IN clause on last clustering key (CASSANDRA-5230)
Merged from 1.1:
 * fix start key/end token validation for wide row iteration (CASSANDRA-5168)
 * add ConfigHelper support for Thrift frame and max message sizes (CASSANDRA-5188)
 * fix nodetool repair not fail on node down (CASSANDRA-5203)
 * always collect tombstone hints (CASSANDRA-5068)
 * Fix error when sourcing file in cqlsh (CASSANDRA-5235)


1.2.1
 * stream undelivered hints on decommission (CASSANDRA-5128)
 * GossipingPropertyFileSnitch loads saved dc/rack info if needed (CASSANDRA-5133)
 * drain should flush system CFs too (CASSANDRA-4446)
 * add inter_dc_tcp_nodelay setting (CASSANDRA-5148)
 * re-allow wrapping ranges for start_token/end_token range pairitspwng (CASSANDRA-5106)
 * fix validation compaction of empty rows (CASSANDRA-5136)
 * nodetool methods to enable/disable hint storage/delivery (CASSANDRA-4750)
 * disallow bloom filter false positive chance of 0 (CASSANDRA-5013)
 * add threadpool size adjustment methods to JMXEnabledThreadPoolExecutor and
   CompactionManagerMBean (CASSANDRA-5044)
 * fix hinting for dropped local writes (CASSANDRA-4753)
 * off-heap cache doesn't need mutable column container (CASSANDRA-5057)
 * apply disk_failure_policy to bad disks on initial directory creation
   (CASSANDRA-4847)
 * Optimize name-based queries to use ArrayBackedSortedColumns (CASSANDRA-5043)
 * Fall back to old manifest if most recent is unparseable (CASSANDRA-5041)
 * pool [Compressed]RandomAccessReader objects on the partitioned read path
   (CASSANDRA-4942)
 * Add debug logging to list filenames processed by Directories.migrateFile
   method (CASSANDRA-4939)
 * Expose black-listed directories via JMX (CASSANDRA-4848)
 * Log compaction merge counts (CASSANDRA-4894)
 * Minimize byte array allocation by AbstractData{Input,Output} (CASSANDRA-5090)
 * Add SSL support for the binary protocol (CASSANDRA-5031)
 * Allow non-schema system ks modification for shuffle to work (CASSANDRA-5097)
 * cqlsh: Add default limit to SELECT statements (CASSANDRA-4972)
 * cqlsh: fix DESCRIBE for 1.1 cfs in CQL3 (CASSANDRA-5101)
 * Correctly gossip with nodes >= 1.1.7 (CASSANDRA-5102)
 * Ensure CL guarantees on digest mismatch (CASSANDRA-5113)
 * Validate correctly selects on composite partition key (CASSANDRA-5122)
 * Fix exception when adding collection (CASSANDRA-5117)
 * Handle states for non-vnode clusters correctly (CASSANDRA-5127)
 * Refuse unrecognized replication and compaction strategy options (CASSANDRA-4795)
 * Pick the correct value validator in sstable2json for cql3 tables (CASSANDRA-5134)
 * Validate login for describe_keyspace, describe_keyspaces and set_keyspace
   (CASSANDRA-5144)
 * Fix inserting empty maps (CASSANDRA-5141)
 * Don't remove tokens from System table for node we know (CASSANDRA-5121)
 * fix streaming progress report for compresed files (CASSANDRA-5130)
 * Coverage analysis for low-CL queries (CASSANDRA-4858)
 * Stop interpreting dates as valid timeUUID value (CASSANDRA-4936)
 * Adds E notation for floating point numbers (CASSANDRA-4927)
 * Detect (and warn) unintentional use of the cql2 thrift methods when cql3 was
   intended (CASSANDRA-5172)
 * cli: Quote ks and cf names in schema output when needed (CASSANDRA-5052)
 * Fix cf name extraction from manifest in Directories.migrateFile() (CASSANDRA-5242)
 * Replace mistaken usage of commons-logging with slf4j (CASSANDRA-5464)
 * Ensure Jackson dependency matches lib (CASSANDRA-5126)
 * Expose droppable tombstone ratio stats over JMX (CASSANDRA-5159)
Merged from 1.1:
 * Simplify CompressedRandomAccessReader to work around JDK FD bug (CASSANDRA-5088)
 * Improve handling a changing target throttle rate mid-compaction (CASSANDRA-5087)
 * Pig: correctly decode row keys in widerow mode (CASSANDRA-5098)
 * nodetool repair command now prints progress (CASSANDRA-4767)
 * fix user defined compaction to run against 1.1 data directory (CASSANDRA-5118)
 * Fix CQL3 BATCH authorization caching (CASSANDRA-5145)
 * fix get_count returns incorrect value with TTL (CASSANDRA-5099)
 * better handling for mid-compaction failure (CASSANDRA-5137)
 * convert default marshallers list to map for better readability (CASSANDRA-5109)
 * fix ConcurrentModificationException in getBootstrapSource (CASSANDRA-5170)
 * fix sstable maxtimestamp for row deletes and pre-1.1.1 sstables (CASSANDRA-5153)
 * Fix thread growth on node removal (CASSANDRA-5175)
 * Make Ec2Region's datacenter name configurable (CASSANDRA-5155)


1.2.0
 * Disallow counters in collections (CASSANDRA-5082)
 * cqlsh: add unit tests (CASSANDRA-3920)
 * fix default bloom_filter_fp_chance for LeveledCompactionStrategy (CASSANDRA-5093)
Merged from 1.1:
 * add validation for get_range_slices with start_key and end_token (CASSANDRA-5089)


1.2.0-rc2
 * fix nodetool ownership display with vnodes (CASSANDRA-5065)
 * cqlsh: add DESCRIBE KEYSPACES command (CASSANDRA-5060)
 * Fix potential infinite loop when reloading CFS (CASSANDRA-5064)
 * Fix SimpleAuthorizer example (CASSANDRA-5072)
 * cqlsh: force CL.ONE for tracing and system.schema* queries (CASSANDRA-5070)
 * Includes cassandra-shuffle in the debian package (CASSANDRA-5058)
Merged from 1.1:
 * fix multithreaded compaction deadlock (CASSANDRA-4492)
 * fix temporarily missing schema after upgrade from pre-1.1.5 (CASSANDRA-5061)
 * Fix ALTER TABLE overriding compression options with defaults
   (CASSANDRA-4996, 5066)
 * fix specifying and altering crc_check_chance (CASSANDRA-5053)
 * fix Murmur3Partitioner ownership% calculation (CASSANDRA-5076)
 * Don't expire columns sooner than they should in 2ndary indexes (CASSANDRA-5079)


1.2-rc1
 * rename rpc_timeout settings to request_timeout (CASSANDRA-5027)
 * add BF with 0.1 FP to LCS by default (CASSANDRA-5029)
 * Fix preparing insert queries (CASSANDRA-5016)
 * Fix preparing queries with counter increment (CASSANDRA-5022)
 * Fix preparing updates with collections (CASSANDRA-5017)
 * Don't generate UUID based on other node address (CASSANDRA-5002)
 * Fix message when trying to alter a clustering key type (CASSANDRA-5012)
 * Update IAuthenticator to match the new IAuthorizer (CASSANDRA-5003)
 * Fix inserting only a key in CQL3 (CASSANDRA-5040)
 * Fix CQL3 token() function when used with strings (CASSANDRA-5050)
Merged from 1.1:
 * reduce log spam from invalid counter shards (CASSANDRA-5026)
 * Improve schema propagation performance (CASSANDRA-5025)
 * Fix for IndexHelper.IndexFor throws OOB Exception (CASSANDRA-5030)
 * cqlsh: make it possible to describe thrift CFs (CASSANDRA-4827)
 * cqlsh: fix timestamp formatting on some platforms (CASSANDRA-5046)


1.2-beta3
 * make consistency level configurable in cqlsh (CASSANDRA-4829)
 * fix cqlsh rendering of blob fields (CASSANDRA-4970)
 * fix cqlsh DESCRIBE command (CASSANDRA-4913)
 * save truncation position in system table (CASSANDRA-4906)
 * Move CompressionMetadata off-heap (CASSANDRA-4937)
 * allow CLI to GET cql3 columnfamily data (CASSANDRA-4924)
 * Fix rare race condition in getExpireTimeForEndpoint (CASSANDRA-4402)
 * acquire references to overlapping sstables during compaction so bloom filter
   doesn't get free'd prematurely (CASSANDRA-4934)
 * Don't share slice query filter in CQL3 SelectStatement (CASSANDRA-4928)
 * Separate tracing from Log4J (CASSANDRA-4861)
 * Exclude gcable tombstones from merkle-tree computation (CASSANDRA-4905)
 * Better printing of AbstractBounds for tracing (CASSANDRA-4931)
 * Optimize mostRecentTombstone check in CC.collectAllData (CASSANDRA-4883)
 * Change stream session ID to UUID to avoid collision from same node (CASSANDRA-4813)
 * Use Stats.db when bulk loading if present (CASSANDRA-4957)
 * Skip repair on system_trace and keyspaces with RF=1 (CASSANDRA-4956)
 * (cql3) Remove arbitrary SELECT limit (CASSANDRA-4918)
 * Correctly handle prepared operation on collections (CASSANDRA-4945)
 * Fix CQL3 LIMIT (CASSANDRA-4877)
 * Fix Stress for CQL3 (CASSANDRA-4979)
 * Remove cassandra specific exceptions from JMX interface (CASSANDRA-4893)
 * (CQL3) Force using ALLOW FILTERING on potentially inefficient queries (CASSANDRA-4915)
 * (cql3) Fix adding column when the table has collections (CASSANDRA-4982)
 * (cql3) Fix allowing collections with compact storage (CASSANDRA-4990)
 * (cql3) Refuse ttl/writetime function on collections (CASSANDRA-4992)
 * Replace IAuthority with new IAuthorizer (CASSANDRA-4874)
 * clqsh: fix KEY pseudocolumn escaping when describing Thrift tables
   in CQL3 mode (CASSANDRA-4955)
 * add basic authentication support for Pig CassandraStorage (CASSANDRA-3042)
 * fix CQL2 ALTER TABLE compaction_strategy_class altering (CASSANDRA-4965)
Merged from 1.1:
 * Fall back to old describe_splits if d_s_ex is not available (CASSANDRA-4803)
 * Improve error reporting when streaming ranges fail (CASSANDRA-5009)
 * Fix cqlsh timestamp formatting of timezone info (CASSANDRA-4746)
 * Fix assertion failure with leveled compaction (CASSANDRA-4799)
 * Check for null end_token in get_range_slice (CASSANDRA-4804)
 * Remove all remnants of removed nodes (CASSANDRA-4840)
 * Add aut-reloading of the log4j file in debian package (CASSANDRA-4855)
 * Fix estimated row cache entry size (CASSANDRA-4860)
 * reset getRangeSlice filter after finishing a row for get_paged_slice
   (CASSANDRA-4919)
 * expunge row cache post-truncate (CASSANDRA-4940)
 * Allow static CF definition with compact storage (CASSANDRA-4910)
 * Fix endless loop/compaction of schema_* CFs due to broken timestamps (CASSANDRA-4880)
 * Fix 'wrong class type' assertion in CounterColumn (CASSANDRA-4976)


1.2-beta2
 * fp rate of 1.0 disables BF entirely; LCS defaults to 1.0 (CASSANDRA-4876)
 * off-heap bloom filters for row keys (CASSANDRA_4865)
 * add extension point for sstable components (CASSANDRA-4049)
 * improve tracing output (CASSANDRA-4852, 4862)
 * make TRACE verb droppable (CASSANDRA-4672)
 * fix BulkLoader recognition of CQL3 columnfamilies (CASSANDRA-4755)
 * Sort commitlog segments for replay by id instead of mtime (CASSANDRA-4793)
 * Make hint delivery asynchronous (CASSANDRA-4761)
 * Pluggable Thrift transport factories for CLI and cqlsh (CASSANDRA-4609, 4610)
 * cassandra-cli: allow Double value type to be inserted to a column (CASSANDRA-4661)
 * Add ability to use custom TServerFactory implementations (CASSANDRA-4608)
 * optimize batchlog flushing to skip successful batches (CASSANDRA-4667)
 * include metadata for system keyspace itself in schema tables (CASSANDRA-4416)
 * add check to PropertyFileSnitch to verify presence of location for
   local node (CASSANDRA-4728)
 * add PBSPredictor consistency modeler (CASSANDRA-4261)
 * remove vestiges of Thrift unframed mode (CASSANDRA-4729)
 * optimize single-row PK lookups (CASSANDRA-4710)
 * adjust blockFor calculation to account for pending ranges due to node
   movement (CASSANDRA-833)
 * Change CQL version to 3.0.0 and stop accepting 3.0.0-beta1 (CASSANDRA-4649)
 * (CQL3) Make prepared statement global instead of per connection
   (CASSANDRA-4449)
 * Fix scrubbing of CQL3 created tables (CASSANDRA-4685)
 * (CQL3) Fix validation when using counter and regular columns in the same
   table (CASSANDRA-4706)
 * Fix bug starting Cassandra with simple authentication (CASSANDRA-4648)
 * Add support for batchlog in CQL3 (CASSANDRA-4545, 4738)
 * Add support for multiple column family outputs in CFOF (CASSANDRA-4208)
 * Support repairing only the local DC nodes (CASSANDRA-4747)
 * Use rpc_address for binary protocol and change default port (CASSANDRA-4751)
 * Fix use of collections in prepared statements (CASSANDRA-4739)
 * Store more information into peers table (CASSANDRA-4351, 4814)
 * Configurable bucket size for size tiered compaction (CASSANDRA-4704)
 * Run leveled compaction in parallel (CASSANDRA-4310)
 * Fix potential NPE during CFS reload (CASSANDRA-4786)
 * Composite indexes may miss results (CASSANDRA-4796)
 * Move consistency level to the protocol level (CASSANDRA-4734, 4824)
 * Fix Subcolumn slice ends not respected (CASSANDRA-4826)
 * Fix Assertion error in cql3 select (CASSANDRA-4783)
 * Fix list prepend logic (CQL3) (CASSANDRA-4835)
 * Add booleans as literals in CQL3 (CASSANDRA-4776)
 * Allow renaming PK columns in CQL3 (CASSANDRA-4822)
 * Fix binary protocol NEW_NODE event (CASSANDRA-4679)
 * Fix potential infinite loop in tombstone compaction (CASSANDRA-4781)
 * Remove system tables accounting from schema (CASSANDRA-4850)
 * (cql3) Force provided columns in clustering key order in
   'CLUSTERING ORDER BY' (CASSANDRA-4881)
 * Fix composite index bug (CASSANDRA-4884)
 * Fix short read protection for CQL3 (CASSANDRA-4882)
 * Add tracing support to the binary protocol (CASSANDRA-4699)
 * (cql3) Don't allow prepared marker inside collections (CASSANDRA-4890)
 * Re-allow order by on non-selected columns (CASSANDRA-4645)
 * Bug when composite index is created in a table having collections (CASSANDRA-4909)
 * log index scan subject in CompositesSearcher (CASSANDRA-4904)
Merged from 1.1:
 * add get[Row|Key]CacheEntries to CacheServiceMBean (CASSANDRA-4859)
 * fix get_paged_slice to wrap to next row correctly (CASSANDRA-4816)
 * fix indexing empty column values (CASSANDRA-4832)
 * allow JdbcDate to compose null Date objects (CASSANDRA-4830)
 * fix possible stackoverflow when compacting 1000s of sstables
   (CASSANDRA-4765)
 * fix wrong leveled compaction progress calculation (CASSANDRA-4807)
 * add a close() method to CRAR to prevent leaking file descriptors (CASSANDRA-4820)
 * fix potential infinite loop in get_count (CASSANDRA-4833)
 * fix compositeType.{get/from}String methods (CASSANDRA-4842)
 * (CQL) fix CREATE COLUMNFAMILY permissions check (CASSANDRA-4864)
 * Fix DynamicCompositeType same type comparison (CASSANDRA-4711)
 * Fix duplicate SSTable reference when stream session failed (CASSANDRA-3306)
 * Allow static CF definition with compact storage (CASSANDRA-4910)
 * Fix endless loop/compaction of schema_* CFs due to broken timestamps (CASSANDRA-4880)
 * Fix 'wrong class type' assertion in CounterColumn (CASSANDRA-4976)


1.2-beta1
 * add atomic_batch_mutate (CASSANDRA-4542, -4635)
 * increase default max_hint_window_in_ms to 3h (CASSANDRA-4632)
 * include message initiation time to replicas so they can more
   accurately drop timed-out requests (CASSANDRA-2858)
 * fix clientutil.jar dependencies (CASSANDRA-4566)
 * optimize WriteResponse (CASSANDRA-4548)
 * new metrics (CASSANDRA-4009)
 * redesign KEYS indexes to avoid read-before-write (CASSANDRA-2897)
 * debug tracing (CASSANDRA-1123)
 * parallelize row cache loading (CASSANDRA-4282)
 * Make compaction, flush JBOD-aware (CASSANDRA-4292)
 * run local range scans on the read stage (CASSANDRA-3687)
 * clean up ioexceptions (CASSANDRA-2116)
 * add disk_failure_policy (CASSANDRA-2118)
 * Introduce new json format with row level deletion (CASSANDRA-4054)
 * remove redundant "name" column from schema_keyspaces (CASSANDRA-4433)
 * improve "nodetool ring" handling of multi-dc clusters (CASSANDRA-3047)
 * update NTS calculateNaturalEndpoints to be O(N log N) (CASSANDRA-3881)
 * split up rpc timeout by operation type (CASSANDRA-2819)
 * rewrite key cache save/load to use only sequential i/o (CASSANDRA-3762)
 * update MS protocol with a version handshake + broadcast address id
   (CASSANDRA-4311)
 * multithreaded hint replay (CASSANDRA-4189)
 * add inter-node message compression (CASSANDRA-3127)
 * remove COPP (CASSANDRA-2479)
 * Track tombstone expiration and compact when tombstone content is
   higher than a configurable threshold, default 20% (CASSANDRA-3442, 4234)
 * update MurmurHash to version 3 (CASSANDRA-2975)
 * (CLI) track elapsed time for `delete' operation (CASSANDRA-4060)
 * (CLI) jline version is bumped to 1.0 to properly  support
   'delete' key function (CASSANDRA-4132)
 * Save IndexSummary into new SSTable 'Summary' component (CASSANDRA-2392, 4289)
 * Add support for range tombstones (CASSANDRA-3708)
 * Improve MessagingService efficiency (CASSANDRA-3617)
 * Avoid ID conflicts from concurrent schema changes (CASSANDRA-3794)
 * Set thrift HSHA server thread limit to unlimited by default (CASSANDRA-4277)
 * Avoids double serialization of CF id in RowMutation messages
   (CASSANDRA-4293)
 * stream compressed sstables directly with java nio (CASSANDRA-4297)
 * Support multiple ranges in SliceQueryFilter (CASSANDRA-3885)
 * Add column metadata to system column families (CASSANDRA-4018)
 * (cql3) Always use composite types by default (CASSANDRA-4329)
 * (cql3) Add support for set, map and list (CASSANDRA-3647)
 * Validate date type correctly (CASSANDRA-4441)
 * (cql3) Allow definitions with only a PK (CASSANDRA-4361)
 * (cql3) Add support for row key composites (CASSANDRA-4179)
 * improve DynamicEndpointSnitch by using reservoir sampling (CASSANDRA-4038)
 * (cql3) Add support for 2ndary indexes (CASSANDRA-3680)
 * (cql3) fix defining more than one PK to be invalid (CASSANDRA-4477)
 * remove schema agreement checking from all external APIs (Thrift, CQL and CQL3) (CASSANDRA-4487)
 * add Murmur3Partitioner and make it default for new installations (CASSANDRA-3772, 4621)
 * (cql3) update pseudo-map syntax to use map syntax (CASSANDRA-4497)
 * Finer grained exceptions hierarchy and provides error code with exceptions (CASSANDRA-3979)
 * Adds events push to binary protocol (CASSANDRA-4480)
 * Rewrite nodetool help (CASSANDRA-2293)
 * Make CQL3 the default for CQL (CASSANDRA-4640)
 * update stress tool to be able to use CQL3 (CASSANDRA-4406)
 * Accept all thrift update on CQL3 cf but don't expose their metadata (CASSANDRA-4377)
 * Replace Throttle with Guava's RateLimiter for HintedHandOff (CASSANDRA-4541)
 * fix counter add/get using CQL2 and CQL3 in stress tool (CASSANDRA-4633)
 * Add sstable count per level to cfstats (CASSANDRA-4537)
 * (cql3) Add ALTER KEYSPACE statement (CASSANDRA-4611)
 * (cql3) Allow defining default consistency levels (CASSANDRA-4448)
 * (cql3) Fix queries using LIMIT missing results (CASSANDRA-4579)
 * fix cross-version gossip messaging (CASSANDRA-4576)
 * added inet data type (CASSANDRA-4627)


1.1.6
 * Wait for writes on synchronous read digest mismatch (CASSANDRA-4792)
 * fix commitlog replay for nanotime-infected sstables (CASSANDRA-4782)
 * preflight check ttl for maximum of 20 years (CASSANDRA-4771)
 * (Pig) fix widerow input with single column rows (CASSANDRA-4789)
 * Fix HH to compact with correct gcBefore, which avoids wiping out
   undelivered hints (CASSANDRA-4772)
 * LCS will merge up to 32 L0 sstables as intended (CASSANDRA-4778)
 * NTS will default unconfigured DC replicas to zero (CASSANDRA-4675)
 * use default consistency level in counter validation if none is
   explicitly provide (CASSANDRA-4700)
 * Improve IAuthority interface by introducing fine-grained
   access permissions and grant/revoke commands (CASSANDRA-4490, 4644)
 * fix assumption error in CLI when updating/describing keyspace
   (CASSANDRA-4322)
 * Adds offline sstablescrub to debian packaging (CASSANDRA-4642)
 * Automatic fixing of overlapping leveled sstables (CASSANDRA-4644)
 * fix error when using ORDER BY with extended selections (CASSANDRA-4689)
 * (CQL3) Fix validation for IN queries for non-PK cols (CASSANDRA-4709)
 * fix re-created keyspace disappering after 1.1.5 upgrade
   (CASSANDRA-4698, 4752)
 * (CLI) display elapsed time in 2 fraction digits (CASSANDRA-3460)
 * add authentication support to sstableloader (CASSANDRA-4712)
 * Fix CQL3 'is reversed' logic (CASSANDRA-4716, 4759)
 * (CQL3) Don't return ReversedType in result set metadata (CASSANDRA-4717)
 * Backport adding AlterKeyspace statement (CASSANDRA-4611)
 * (CQL3) Correcty accept upper-case data types (CASSANDRA-4770)
 * Add binary protocol events for schema changes (CASSANDRA-4684)
Merged from 1.0:
 * Switch from NBHM to CHM in MessagingService's callback map, which
   prevents OOM in long-running instances (CASSANDRA-4708)


1.1.5
 * add SecondaryIndex.reload API (CASSANDRA-4581)
 * use millis + atomicint for commitlog segment creation instead of
   nanotime, which has issues under some hypervisors (CASSANDRA-4601)
 * fix FD leak in slice queries (CASSANDRA-4571)
 * avoid recursion in leveled compaction (CASSANDRA-4587)
 * increase stack size under Java7 to 180K
 * Log(info) schema changes (CASSANDRA-4547)
 * Change nodetool setcachecapcity to manipulate global caches (CASSANDRA-4563)
 * (cql3) fix setting compaction strategy (CASSANDRA-4597)
 * fix broken system.schema_* timestamps on system startup (CASSANDRA-4561)
 * fix wrong skip of cache saving (CASSANDRA-4533)
 * Avoid NPE when lost+found is in data dir (CASSANDRA-4572)
 * Respect five-minute flush moratorium after initial CL replay (CASSANDRA-4474)
 * Adds ntp as recommended in debian packaging (CASSANDRA-4606)
 * Configurable transport in CF Record{Reader|Writer} (CASSANDRA-4558)
 * (cql3) fix potential NPE with both equal and unequal restriction (CASSANDRA-4532)
 * (cql3) improves ORDER BY validation (CASSANDRA-4624)
 * Fix potential deadlock during counter writes (CASSANDRA-4578)
 * Fix cql error with ORDER BY when using IN (CASSANDRA-4612)
Merged from 1.0:
 * increase Xss to 160k to accomodate latest 1.6 JVMs (CASSANDRA-4602)
 * fix toString of hint destination tokens (CASSANDRA-4568)
 * Fix multiple values for CurrentLocal NodeID (CASSANDRA-4626)


1.1.4
 * fix offline scrub to catch >= out of order rows (CASSANDRA-4411)
 * fix cassandra-env.sh on RHEL and other non-dash-based systems
   (CASSANDRA-4494)
Merged from 1.0:
 * (Hadoop) fix setting key length for old-style mapred api (CASSANDRA-4534)
 * (Hadoop) fix iterating through a resultset consisting entirely
   of tombstoned rows (CASSANDRA-4466)


1.1.3
 * (cqlsh) add COPY TO (CASSANDRA-4434)
 * munmap commitlog segments before rename (CASSANDRA-4337)
 * (JMX) rename getRangeKeySample to sampleKeyRange to avoid returning
   multi-MB results as an attribute (CASSANDRA-4452)
 * flush based on data size, not throughput; overwritten columns no
   longer artificially inflate liveRatio (CASSANDRA-4399)
 * update default commitlog segment size to 32MB and total commitlog
   size to 32/1024 MB for 32/64 bit JVMs, respectively (CASSANDRA-4422)
 * avoid using global partitioner to estimate ranges in index sstables
   (CASSANDRA-4403)
 * restore pre-CASSANDRA-3862 approach to removing expired tombstones
   from row cache during compaction (CASSANDRA-4364)
 * (stress) support for CQL prepared statements (CASSANDRA-3633)
 * Correctly catch exception when Snappy cannot be loaded (CASSANDRA-4400)
 * (cql3) Support ORDER BY when IN condition is given in WHERE clause (CASSANDRA-4327)
 * (cql3) delete "component_index" column on DROP TABLE call (CASSANDRA-4420)
 * change nanoTime() to currentTimeInMillis() in schema related code (CASSANDRA-4432)
 * add a token generation tool (CASSANDRA-3709)
 * Fix LCS bug with sstable containing only 1 row (CASSANDRA-4411)
 * fix "Can't Modify Index Name" problem on CF update (CASSANDRA-4439)
 * Fix assertion error in getOverlappingSSTables during repair (CASSANDRA-4456)
 * fix nodetool's setcompactionthreshold command (CASSANDRA-4455)
 * Ensure compacted files are never used, to avoid counter overcount (CASSANDRA-4436)
Merged from 1.0:
 * Push the validation of secondary index values to the SecondaryIndexManager (CASSANDRA-4240)
 * allow dropping columns shadowed by not-yet-expired supercolumn or row
   tombstones in PrecompactedRow (CASSANDRA-4396)


1.1.2
 * Fix cleanup not deleting index entries (CASSANDRA-4379)
 * Use correct partitioner when saving + loading caches (CASSANDRA-4331)
 * Check schema before trying to export sstable (CASSANDRA-2760)
 * Raise a meaningful exception instead of NPE when PFS encounters
   an unconfigured node + no default (CASSANDRA-4349)
 * fix bug in sstable blacklisting with LCS (CASSANDRA-4343)
 * LCS no longer promotes tiny sstables out of L0 (CASSANDRA-4341)
 * skip tombstones during hint replay (CASSANDRA-4320)
 * fix NPE in compactionstats (CASSANDRA-4318)
 * enforce 1m min keycache for auto (CASSANDRA-4306)
 * Have DeletedColumn.isMFD always return true (CASSANDRA-4307)
 * (cql3) exeption message for ORDER BY constraints said primary filter can be
    an IN clause, which is misleading (CASSANDRA-4319)
 * (cql3) Reject (not yet supported) creation of 2ndardy indexes on tables with
   composite primary keys (CASSANDRA-4328)
 * Set JVM stack size to 160k for java 7 (CASSANDRA-4275)
 * cqlsh: add COPY command to load data from CSV flat files (CASSANDRA-4012)
 * CFMetaData.fromThrift to throw ConfigurationException upon error (CASSANDRA-4353)
 * Use CF comparator to sort indexed columns in SecondaryIndexManager
   (CASSANDRA-4365)
 * add strategy_options to the KSMetaData.toString() output (CASSANDRA-4248)
 * (cql3) fix range queries containing unqueried results (CASSANDRA-4372)
 * (cql3) allow updating column_alias types (CASSANDRA-4041)
 * (cql3) Fix deletion bug (CASSANDRA-4193)
 * Fix computation of overlapping sstable for leveled compaction (CASSANDRA-4321)
 * Improve scrub and allow to run it offline (CASSANDRA-4321)
 * Fix assertionError in StorageService.bulkLoad (CASSANDRA-4368)
 * (cqlsh) add option to authenticate to a keyspace at startup (CASSANDRA-4108)
 * (cqlsh) fix ASSUME functionality (CASSANDRA-4352)
 * Fix ColumnFamilyRecordReader to not return progress > 100% (CASSANDRA-3942)
Merged from 1.0:
 * Set gc_grace on index CF to 0 (CASSANDRA-4314)


1.1.1
 * add populate_io_cache_on_flush option (CASSANDRA-2635)
 * allow larger cache capacities than 2GB (CASSANDRA-4150)
 * add getsstables command to nodetool (CASSANDRA-4199)
 * apply parent CF compaction settings to secondary index CFs (CASSANDRA-4280)
 * preserve commitlog size cap when recycling segments at startup
   (CASSANDRA-4201)
 * (Hadoop) fix split generation regression (CASSANDRA-4259)
 * ignore min/max compactions settings in LCS, while preserving
   behavior that min=max=0 disables autocompaction (CASSANDRA-4233)
 * log number of rows read from saved cache (CASSANDRA-4249)
 * calculate exact size required for cleanup operations (CASSANDRA-1404)
 * avoid blocking additional writes during flush when the commitlog
   gets behind temporarily (CASSANDRA-1991)
 * enable caching on index CFs based on data CF cache setting (CASSANDRA-4197)
 * warn on invalid replication strategy creation options (CASSANDRA-4046)
 * remove [Freeable]Memory finalizers (CASSANDRA-4222)
 * include tombstone size in ColumnFamily.size, which can prevent OOM
   during sudden mass delete operations by yielding a nonzero liveRatio
   (CASSANDRA-3741)
 * Open 1 sstableScanner per level for leveled compaction (CASSANDRA-4142)
 * Optimize reads when row deletion timestamps allow us to restrict
   the set of sstables we check (CASSANDRA-4116)
 * add support for commitlog archiving and point-in-time recovery
   (CASSANDRA-3690)
 * avoid generating redundant compaction tasks during streaming
   (CASSANDRA-4174)
 * add -cf option to nodetool snapshot, and takeColumnFamilySnapshot to
   StorageService mbean (CASSANDRA-556)
 * optimize cleanup to drop entire sstables where possible (CASSANDRA-4079)
 * optimize truncate when autosnapshot is disabled (CASSANDRA-4153)
 * update caches to use byte[] keys to reduce memory overhead (CASSANDRA-3966)
 * add column limit to cli (CASSANDRA-3012, 4098)
 * clean up and optimize DataOutputBuffer, used by CQL compression and
   CompositeType (CASSANDRA-4072)
 * optimize commitlog checksumming (CASSANDRA-3610)
 * identify and blacklist corrupted SSTables from future compactions
   (CASSANDRA-2261)
 * Move CfDef and KsDef validation out of thrift (CASSANDRA-4037)
 * Expose API to repair a user provided range (CASSANDRA-3912)
 * Add way to force the cassandra-cli to refresh its schema (CASSANDRA-4052)
 * Avoid having replicate on write tasks stacking up at CL.ONE (CASSANDRA-2889)
 * (cql3) Backwards compatibility for composite comparators in non-cql3-aware
   clients (CASSANDRA-4093)
 * (cql3) Fix order by for reversed queries (CASSANDRA-4160)
 * (cql3) Add ReversedType support (CASSANDRA-4004)
 * (cql3) Add timeuuid type (CASSANDRA-4194)
 * (cql3) Minor fixes (CASSANDRA-4185)
 * (cql3) Fix prepared statement in BATCH (CASSANDRA-4202)
 * (cql3) Reduce the list of reserved keywords (CASSANDRA-4186)
 * (cql3) Move max/min compaction thresholds to compaction strategy options
   (CASSANDRA-4187)
 * Fix exception during move when localhost is the only source (CASSANDRA-4200)
 * (cql3) Allow paging through non-ordered partitioner results (CASSANDRA-3771)
 * (cql3) Fix drop index (CASSANDRA-4192)
 * (cql3) Don't return range ghosts anymore (CASSANDRA-3982)
 * fix re-creating Keyspaces/ColumnFamilies with the same name as dropped
   ones (CASSANDRA-4219)
 * fix SecondaryIndex LeveledManifest save upon snapshot (CASSANDRA-4230)
 * fix missing arrayOffset in FBUtilities.hash (CASSANDRA-4250)
 * (cql3) Add name of parameters in CqlResultSet (CASSANDRA-4242)
 * (cql3) Correctly validate order by queries (CASSANDRA-4246)
 * rename stress to cassandra-stress for saner packaging (CASSANDRA-4256)
 * Fix exception on colum metadata with non-string comparator (CASSANDRA-4269)
 * Check for unknown/invalid compression options (CASSANDRA-4266)
 * (cql3) Adds simple access to column timestamp and ttl (CASSANDRA-4217)
 * (cql3) Fix range queries with secondary indexes (CASSANDRA-4257)
 * Better error messages from improper input in cli (CASSANDRA-3865)
 * Try to stop all compaction upon Keyspace or ColumnFamily drop (CASSANDRA-4221)
 * (cql3) Allow keyspace properties to contain hyphens (CASSANDRA-4278)
 * (cql3) Correctly validate keyspace access in create table (CASSANDRA-4296)
 * Avoid deadlock in migration stage (CASSANDRA-3882)
 * Take supercolumn names and deletion info into account in memtable throughput
   (CASSANDRA-4264)
 * Add back backward compatibility for old style replication factor (CASSANDRA-4294)
 * Preserve compatibility with pre-1.1 index queries (CASSANDRA-4262)
Merged from 1.0:
 * Fix super columns bug where cache is not updated (CASSANDRA-4190)
 * fix maxTimestamp to include row tombstones (CASSANDRA-4116)
 * (CLI) properly handle quotes in create/update keyspace commands (CASSANDRA-4129)
 * Avoids possible deadlock during bootstrap (CASSANDRA-4159)
 * fix stress tool that hangs forever on timeout or error (CASSANDRA-4128)
 * stress tool to return appropriate exit code on failure (CASSANDRA-4188)
 * fix compaction NPE when out of disk space and assertions disabled
   (CASSANDRA-3985)
 * synchronize LCS getEstimatedTasks to avoid CME (CASSANDRA-4255)
 * ensure unique streaming session id's (CASSANDRA-4223)
 * kick off background compaction when min/max thresholds change
   (CASSANDRA-4279)
 * improve ability of STCS.getBuckets to deal with 100s of 1000s of
   sstables, such as when convertinb back from LCS (CASSANDRA-4287)
 * Oversize integer in CQL throws NumberFormatException (CASSANDRA-4291)
 * fix 1.0.x node join to mixed version cluster, other nodes >= 1.1 (CASSANDRA-4195)
 * Fix LCS splitting sstable base on uncompressed size (CASSANDRA-4419)
 * Push the validation of secondary index values to the SecondaryIndexManager (CASSANDRA-4240)
 * Don't purge columns during upgradesstables (CASSANDRA-4462)
 * Make cqlsh work with piping (CASSANDRA-4113)
 * Validate arguments for nodetool decommission (CASSANDRA-4061)
 * Report thrift status in nodetool info (CASSANDRA-4010)


1.1.0-final
 * average a reduced liveRatio estimate with the previous one (CASSANDRA-4065)
 * Allow KS and CF names up to 48 characters (CASSANDRA-4157)
 * fix stress build (CASSANDRA-4140)
 * add time remaining estimate to nodetool compactionstats (CASSANDRA-4167)
 * (cql) fix NPE in cql3 ALTER TABLE (CASSANDRA-4163)
 * (cql) Add support for CL.TWO and CL.THREE in CQL (CASSANDRA-4156)
 * (cql) Fix type in CQL3 ALTER TABLE preventing update (CASSANDRA-4170)
 * (cql) Throw invalid exception from CQL3 on obsolete options (CASSANDRA-4171)
 * (cqlsh) fix recognizing uppercase SELECT keyword (CASSANDRA-4161)
 * Pig: wide row support (CASSANDRA-3909)
Merged from 1.0:
 * avoid streaming empty files with bulk loader if sstablewriter errors out
   (CASSANDRA-3946)


1.1-rc1
 * Include stress tool in binary builds (CASSANDRA-4103)
 * (Hadoop) fix wide row iteration when last row read was deleted
   (CASSANDRA-4154)
 * fix read_repair_chance to really default to 0.1 in the cli (CASSANDRA-4114)
 * Adds caching and bloomFilterFpChange to CQL options (CASSANDRA-4042)
 * Adds posibility to autoconfigure size of the KeyCache (CASSANDRA-4087)
 * fix KEYS index from skipping results (CASSANDRA-3996)
 * Remove sliced_buffer_size_in_kb dead option (CASSANDRA-4076)
 * make loadNewSStable preserve sstable version (CASSANDRA-4077)
 * Respect 1.0 cache settings as much as possible when upgrading
   (CASSANDRA-4088)
 * relax path length requirement for sstable files when upgrading on
   non-Windows platforms (CASSANDRA-4110)
 * fix terminination of the stress.java when errors were encountered
   (CASSANDRA-4128)
 * Move CfDef and KsDef validation out of thrift (CASSANDRA-4037)
 * Fix get_paged_slice (CASSANDRA-4136)
 * CQL3: Support slice with exclusive start and stop (CASSANDRA-3785)
Merged from 1.0:
 * support PropertyFileSnitch in bulk loader (CASSANDRA-4145)
 * add auto_snapshot option allowing disabling snapshot before drop/truncate
   (CASSANDRA-3710)
 * allow short snitch names (CASSANDRA-4130)


1.1-beta2
 * rename loaded sstables to avoid conflicts with local snapshots
   (CASSANDRA-3967)
 * start hint replay as soon as FD notifies that the target is back up
   (CASSANDRA-3958)
 * avoid unproductive deserializing of cached rows during compaction
   (CASSANDRA-3921)
 * fix concurrency issues with CQL keyspace creation (CASSANDRA-3903)
 * Show Effective Owership via Nodetool ring <keyspace> (CASSANDRA-3412)
 * Update ORDER BY syntax for CQL3 (CASSANDRA-3925)
 * Fix BulkRecordWriter to not throw NPE if reducer gets no map data from Hadoop (CASSANDRA-3944)
 * Fix bug with counters in super columns (CASSANDRA-3821)
 * Remove deprecated merge_shard_chance (CASSANDRA-3940)
 * add a convenient way to reset a node's schema (CASSANDRA-2963)
 * fix for intermittent SchemaDisagreementException (CASSANDRA-3884)
 * CLI `list <CF>` to limit number of columns and their order (CASSANDRA-3012)
 * ignore deprecated KsDef/CfDef/ColumnDef fields in native schema (CASSANDRA-3963)
 * CLI to report when unsupported column_metadata pair was given (CASSANDRA-3959)
 * reincarnate removed and deprecated KsDef/CfDef attributes (CASSANDRA-3953)
 * Fix race between writes and read for cache (CASSANDRA-3862)
 * perform static initialization of StorageProxy on start-up (CASSANDRA-3797)
 * support trickling fsync() on writes (CASSANDRA-3950)
 * expose counters for unavailable/timeout exceptions given to thrift clients (CASSANDRA-3671)
 * avoid quadratic startup time in LeveledManifest (CASSANDRA-3952)
 * Add type information to new schema_ columnfamilies and remove thrift
   serialization for schema (CASSANDRA-3792)
 * add missing column validator options to the CLI help (CASSANDRA-3926)
 * skip reading saved key cache if CF's caching strategy is NONE or ROWS_ONLY (CASSANDRA-3954)
 * Unify migration code (CASSANDRA-4017)
Merged from 1.0:
 * cqlsh: guess correct version of Python for Arch Linux (CASSANDRA-4090)
 * (CLI) properly handle quotes in create/update keyspace commands (CASSANDRA-4129)
 * Avoids possible deadlock during bootstrap (CASSANDRA-4159)
 * fix stress tool that hangs forever on timeout or error (CASSANDRA-4128)
 * Fix super columns bug where cache is not updated (CASSANDRA-4190)
 * stress tool to return appropriate exit code on failure (CASSANDRA-4188)


1.0.9
 * improve index sampling performance (CASSANDRA-4023)
 * always compact away deleted hints immediately after handoff (CASSANDRA-3955)
 * delete hints from dropped ColumnFamilies on handoff instead of
   erroring out (CASSANDRA-3975)
 * add CompositeType ref to the CLI doc for create/update column family (CASSANDRA-3980)
 * Pig: support Counter ColumnFamilies (CASSANDRA-3973)
 * Pig: Composite column support (CASSANDRA-3684)
 * Avoid NPE during repair when a keyspace has no CFs (CASSANDRA-3988)
 * Fix division-by-zero error on get_slice (CASSANDRA-4000)
 * don't change manifest level for cleanup, scrub, and upgradesstables
   operations under LeveledCompactionStrategy (CASSANDRA-3989, 4112)
 * fix race leading to super columns assertion failure (CASSANDRA-3957)
 * fix NPE on invalid CQL delete command (CASSANDRA-3755)
 * allow custom types in CLI's assume command (CASSANDRA-4081)
 * fix totalBytes count for parallel compactions (CASSANDRA-3758)
 * fix intermittent NPE in get_slice (CASSANDRA-4095)
 * remove unnecessary asserts in native code interfaces (CASSANDRA-4096)
 * Validate blank keys in CQL to avoid assertion errors (CASSANDRA-3612)
 * cqlsh: fix bad decoding of some column names (CASSANDRA-4003)
 * cqlsh: fix incorrect padding with unicode chars (CASSANDRA-4033)
 * Fix EC2 snitch incorrectly reporting region (CASSANDRA-4026)
 * Shut down thrift during decommission (CASSANDRA-4086)
 * Expose nodetool cfhistograms for 2ndary indexes (CASSANDRA-4063)
Merged from 0.8:
 * Fix ConcurrentModificationException in gossiper (CASSANDRA-4019)


1.1-beta1
 * (cqlsh)
   + add SOURCE and CAPTURE commands, and --file option (CASSANDRA-3479)
   + add ALTER COLUMNFAMILY WITH (CASSANDRA-3523)
   + bundle Python dependencies with Cassandra (CASSANDRA-3507)
   + added to Debian package (CASSANDRA-3458)
   + display byte data instead of erroring out on decode failure
     (CASSANDRA-3874)
 * add nodetool rebuild_index (CASSANDRA-3583)
 * add nodetool rangekeysample (CASSANDRA-2917)
 * Fix streaming too much data during move operations (CASSANDRA-3639)
 * Nodetool and CLI connect to localhost by default (CASSANDRA-3568)
 * Reduce memory used by primary index sample (CASSANDRA-3743)
 * (Hadoop) separate input/output configurations (CASSANDRA-3197, 3765)
 * avoid returning internal Cassandra classes over JMX (CASSANDRA-2805)
 * add row-level isolation via SnapTree (CASSANDRA-2893)
 * Optimize key count estimation when opening sstable on startup
   (CASSANDRA-2988)
 * multi-dc replication optimization supporting CL > ONE (CASSANDRA-3577)
 * add command to stop compactions (CASSANDRA-1740, 3566, 3582)
 * multithreaded streaming (CASSANDRA-3494)
 * removed in-tree redhat spec (CASSANDRA-3567)
 * "defragment" rows for name-based queries under STCS, again (CASSANDRA-2503)
 * Recycle commitlog segments for improved performance
   (CASSANDRA-3411, 3543, 3557, 3615)
 * update size-tiered compaction to prioritize small tiers (CASSANDRA-2407)
 * add message expiration logic to OutboundTcpConnection (CASSANDRA-3005)
 * off-heap cache to use sun.misc.Unsafe instead of JNA (CASSANDRA-3271)
 * EACH_QUORUM is only supported for writes (CASSANDRA-3272)
 * replace compactionlock use in schema migration by checking CFS.isValid
   (CASSANDRA-3116)
 * recognize that "SELECT first ... *" isn't really "SELECT *" (CASSANDRA-3445)
 * Use faster bytes comparison (CASSANDRA-3434)
 * Bulk loader is no longer a fat client, (HADOOP) bulk load output format
   (CASSANDRA-3045)
 * (Hadoop) add support for KeyRange.filter
 * remove assumption that keys and token are in bijection
   (CASSANDRA-1034, 3574, 3604)
 * always remove endpoints from delevery queue in HH (CASSANDRA-3546)
 * fix race between cf flush and its 2ndary indexes flush (CASSANDRA-3547)
 * fix potential race in AES when a repair fails (CASSANDRA-3548)
 * Remove columns shadowed by a deleted container even when we cannot purge
   (CASSANDRA-3538)
 * Improve memtable slice iteration performance (CASSANDRA-3545)
 * more efficient allocation of small bloom filters (CASSANDRA-3618)
 * Use separate writer thread in SSTableSimpleUnsortedWriter (CASSANDRA-3619)
 * fsync the directory after new sstable or commitlog segment are created (CASSANDRA-3250)
 * fix minor issues reported by FindBugs (CASSANDRA-3658)
 * global key/row caches (CASSANDRA-3143, 3849)
 * optimize memtable iteration during range scan (CASSANDRA-3638)
 * introduce 'crc_check_chance' in CompressionParameters to support
   a checksum percentage checking chance similarly to read-repair (CASSANDRA-3611)
 * a way to deactivate global key/row cache on per-CF basis (CASSANDRA-3667)
 * fix LeveledCompactionStrategy broken because of generation pre-allocation
   in LeveledManifest (CASSANDRA-3691)
 * finer-grained control over data directories (CASSANDRA-2749)
 * Fix ClassCastException during hinted handoff (CASSANDRA-3694)
 * Upgrade Thrift to 0.7 (CASSANDRA-3213)
 * Make stress.java insert operation to use microseconds (CASSANDRA-3725)
 * Allows (internally) doing a range query with a limit of columns instead of
   rows (CASSANDRA-3742)
 * Allow rangeSlice queries to be start/end inclusive/exclusive (CASSANDRA-3749)
 * Fix BulkLoader to support new SSTable layout and add stream
   throttling to prevent an NPE when there is no yaml config (CASSANDRA-3752)
 * Allow concurrent schema migrations (CASSANDRA-1391, 3832)
 * Add SnapshotCommand to trigger snapshot on remote node (CASSANDRA-3721)
 * Make CFMetaData conversions to/from thrift/native schema inverses
   (CASSANDRA_3559)
 * Add initial code for CQL 3.0-beta (CASSANDRA-2474, 3781, 3753)
 * Add wide row support for ColumnFamilyInputFormat (CASSANDRA-3264)
 * Allow extending CompositeType comparator (CASSANDRA-3657)
 * Avoids over-paging during get_count (CASSANDRA-3798)
 * Add new command to rebuild a node without (repair) merkle tree calculations
   (CASSANDRA-3483, 3922)
 * respect not only row cache capacity but caching mode when
   trying to read data (CASSANDRA-3812)
 * fix system tests (CASSANDRA-3827)
 * CQL support for altering row key type in ALTER TABLE (CASSANDRA-3781)
 * turn compression on by default (CASSANDRA-3871)
 * make hexToBytes refuse invalid input (CASSANDRA-2851)
 * Make secondary indexes CF inherit compression and compaction from their
   parent CF (CASSANDRA-3877)
 * Finish cleanup up tombstone purge code (CASSANDRA-3872)
 * Avoid NPE on aboarted stream-out sessions (CASSANDRA-3904)
 * BulkRecordWriter throws NPE for counter columns (CASSANDRA-3906)
 * Support compression using BulkWriter (CASSANDRA-3907)


1.0.8
 * fix race between cleanup and flush on secondary index CFSes (CASSANDRA-3712)
 * avoid including non-queried nodes in rangeslice read repair
   (CASSANDRA-3843)
 * Only snapshot CF being compacted for snapshot_before_compaction
   (CASSANDRA-3803)
 * Log active compactions in StatusLogger (CASSANDRA-3703)
 * Compute more accurate compaction score per level (CASSANDRA-3790)
 * Return InvalidRequest when using a keyspace that doesn't exist
   (CASSANDRA-3764)
 * disallow user modification of System keyspace (CASSANDRA-3738)
 * allow using sstable2json on secondary index data (CASSANDRA-3738)
 * (cqlsh) add DESCRIBE COLUMNFAMILIES (CASSANDRA-3586)
 * (cqlsh) format blobs correctly and use colors to improve output
   readability (CASSANDRA-3726)
 * synchronize BiMap of bootstrapping tokens (CASSANDRA-3417)
 * show index options in CLI (CASSANDRA-3809)
 * add optional socket timeout for streaming (CASSANDRA-3838)
 * fix truncate not to leave behind non-CFS backed secondary indexes
   (CASSANDRA-3844)
 * make CLI `show schema` to use output stream directly instead
   of StringBuilder (CASSANDRA-3842)
 * remove the wait on hint future during write (CASSANDRA-3870)
 * (cqlsh) ignore missing CfDef opts (CASSANDRA-3933)
 * (cqlsh) look for cqlshlib relative to realpath (CASSANDRA-3767)
 * Fix short read protection (CASSANDRA-3934)
 * Make sure infered and actual schema match (CASSANDRA-3371)
 * Fix NPE during HH delivery (CASSANDRA-3677)
 * Don't put boostrapping node in 'hibernate' status (CASSANDRA-3737)
 * Fix double quotes in windows bat files (CASSANDRA-3744)
 * Fix bad validator lookup (CASSANDRA-3789)
 * Fix soft reset in EC2MultiRegionSnitch (CASSANDRA-3835)
 * Don't leave zombie connections with THSHA thrift server (CASSANDRA-3867)
 * (cqlsh) fix deserialization of data (CASSANDRA-3874)
 * Fix removetoken force causing an inconsistent state (CASSANDRA-3876)
 * Fix ahndling of some types with Pig (CASSANDRA-3886)
 * Don't allow to drop the system keyspace (CASSANDRA-3759)
 * Make Pig deletes disabled by default and configurable (CASSANDRA-3628)
Merged from 0.8:
 * (Pig) fix CassandraStorage to use correct comparator in Super ColumnFamily
   case (CASSANDRA-3251)
 * fix thread safety issues in commitlog replay, primarily affecting
   systems with many (100s) of CF definitions (CASSANDRA-3751)
 * Fix relevant tombstone ignored with super columns (CASSANDRA-3875)


1.0.7
 * fix regression in HH page size calculation (CASSANDRA-3624)
 * retry failed stream on IOException (CASSANDRA-3686)
 * allow configuring bloom_filter_fp_chance (CASSANDRA-3497)
 * attempt hint delivery every ten minutes, or when failure detector
   notifies us that a node is back up, whichever comes first.  hint
   handoff throttle delay default changed to 1ms, from 50 (CASSANDRA-3554)
 * add nodetool setstreamthroughput (CASSANDRA-3571)
 * fix assertion when dropping a columnfamily with no sstables (CASSANDRA-3614)
 * more efficient allocation of small bloom filters (CASSANDRA-3618)
 * CLibrary.createHardLinkWithExec() to check for errors (CASSANDRA-3101)
 * Avoid creating empty and non cleaned writer during compaction (CASSANDRA-3616)
 * stop thrift service in shutdown hook so we can quiesce MessagingService
   (CASSANDRA-3335)
 * (CQL) compaction_strategy_options and compression_parameters for
   CREATE COLUMNFAMILY statement (CASSANDRA-3374)
 * Reset min/max compaction threshold when creating size tiered compaction
   strategy (CASSANDRA-3666)
 * Don't ignore IOException during compaction (CASSANDRA-3655)
 * Fix assertion error for CF with gc_grace=0 (CASSANDRA-3579)
 * Shutdown ParallelCompaction reducer executor after use (CASSANDRA-3711)
 * Avoid < 0 value for pending tasks in leveled compaction (CASSANDRA-3693)
 * (Hadoop) Support TimeUUID in Pig CassandraStorage (CASSANDRA-3327)
 * Check schema is ready before continuing boostrapping (CASSANDRA-3629)
 * Catch overflows during parsing of chunk_length_kb (CASSANDRA-3644)
 * Improve stream protocol mismatch errors (CASSANDRA-3652)
 * Avoid multiple thread doing HH to the same target (CASSANDRA-3681)
 * Add JMX property for rp_timeout_in_ms (CASSANDRA-2940)
 * Allow DynamicCompositeType to compare component of different types
   (CASSANDRA-3625)
 * Flush non-cfs backed secondary indexes (CASSANDRA-3659)
 * Secondary Indexes should report memory consumption (CASSANDRA-3155)
 * fix for SelectStatement start/end key are not set correctly
   when a key alias is involved (CASSANDRA-3700)
 * fix CLI `show schema` command insert of an extra comma in
   column_metadata (CASSANDRA-3714)
Merged from 0.8:
 * avoid logging (harmless) exception when GC takes < 1ms (CASSANDRA-3656)
 * prevent new nodes from thinking down nodes are up forever (CASSANDRA-3626)
 * use correct list of replicas for LOCAL_QUORUM reads when read repair
   is disabled (CASSANDRA-3696)
 * block on flush before compacting hints (may prevent OOM) (CASSANDRA-3733)


1.0.6
 * (CQL) fix cqlsh support for replicate_on_write (CASSANDRA-3596)
 * fix adding to leveled manifest after streaming (CASSANDRA-3536)
 * filter out unavailable cipher suites when using encryption (CASSANDRA-3178)
 * (HADOOP) add old-style api support for CFIF and CFRR (CASSANDRA-2799)
 * Support TimeUUIDType column names in Stress.java tool (CASSANDRA-3541)
 * (CQL) INSERT/UPDATE/DELETE/TRUNCATE commands should allow CF names to
   be qualified by keyspace (CASSANDRA-3419)
 * always remove endpoints from delevery queue in HH (CASSANDRA-3546)
 * fix race between cf flush and its 2ndary indexes flush (CASSANDRA-3547)
 * fix potential race in AES when a repair fails (CASSANDRA-3548)
 * fix default value validation usage in CLI SET command (CASSANDRA-3553)
 * Optimize componentsFor method for compaction and startup time
   (CASSANDRA-3532)
 * (CQL) Proper ColumnFamily metadata validation on CREATE COLUMNFAMILY
   (CASSANDRA-3565)
 * fix compression "chunk_length_kb" option to set correct kb value for
   thrift/avro (CASSANDRA-3558)
 * fix missing response during range slice repair (CASSANDRA-3551)
 * 'describe ring' moved from CLI to nodetool and available through JMX (CASSANDRA-3220)
 * add back partitioner to sstable metadata (CASSANDRA-3540)
 * fix NPE in get_count for counters (CASSANDRA-3601)
Merged from 0.8:
 * remove invalid assertion that table was opened before dropping it
   (CASSANDRA-3580)
 * range and index scans now only send requests to enough replicas to
   satisfy requested CL + RR (CASSANDRA-3598)
 * use cannonical host for local node in nodetool info (CASSANDRA-3556)
 * remove nonlocal DC write optimization since it only worked with
   CL.ONE or CL.LOCAL_QUORUM (CASSANDRA-3577, 3585)
 * detect misuses of CounterColumnType (CASSANDRA-3422)
 * turn off string interning in json2sstable, take 2 (CASSANDRA-2189)
 * validate compression parameters on add/update of the ColumnFamily
   (CASSANDRA-3573)
 * Check for 0.0.0.0 is incorrect in CFIF (CASSANDRA-3584)
 * Increase vm.max_map_count in debian packaging (CASSANDRA-3563)
 * gossiper will never add itself to saved endpoints (CASSANDRA-3485)


1.0.5
 * revert CASSANDRA-3407 (see CASSANDRA-3540)
 * fix assertion error while forwarding writes to local nodes (CASSANDRA-3539)


1.0.4
 * fix self-hinting of timed out read repair updates and make hinted handoff
   less prone to OOMing a coordinator (CASSANDRA-3440)
 * expose bloom filter sizes via JMX (CASSANDRA-3495)
 * enforce RP tokens 0..2**127 (CASSANDRA-3501)
 * canonicalize paths exposed through JMX (CASSANDRA-3504)
 * fix "liveSize" stat when sstables are removed (CASSANDRA-3496)
 * add bloom filter FP rates to nodetool cfstats (CASSANDRA-3347)
 * record partitioner in sstable metadata component (CASSANDRA-3407)
 * add new upgradesstables nodetool command (CASSANDRA-3406)
 * skip --debug requirement to see common exceptions in CLI (CASSANDRA-3508)
 * fix incorrect query results due to invalid max timestamp (CASSANDRA-3510)
 * make sstableloader recognize compressed sstables (CASSANDRA-3521)
 * avoids race in OutboundTcpConnection in multi-DC setups (CASSANDRA-3530)
 * use SETLOCAL in cassandra.bat (CASSANDRA-3506)
 * fix ConcurrentModificationException in Table.all() (CASSANDRA-3529)
Merged from 0.8:
 * fix concurrence issue in the FailureDetector (CASSANDRA-3519)
 * fix array out of bounds error in counter shard removal (CASSANDRA-3514)
 * avoid dropping tombstones when they might still be needed to shadow
   data in a different sstable (CASSANDRA-2786)


1.0.3
 * revert name-based query defragmentation aka CASSANDRA-2503 (CASSANDRA-3491)
 * fix invalidate-related test failures (CASSANDRA-3437)
 * add next-gen cqlsh to bin/ (CASSANDRA-3188, 3131, 3493)
 * (CQL) fix handling of rows with no columns (CASSANDRA-3424, 3473)
 * fix querying supercolumns by name returning only a subset of
   subcolumns or old subcolumn versions (CASSANDRA-3446)
 * automatically compute sha1 sum for uncompressed data files (CASSANDRA-3456)
 * fix reading metadata/statistics component for version < h (CASSANDRA-3474)
 * add sstable forward-compatibility (CASSANDRA-3478)
 * report compression ratio in CFSMBean (CASSANDRA-3393)
 * fix incorrect size exception during streaming of counters (CASSANDRA-3481)
 * (CQL) fix for counter decrement syntax (CASSANDRA-3418)
 * Fix race introduced by CASSANDRA-2503 (CASSANDRA-3482)
 * Fix incomplete deletion of delivered hints (CASSANDRA-3466)
 * Avoid rescheduling compactions when no compaction was executed
   (CASSANDRA-3484)
 * fix handling of the chunk_length_kb compression options (CASSANDRA-3492)
Merged from 0.8:
 * fix updating CF row_cache_provider (CASSANDRA-3414)
 * CFMetaData.convertToThrift method to set RowCacheProvider (CASSANDRA-3405)
 * acquire compactionlock during truncate (CASSANDRA-3399)
 * fix displaying cfdef entries for super columnfamilies (CASSANDRA-3415)
 * Make counter shard merging thread safe (CASSANDRA-3178)
 * Revert CASSANDRA-2855
 * Fix bug preventing the use of efficient cross-DC writes (CASSANDRA-3472)
 * `describe ring` command for CLI (CASSANDRA-3220)
 * (Hadoop) skip empty rows when entire row is requested, redux (CASSANDRA-2855)


1.0.2
 * "defragment" rows for name-based queries under STCS (CASSANDRA-2503)
 * Add timing information to cassandra-cli GET/SET/LIST queries (CASSANDRA-3326)
 * Only create one CompressionMetadata object per sstable (CASSANDRA-3427)
 * cleanup usage of StorageService.setMode() (CASSANDRA-3388)
 * Avoid large array allocation for compressed chunk offsets (CASSANDRA-3432)
 * fix DecimalType bytebuffer marshalling (CASSANDRA-3421)
 * fix bug that caused first column in per row indexes to be ignored
   (CASSANDRA-3441)
 * add JMX call to clean (failed) repair sessions (CASSANDRA-3316)
 * fix sstableloader reference acquisition bug (CASSANDRA-3438)
 * fix estimated row size regression (CASSANDRA-3451)
 * make sure we don't return more columns than asked (CASSANDRA-3303, 3395)
Merged from 0.8:
 * acquire compactionlock during truncate (CASSANDRA-3399)
 * fix displaying cfdef entries for super columnfamilies (CASSANDRA-3415)


1.0.1
 * acquire references during index build to prevent delete problems
   on Windows (CASSANDRA-3314)
 * describe_ring should include datacenter/topology information (CASSANDRA-2882)
 * Thrift sockets are not properly buffered (CASSANDRA-3261)
 * performance improvement for bytebufferutil compare function (CASSANDRA-3286)
 * add system.versions ColumnFamily (CASSANDRA-3140)
 * reduce network copies (CASSANDRA-3333, 3373)
 * limit nodetool to 32MB of heap (CASSANDRA-3124)
 * (CQL) update parser to accept "timestamp" instead of "date" (CASSANDRA-3149)
 * Fix CLI `show schema` to include "compression_options" (CASSANDRA-3368)
 * Snapshot to include manifest under LeveledCompactionStrategy (CASSANDRA-3359)
 * (CQL) SELECT query should allow CF name to be qualified by keyspace (CASSANDRA-3130)
 * (CQL) Fix internal application error specifying 'using consistency ...'
   in lower case (CASSANDRA-3366)
 * fix Deflate compression when compression actually makes the data bigger
   (CASSANDRA-3370)
 * optimize UUIDGen to avoid lock contention on InetAddress.getLocalHost
   (CASSANDRA-3387)
 * tolerate index being dropped mid-mutation (CASSANDRA-3334, 3313)
 * CompactionManager is now responsible for checking for new candidates
   post-task execution, enabling more consistent leveled compaction
   (CASSANDRA-3391)
 * Cache HSHA threads (CASSANDRA-3372)
 * use CF/KS names as snapshot prefix for drop + truncate operations
   (CASSANDRA-2997)
 * Break bloom filters up to avoid heap fragmentation (CASSANDRA-2466)
 * fix cassandra hanging on jsvc stop (CASSANDRA-3302)
 * Avoid leveled compaction getting blocked on errors (CASSANDRA-3408)
 * Make reloading the compaction strategy safe (CASSANDRA-3409)
 * ignore 0.8 hints even if compaction begins before we try to purge
   them (CASSANDRA-3385)
 * remove procrun (bin\daemon) from Cassandra source tree and
   artifacts (CASSANDRA-3331)
 * make cassandra compile under JDK7 (CASSANDRA-3275)
 * remove dependency of clientutil.jar to FBUtilities (CASSANDRA-3299)
 * avoid truncation errors by using long math on long values (CASSANDRA-3364)
 * avoid clock drift on some Windows machine (CASSANDRA-3375)
 * display cache provider in cli 'describe keyspace' command (CASSANDRA-3384)
 * fix incomplete topology information in describe_ring (CASSANDRA-3403)
 * expire dead gossip states based on time (CASSANDRA-2961)
 * improve CompactionTask extensibility (CASSANDRA-3330)
 * Allow one leveled compaction task to kick off another (CASSANDRA-3363)
 * allow encryption only between datacenters (CASSANDRA-2802)
Merged from 0.8:
 * fix truncate allowing data to be replayed post-restart (CASSANDRA-3297)
 * make iwriter final in IndexWriter to avoid NPE (CASSANDRA-2863)
 * (CQL) update grammar to require key clause in DELETE statement
   (CASSANDRA-3349)
 * (CQL) allow numeric keyspace names in USE statement (CASSANDRA-3350)
 * (Hadoop) skip empty rows when slicing the entire row (CASSANDRA-2855)
 * Fix handling of tombstone by SSTableExport/Import (CASSANDRA-3357)
 * fix ColumnIndexer to use long offsets (CASSANDRA-3358)
 * Improved CLI exceptions (CASSANDRA-3312)
 * Fix handling of tombstone by SSTableExport/Import (CASSANDRA-3357)
 * Only count compaction as active (for throttling) when they have
   successfully acquired the compaction lock (CASSANDRA-3344)
 * Display CLI version string on startup (CASSANDRA-3196)
 * (Hadoop) make CFIF try rpc_address or fallback to listen_address
   (CASSANDRA-3214)
 * (Hadoop) accept comma delimited lists of initial thrift connections
   (CASSANDRA-3185)
 * ColumnFamily min_compaction_threshold should be >= 2 (CASSANDRA-3342)
 * (Pig) add 0.8+ types and key validation type in schema (CASSANDRA-3280)
 * Fix completely removing column metadata using CLI (CASSANDRA-3126)
 * CLI `describe cluster;` output should be on separate lines for separate versions
   (CASSANDRA-3170)
 * fix changing durable_writes keyspace option during CF creation
   (CASSANDRA-3292)
 * avoid locking on update when no indexes are involved (CASSANDRA-3386)
 * fix assertionError during repair with ordered partitioners (CASSANDRA-3369)
 * correctly serialize key_validation_class for avro (CASSANDRA-3391)
 * don't expire counter tombstone after streaming (CASSANDRA-3394)
 * prevent nodes that failed to join from hanging around forever
   (CASSANDRA-3351)
 * remove incorrect optimization from slice read path (CASSANDRA-3390)
 * Fix race in AntiEntropyService (CASSANDRA-3400)


1.0.0-final
 * close scrubbed sstable fd before deleting it (CASSANDRA-3318)
 * fix bug preventing obsolete commitlog segments from being removed
   (CASSANDRA-3269)
 * tolerate whitespace in seed CDL (CASSANDRA-3263)
 * Change default heap thresholds to max(min(1/2 ram, 1G), min(1/4 ram, 8GB))
   (CASSANDRA-3295)
 * Fix broken CompressedRandomAccessReaderTest (CASSANDRA-3298)
 * (CQL) fix type information returned for wildcard queries (CASSANDRA-3311)
 * add estimated tasks to LeveledCompactionStrategy (CASSANDRA-3322)
 * avoid including compaction cache-warming in keycache stats (CASSANDRA-3325)
 * run compaction and hinted handoff threads at MIN_PRIORITY (CASSANDRA-3308)
 * default hsha thrift server to cpu core count in rpc pool (CASSANDRA-3329)
 * add bin\daemon to binary tarball for Windows service (CASSANDRA-3331)
 * Fix places where uncompressed size of sstables was use in place of the
   compressed one (CASSANDRA-3338)
 * Fix hsha thrift server (CASSANDRA-3346)
 * Make sure repair only stream needed sstables (CASSANDRA-3345)


1.0.0-rc2
 * Log a meaningful warning when a node receives a message for a repair session
   that doesn't exist anymore (CASSANDRA-3256)
 * test for NUMA policy support as well as numactl presence (CASSANDRA-3245)
 * Fix FD leak when internode encryption is enabled (CASSANDRA-3257)
 * Remove incorrect assertion in mergeIterator (CASSANDRA-3260)
 * FBUtilities.hexToBytes(String) to throw NumberFormatException when string
   contains non-hex characters (CASSANDRA-3231)
 * Keep SimpleSnitch proximity ordering unchanged from what the Strategy
   generates, as intended (CASSANDRA-3262)
 * remove Scrub from compactionstats when finished (CASSANDRA-3255)
 * fix counter entry in jdbc TypesMap (CASSANDRA-3268)
 * fix full queue scenario for ParallelCompactionIterator (CASSANDRA-3270)
 * fix bootstrap process (CASSANDRA-3285)
 * don't try delivering hints if when there isn't any (CASSANDRA-3176)
 * CLI documentation change for ColumnFamily `compression_options` (CASSANDRA-3282)
 * ignore any CF ids sent by client for adding CF/KS (CASSANDRA-3288)
 * remove obsolete hints on first startup (CASSANDRA-3291)
 * use correct ISortedColumns for time-optimized reads (CASSANDRA-3289)
 * Evict gossip state immediately when a token is taken over by a new IP
   (CASSANDRA-3259)


1.0.0-rc1
 * Update CQL to generate microsecond timestamps by default (CASSANDRA-3227)
 * Fix counting CFMetadata towards Memtable liveRatio (CASSANDRA-3023)
 * Kill server on wrapped OOME such as from FileChannel.map (CASSANDRA-3201)
 * remove unnecessary copy when adding to row cache (CASSANDRA-3223)
 * Log message when a full repair operation completes (CASSANDRA-3207)
 * Fix streamOutSession keeping sstables references forever if the remote end
   dies (CASSANDRA-3216)
 * Remove dynamic_snitch boolean from example configuration (defaulting to
   true) and set default badness threshold to 0.1 (CASSANDRA-3229)
 * Base choice of random or "balanced" token on bootstrap on whether
   schema definitions were found (CASSANDRA-3219)
 * Fixes for LeveledCompactionStrategy score computation, prioritization,
   scheduling, and performance (CASSANDRA-3224, 3234)
 * parallelize sstable open at server startup (CASSANDRA-2988)
 * fix handling of exceptions writing to OutboundTcpConnection (CASSANDRA-3235)
 * Allow using quotes in "USE <keyspace>;" CLI command (CASSANDRA-3208)
 * Don't allow any cache loading exceptions to halt startup (CASSANDRA-3218)
 * Fix sstableloader --ignores option (CASSANDRA-3247)
 * File descriptor limit increased in packaging (CASSANDRA-3206)
 * Fix deadlock in commit log during flush (CASSANDRA-3253)


1.0.0-beta1
 * removed binarymemtable (CASSANDRA-2692)
 * add commitlog_total_space_in_mb to prevent fragmented logs (CASSANDRA-2427)
 * removed commitlog_rotation_threshold_in_mb configuration (CASSANDRA-2771)
 * make AbstractBounds.normalize de-overlapp overlapping ranges (CASSANDRA-2641)
 * replace CollatingIterator, ReducingIterator with MergeIterator
   (CASSANDRA-2062)
 * Fixed the ability to set compaction strategy in cli using create column
   family command (CASSANDRA-2778)
 * clean up tmp files after failed compaction (CASSANDRA-2468)
 * restrict repair streaming to specific columnfamilies (CASSANDRA-2280)
 * don't bother persisting columns shadowed by a row tombstone (CASSANDRA-2589)
 * reset CF and SC deletion times after gc_grace (CASSANDRA-2317)
 * optimize away seek when compacting wide rows (CASSANDRA-2879)
 * single-pass streaming (CASSANDRA-2677, 2906, 2916, 3003)
 * use reference counting for deleting sstables instead of relying on GC
   (CASSANDRA-2521, 3179)
 * store hints as serialized mutations instead of pointers to data row
   (CASSANDRA-2045)
 * store hints in the coordinator node instead of in the closest replica
   (CASSANDRA-2914)
 * add row_cache_keys_to_save CF option (CASSANDRA-1966)
 * check column family validity in nodetool repair (CASSANDRA-2933)
 * use lazy initialization instead of class initialization in NodeId
   (CASSANDRA-2953)
 * add paging to get_count (CASSANDRA-2894)
 * fix "short reads" in [multi]get (CASSANDRA-2643, 3157, 3192)
 * add optional compression for sstables (CASSANDRA-47, 2994, 3001, 3128)
 * add scheduler JMX metrics (CASSANDRA-2962)
 * add block level checksum for compressed data (CASSANDRA-1717)
 * make column family backed column map pluggable and introduce unsynchronized
   ArrayList backed one to speedup reads (CASSANDRA-2843, 3165, 3205)
 * refactoring of the secondary index api (CASSANDRA-2982)
 * make CL > ONE reads wait for digest reconciliation before returning
   (CASSANDRA-2494)
 * fix missing logging for some exceptions (CASSANDRA-2061)
 * refactor and optimize ColumnFamilyStore.files(...) and Descriptor.fromFilename(String)
   and few other places responsible for work with SSTable files (CASSANDRA-3040)
 * Stop reading from sstables once we know we have the most recent columns,
   for query-by-name requests (CASSANDRA-2498)
 * Add query-by-column mode to stress.java (CASSANDRA-3064)
 * Add "install" command to cassandra.bat (CASSANDRA-292)
 * clean up KSMetadata, CFMetadata from unnecessary
   Thrift<->Avro conversion methods (CASSANDRA-3032)
 * Add timeouts to client request schedulers (CASSANDRA-3079, 3096)
 * Cli to use hashes rather than array of hashes for strategy options (CASSANDRA-3081)
 * LeveledCompactionStrategy (CASSANDRA-1608, 3085, 3110, 3087, 3145, 3154, 3182)
 * Improvements of the CLI `describe` command (CASSANDRA-2630)
 * reduce window where dropped CF sstables may not be deleted (CASSANDRA-2942)
 * Expose gossip/FD info to JMX (CASSANDRA-2806)
 * Fix streaming over SSL when compressed SSTable involved (CASSANDRA-3051)
 * Add support for pluggable secondary index implementations (CASSANDRA-3078)
 * remove compaction_thread_priority setting (CASSANDRA-3104)
 * generate hints for replicas that timeout, not just replicas that are known
   to be down before starting (CASSANDRA-2034)
 * Add throttling for internode streaming (CASSANDRA-3080)
 * make the repair of a range repair all replica (CASSANDRA-2610, 3194)
 * expose the ability to repair the first range (as returned by the
   partitioner) of a node (CASSANDRA-2606)
 * Streams Compression (CASSANDRA-3015)
 * add ability to use multiple threads during a single compaction
   (CASSANDRA-2901)
 * make AbstractBounds.normalize support overlapping ranges (CASSANDRA-2641)
 * fix of the CQL count() behavior (CASSANDRA-3068)
 * use TreeMap backed column families for the SSTable simple writers
   (CASSANDRA-3148)
 * fix inconsistency of the CLI syntax when {} should be used instead of [{}]
   (CASSANDRA-3119)
 * rename CQL type names to match expected SQL behavior (CASSANDRA-3149, 3031)
 * Arena-based allocation for memtables (CASSANDRA-2252, 3162, 3163, 3168)
 * Default RR chance to 0.1 (CASSANDRA-3169)
 * Add RowLevel support to secondary index API (CASSANDRA-3147)
 * Make SerializingCacheProvider the default if JNA is available (CASSANDRA-3183)
 * Fix backwards compatibilty for CQL memtable properties (CASSANDRA-3190)
 * Add five-minute delay before starting compactions on a restarted server
   (CASSANDRA-3181)
 * Reduce copies done for intra-host messages (CASSANDRA-1788, 3144)
 * support of compaction strategy option for stress.java (CASSANDRA-3204)
 * make memtable throughput and column count thresholds no-ops (CASSANDRA-2449)
 * Return schema information along with the resultSet in CQL (CASSANDRA-2734)
 * Add new DecimalType (CASSANDRA-2883)
 * Fix assertion error in RowRepairResolver (CASSANDRA-3156)
 * Reduce unnecessary high buffer sizes (CASSANDRA-3171)
 * Pluggable compaction strategy (CASSANDRA-1610)
 * Add new broadcast_address config option (CASSANDRA-2491)


0.8.7
 * Kill server on wrapped OOME such as from FileChannel.map (CASSANDRA-3201)
 * Allow using quotes in "USE <keyspace>;" CLI command (CASSANDRA-3208)
 * Log message when a full repair operation completes (CASSANDRA-3207)
 * Don't allow any cache loading exceptions to halt startup (CASSANDRA-3218)
 * Fix sstableloader --ignores option (CASSANDRA-3247)
 * File descriptor limit increased in packaging (CASSANDRA-3206)
 * Log a meaningfull warning when a node receive a message for a repair session
   that doesn't exist anymore (CASSANDRA-3256)
 * Fix FD leak when internode encryption is enabled (CASSANDRA-3257)
 * FBUtilities.hexToBytes(String) to throw NumberFormatException when string
   contains non-hex characters (CASSANDRA-3231)
 * Keep SimpleSnitch proximity ordering unchanged from what the Strategy
   generates, as intended (CASSANDRA-3262)
 * remove Scrub from compactionstats when finished (CASSANDRA-3255)
 * Fix tool .bat files when CASSANDRA_HOME contains spaces (CASSANDRA-3258)
 * Force flush of status table when removing/updating token (CASSANDRA-3243)
 * Evict gossip state immediately when a token is taken over by a new IP (CASSANDRA-3259)
 * Fix bug where the failure detector can take too long to mark a host
   down (CASSANDRA-3273)
 * (Hadoop) allow wrapping ranges in queries (CASSANDRA-3137)
 * (Hadoop) check all interfaces for a match with split location
   before falling back to random replica (CASSANDRA-3211)
 * (Hadoop) Make Pig storage handle implements LoadMetadata (CASSANDRA-2777)
 * (Hadoop) Fix exception during PIG 'dump' (CASSANDRA-2810)
 * Fix stress COUNTER_GET option (CASSANDRA-3301)
 * Fix missing fields in CLI `show schema` output (CASSANDRA-3304)
 * Nodetool no longer leaks threads and closes JMX connections (CASSANDRA-3309)
 * fix truncate allowing data to be replayed post-restart (CASSANDRA-3297)
 * Move SimpleAuthority and SimpleAuthenticator to examples (CASSANDRA-2922)
 * Fix handling of tombstone by SSTableExport/Import (CASSANDRA-3357)
 * Fix transposition in cfHistograms (CASSANDRA-3222)
 * Allow using number as DC name when creating keyspace in CQL (CASSANDRA-3239)
 * Force flush of system table after updating/removing a token (CASSANDRA-3243)


0.8.6
 * revert CASSANDRA-2388
 * change TokenRange.endpoints back to listen/broadcast address to match
   pre-1777 behavior, and add TokenRange.rpc_endpoints instead (CASSANDRA-3187)
 * avoid trying to watch cassandra-topology.properties when loaded from jar
   (CASSANDRA-3138)
 * prevent users from creating keyspaces with LocalStrategy replication
   (CASSANDRA-3139)
 * fix CLI `show schema;` to output correct keyspace definition statement
   (CASSANDRA-3129)
 * CustomTThreadPoolServer to log TTransportException at DEBUG level
   (CASSANDRA-3142)
 * allow topology sort to work with non-unique rack names between
   datacenters (CASSANDRA-3152)
 * Improve caching of same-version Messages on digest and repair paths
   (CASSANDRA-3158)
 * Randomize choice of first replica for counter increment (CASSANDRA-2890)
 * Fix using read_repair_chance instead of merge_shard_change (CASSANDRA-3202)
 * Avoid streaming data to nodes that already have it, on move as well as
   decommission (CASSANDRA-3041)
 * Fix divide by zero error in GCInspector (CASSANDRA-3164)
 * allow quoting of the ColumnFamily name in CLI `create column family`
   statement (CASSANDRA-3195)
 * Fix rolling upgrade from 0.7 to 0.8 problem (CASSANDRA-3166)
 * Accomodate missing encryption_options in IncomingTcpConnection.stream
   (CASSANDRA-3212)


0.8.5
 * fix NPE when encryption_options is unspecified (CASSANDRA-3007)
 * include column name in validation failure exceptions (CASSANDRA-2849)
 * make sure truncate clears out the commitlog so replay won't re-
   populate with truncated data (CASSANDRA-2950)
 * fix NPE when debug logging is enabled and dropped CF is present
   in a commitlog segment (CASSANDRA-3021)
 * fix cassandra.bat when CASSANDRA_HOME contains spaces (CASSANDRA-2952)
 * fix to SSTableSimpleUnsortedWriter bufferSize calculation (CASSANDRA-3027)
 * make cleanup and normal compaction able to skip empty rows
   (rows containing nothing but expired tombstones) (CASSANDRA-3039)
 * work around native memory leak in com.sun.management.GarbageCollectorMXBean
   (CASSANDRA-2868)
 * validate that column names in column_metadata are not equal to key_alias
   on create/update of the ColumnFamily and CQL 'ALTER' statement (CASSANDRA-3036)
 * return an InvalidRequestException if an indexed column is assigned
   a value larger than 64KB (CASSANDRA-3057)
 * fix of numeric-only and string column names handling in CLI "drop index"
   (CASSANDRA-3054)
 * prune index scan resultset back to original request for lazy
   resultset expansion case (CASSANDRA-2964)
 * (Hadoop) fail jobs when Cassandra node has failed but TaskTracker
   has not (CASSANDRA-2388)
 * fix dynamic snitch ignoring nodes when read_repair_chance is zero
   (CASSANDRA-2662)
 * avoid retaining references to dropped CFS objects in
   CompactionManager.estimatedCompactions (CASSANDRA-2708)
 * expose rpc timeouts per host in MessagingServiceMBean (CASSANDRA-2941)
 * avoid including cwd in classpath for deb and rpm packages (CASSANDRA-2881)
 * remove gossip state when a new IP takes over a token (CASSANDRA-3071)
 * allow sstable2json to work on index sstable files (CASSANDRA-3059)
 * always hint counters (CASSANDRA-3099)
 * fix log4j initialization in EmbeddedCassandraService (CASSANDRA-2857)
 * remove gossip state when a new IP takes over a token (CASSANDRA-3071)
 * work around native memory leak in com.sun.management.GarbageCollectorMXBean
    (CASSANDRA-2868)
 * fix UnavailableException with writes at CL.EACH_QUORM (CASSANDRA-3084)
 * fix parsing of the Keyspace and ColumnFamily names in numeric
   and string representations in CLI (CASSANDRA-3075)
 * fix corner cases in Range.differenceToFetch (CASSANDRA-3084)
 * fix ip address String representation in the ring cache (CASSANDRA-3044)
 * fix ring cache compatibility when mixing pre-0.8.4 nodes with post-
   in the same cluster (CASSANDRA-3023)
 * make repair report failure when a node participating dies (instead of
   hanging forever) (CASSANDRA-2433)
 * fix handling of the empty byte buffer by ReversedType (CASSANDRA-3111)
 * Add validation that Keyspace names are case-insensitively unique (CASSANDRA-3066)
 * catch invalid key_validation_class before instantiating UpdateColumnFamily (CASSANDRA-3102)
 * make Range and Bounds objects client-safe (CASSANDRA-3108)
 * optionally skip log4j configuration (CASSANDRA-3061)
 * bundle sstableloader with the debian package (CASSANDRA-3113)
 * don't try to build secondary indexes when there is none (CASSANDRA-3123)
 * improve SSTableSimpleUnsortedWriter speed for large rows (CASSANDRA-3122)
 * handle keyspace arguments correctly in nodetool snapshot (CASSANDRA-3038)
 * Fix SSTableImportTest on windows (CASSANDRA-3043)
 * expose compactionThroughputMbPerSec through JMX (CASSANDRA-3117)
 * log keyspace and CF of large rows being compacted


0.8.4
 * change TokenRing.endpoints to be a list of rpc addresses instead of
   listen/broadcast addresses (CASSANDRA-1777)
 * include files-to-be-streamed in StreamInSession.getSources (CASSANDRA-2972)
 * use JAVA env var in cassandra-env.sh (CASSANDRA-2785, 2992)
 * avoid doing read for no-op replicate-on-write at CL=1 (CASSANDRA-2892)
 * refuse counter write for CL.ANY (CASSANDRA-2990)
 * switch back to only logging recent dropped messages (CASSANDRA-3004)
 * always deserialize RowMutation for counters (CASSANDRA-3006)
 * ignore saved replication_factor strategy_option for NTS (CASSANDRA-3011)
 * make sure pre-truncate CL segments are discarded (CASSANDRA-2950)


0.8.3
 * add ability to drop local reads/writes that are going to timeout
   (CASSANDRA-2943)
 * revamp token removal process, keep gossip states for 3 days (CASSANDRA-2496)
 * don't accept extra args for 0-arg nodetool commands (CASSANDRA-2740)
 * log unavailableexception details at debug level (CASSANDRA-2856)
 * expose data_dir though jmx (CASSANDRA-2770)
 * don't include tmp files as sstable when create cfs (CASSANDRA-2929)
 * log Java classpath on startup (CASSANDRA-2895)
 * keep gossipped version in sync with actual on migration coordinator
   (CASSANDRA-2946)
 * use lazy initialization instead of class initialization in NodeId
   (CASSANDRA-2953)
 * check column family validity in nodetool repair (CASSANDRA-2933)
 * speedup bytes to hex conversions dramatically (CASSANDRA-2850)
 * Flush memtables on shutdown when durable writes are disabled
   (CASSANDRA-2958)
 * improved POSIX compatibility of start scripts (CASsANDRA-2965)
 * add counter support to Hadoop InputFormat (CASSANDRA-2981)
 * fix bug where dirty commitlog segments were removed (and avoid keeping
   segments with no post-flush activity permanently dirty) (CASSANDRA-2829)
 * fix throwing exception with batch mutation of counter super columns
   (CASSANDRA-2949)
 * ignore system tables during repair (CASSANDRA-2979)
 * throw exception when NTS is given replication_factor as an option
   (CASSANDRA-2960)
 * fix assertion error during compaction of counter CFs (CASSANDRA-2968)
 * avoid trying to create index names, when no index exists (CASSANDRA-2867)
 * don't sample the system table when choosing a bootstrap token
   (CASSANDRA-2825)
 * gossiper notifies of local state changes (CASSANDRA-2948)
 * add asynchronous and half-sync/half-async (hsha) thrift servers
   (CASSANDRA-1405)
 * fix potential use of free'd native memory in SerializingCache
   (CASSANDRA-2951)
 * prune index scan resultset back to original request for lazy
   resultset expansion case (CASSANDRA-2964)
 * (Hadoop) fail jobs when Cassandra node has failed but TaskTracker
    has not (CASSANDRA-2388)


0.8.2
 * CQL:
   - include only one row per unique key for IN queries (CASSANDRA-2717)
   - respect client timestamp on full row deletions (CASSANDRA-2912)
 * improve thread-safety in StreamOutSession (CASSANDRA-2792)
 * allow deleting a row and updating indexed columns in it in the
   same mutation (CASSANDRA-2773)
 * Expose number of threads blocked on submitting memtable to flush
   in JMX (CASSANDRA-2817)
 * add ability to return "endpoints" to nodetool (CASSANDRA-2776)
 * Add support for multiple (comma-delimited) coordinator addresses
   to ColumnFamilyInputFormat (CASSANDRA-2807)
 * fix potential NPE while scheduling read repair for range slice
   (CASSANDRA-2823)
 * Fix race in SystemTable.getCurrentLocalNodeId (CASSANDRA-2824)
 * Correctly set default for replicate_on_write (CASSANDRA-2835)
 * improve nodetool compactionstats formatting (CASSANDRA-2844)
 * fix index-building status display (CASSANDRA-2853)
 * fix CLI perpetuating obsolete KsDef.replication_factor (CASSANDRA-2846)
 * improve cli treatment of multiline comments (CASSANDRA-2852)
 * handle row tombstones correctly in EchoedRow (CASSANDRA-2786)
 * add MessagingService.get[Recently]DroppedMessages and
   StorageService.getExceptionCount (CASSANDRA-2804)
 * fix possibility of spurious UnavailableException for LOCAL_QUORUM
   reads with dynamic snitch + read repair disabled (CASSANDRA-2870)
 * add ant-optional as dependence for the debian package (CASSANDRA-2164)
 * add option to specify limit for get_slice in the CLI (CASSANDRA-2646)
 * decrease HH page size (CASSANDRA-2832)
 * reset cli keyspace after dropping the current one (CASSANDRA-2763)
 * add KeyRange option to Hadoop inputformat (CASSANDRA-1125)
 * fix protocol versioning (CASSANDRA-2818, 2860)
 * support spaces in path to log4j configuration (CASSANDRA-2383)
 * avoid including inferred types in CF update (CASSANDRA-2809)
 * fix JMX bulkload call (CASSANDRA-2908)
 * fix updating KS with durable_writes=false (CASSANDRA-2907)
 * add simplified facade to SSTableWriter for bulk loading use
   (CASSANDRA-2911)
 * fix re-using index CF sstable names after drop/recreate (CASSANDRA-2872)
 * prepend CF to default index names (CASSANDRA-2903)
 * fix hint replay (CASSANDRA-2928)
 * Properly synchronize repair's merkle tree computation (CASSANDRA-2816)


0.8.1
 * CQL:
   - support for insert, delete in BATCH (CASSANDRA-2537)
   - support for IN to SELECT, UPDATE (CASSANDRA-2553)
   - timestamp support for INSERT, UPDATE, and BATCH (CASSANDRA-2555)
   - TTL support (CASSANDRA-2476)
   - counter support (CASSANDRA-2473)
   - ALTER COLUMNFAMILY (CASSANDRA-1709)
   - DROP INDEX (CASSANDRA-2617)
   - add SCHEMA/TABLE as aliases for KS/CF (CASSANDRA-2743)
   - server handles wait-for-schema-agreement (CASSANDRA-2756)
   - key alias support (CASSANDRA-2480)
 * add support for comparator parameters and a generic ReverseType
   (CASSANDRA-2355)
 * add CompositeType and DynamicCompositeType (CASSANDRA-2231)
 * optimize batches containing multiple updates to the same row
   (CASSANDRA-2583)
 * adjust hinted handoff page size to avoid OOM with large columns
   (CASSANDRA-2652)
 * mark BRAF buffer invalid post-flush so we don't re-flush partial
   buffers again, especially on CL writes (CASSANDRA-2660)
 * add DROP INDEX support to CLI (CASSANDRA-2616)
 * don't perform HH to client-mode [storageproxy] nodes (CASSANDRA-2668)
 * Improve forceDeserialize/getCompactedRow encapsulation (CASSANDRA-2659)
 * Don't write CounterUpdateColumn to disk in tests (CASSANDRA-2650)
 * Add sstable bulk loading utility (CASSANDRA-1278)
 * avoid replaying hints to dropped columnfamilies (CASSANDRA-2685)
 * add placeholders for missing rows in range query pseudo-RR (CASSANDRA-2680)
 * remove no-op HHOM.renameHints (CASSANDRA-2693)
 * clone super columns to avoid modifying them during flush (CASSANDRA-2675)
 * allow writes to bypass the commitlog for certain keyspaces (CASSANDRA-2683)
 * avoid NPE when bypassing commitlog during memtable flush (CASSANDRA-2781)
 * Added support for making bootstrap retry if nodes flap (CASSANDRA-2644)
 * Added statusthrift to nodetool to report if thrift server is running (CASSANDRA-2722)
 * Fixed rows being cached if they do not exist (CASSANDRA-2723)
 * Support passing tableName and cfName to RowCacheProviders (CASSANDRA-2702)
 * close scrub file handles (CASSANDRA-2669)
 * throttle migration replay (CASSANDRA-2714)
 * optimize column serializer creation (CASSANDRA-2716)
 * Added support for making bootstrap retry if nodes flap (CASSANDRA-2644)
 * Added statusthrift to nodetool to report if thrift server is running
   (CASSANDRA-2722)
 * Fixed rows being cached if they do not exist (CASSANDRA-2723)
 * fix truncate/compaction race (CASSANDRA-2673)
 * workaround large resultsets causing large allocation retention
   by nio sockets (CASSANDRA-2654)
 * fix nodetool ring use with Ec2Snitch (CASSANDRA-2733)
 * fix removing columns and subcolumns that are supressed by a row or
   supercolumn tombstone during replica resolution (CASSANDRA-2590)
 * support sstable2json against snapshot sstables (CASSANDRA-2386)
 * remove active-pull schema requests (CASSANDRA-2715)
 * avoid marking entire list of sstables as actively being compacted
   in multithreaded compaction (CASSANDRA-2765)
 * seek back after deserializing a row to update cache with (CASSANDRA-2752)
 * avoid skipping rows in scrub for counter column family (CASSANDRA-2759)
 * fix ConcurrentModificationException in repair when dealing with 0.7 node
   (CASSANDRA-2767)
 * use threadsafe collections for StreamInSession (CASSANDRA-2766)
 * avoid infinite loop when creating merkle tree (CASSANDRA-2758)
 * avoids unmarking compacting sstable prematurely in cleanup (CASSANDRA-2769)
 * fix NPE when the commit log is bypassed (CASSANDRA-2718)
 * don't throw an exception in SS.isRPCServerRunning (CASSANDRA-2721)
 * make stress.jar executable (CASSANDRA-2744)
 * add daemon mode to java stress (CASSANDRA-2267)
 * expose the DC and rack of a node through JMX and nodetool ring (CASSANDRA-2531)
 * fix cache mbean getSize (CASSANDRA-2781)
 * Add Date, Float, Double, and Boolean types (CASSANDRA-2530)
 * Add startup flag to renew counter node id (CASSANDRA-2788)
 * add jamm agent to cassandra.bat (CASSANDRA-2787)
 * fix repair hanging if a neighbor has nothing to send (CASSANDRA-2797)
 * purge tombstone even if row is in only one sstable (CASSANDRA-2801)
 * Fix wrong purge of deleted cf during compaction (CASSANDRA-2786)
 * fix race that could result in Hadoop writer failing to throw an
   exception encountered after close() (CASSANDRA-2755)
 * fix scan wrongly throwing assertion error (CASSANDRA-2653)
 * Always use even distribution for merkle tree with RandomPartitionner
   (CASSANDRA-2841)
 * fix describeOwnership for OPP (CASSANDRA-2800)
 * ensure that string tokens do not contain commas (CASSANDRA-2762)


0.8.0-final
 * fix CQL grammar warning and cqlsh regression from CASSANDRA-2622
 * add ant generate-cql-html target (CASSANDRA-2526)
 * update CQL consistency levels (CASSANDRA-2566)
 * debian packaging fixes (CASSANDRA-2481, 2647)
 * fix UUIDType, IntegerType for direct buffers (CASSANDRA-2682, 2684)
 * switch to native Thrift for Hadoop map/reduce (CASSANDRA-2667)
 * fix StackOverflowError when building from eclipse (CASSANDRA-2687)
 * only provide replication_factor to strategy_options "help" for
   SimpleStrategy, OldNetworkTopologyStrategy (CASSANDRA-2678, 2713)
 * fix exception adding validators to non-string columns (CASSANDRA-2696)
 * avoid instantiating DatabaseDescriptor in JDBC (CASSANDRA-2694)
 * fix potential stack overflow during compaction (CASSANDRA-2626)
 * clone super columns to avoid modifying them during flush (CASSANDRA-2675)
 * reset underlying iterator in EchoedRow constructor (CASSANDRA-2653)


0.8.0-rc1
 * faster flushes and compaction from fixing excessively pessimistic
   rebuffering in BRAF (CASSANDRA-2581)
 * fix returning null column values in the python cql driver (CASSANDRA-2593)
 * fix merkle tree splitting exiting early (CASSANDRA-2605)
 * snapshot_before_compaction directory name fix (CASSANDRA-2598)
 * Disable compaction throttling during bootstrap (CASSANDRA-2612)
 * fix CQL treatment of > and < operators in range slices (CASSANDRA-2592)
 * fix potential double-application of counter updates on commitlog replay
   by moving replay position from header to sstable metadata (CASSANDRA-2419)
 * JDBC CQL driver exposes getColumn for access to timestamp
 * JDBC ResultSetMetadata properties added to AbstractType
 * r/m clustertool (CASSANDRA-2607)
 * add support for presenting row key as a column in CQL result sets
   (CASSANDRA-2622)
 * Don't allow {LOCAL|EACH}_QUORUM unless strategy is NTS (CASSANDRA-2627)
 * validate keyspace strategy_options during CQL create (CASSANDRA-2624)
 * fix empty Result with secondary index when limit=1 (CASSANDRA-2628)
 * Fix regression where bootstrapping a node with no schema fails
   (CASSANDRA-2625)
 * Allow removing LocationInfo sstables (CASSANDRA-2632)
 * avoid attempting to replay mutations from dropped keyspaces (CASSANDRA-2631)
 * avoid using cached position of a key when GT is requested (CASSANDRA-2633)
 * fix counting bloom filter true positives (CASSANDRA-2637)
 * initialize local ep state prior to gossip startup if needed (CASSANDRA-2638)
 * fix counter increment lost after restart (CASSANDRA-2642)
 * add quote-escaping via backslash to CLI (CASSANDRA-2623)
 * fix pig example script (CASSANDRA-2487)
 * fix dynamic snitch race in adding latencies (CASSANDRA-2618)
 * Start/stop cassandra after more important services such as mdadm in
   debian packaging (CASSANDRA-2481)


0.8.0-beta2
 * fix NPE compacting index CFs (CASSANDRA-2528)
 * Remove checking all column families on startup for compaction candidates
   (CASSANDRA-2444)
 * validate CQL create keyspace options (CASSANDRA-2525)
 * fix nodetool setcompactionthroughput (CASSANDRA-2550)
 * move	gossip heartbeat back to its own thread (CASSANDRA-2554)
 * validate cql TRUNCATE columnfamily before truncating (CASSANDRA-2570)
 * fix batch_mutate for mixed standard-counter mutations (CASSANDRA-2457)
 * disallow making schema changes to system keyspace (CASSANDRA-2563)
 * fix sending mutation messages multiple times (CASSANDRA-2557)
 * fix incorrect use of NBHM.size in ReadCallback that could cause
   reads to time out even when responses were received (CASSANDRA-2552)
 * trigger read repair correctly for LOCAL_QUORUM reads (CASSANDRA-2556)
 * Allow configuring the number of compaction thread (CASSANDRA-2558)
 * forceUserDefinedCompaction will attempt to compact what it is given
   even if the pessimistic estimate is that there is not enough disk space;
   automatic compactions will only compact 2 or more sstables (CASSANDRA-2575)
 * refuse to apply migrations with older timestamps than the current
   schema (CASSANDRA-2536)
 * remove unframed Thrift transport option
 * include indexes in snapshots (CASSANDRA-2596)
 * improve ignoring of obsolete mutations in index maintenance (CASSANDRA-2401)
 * recognize attempt to drop just the index while leaving the column
   definition alone (CASSANDRA-2619)


0.8.0-beta1
 * remove Avro RPC support (CASSANDRA-926)
 * support for columns that act as incr/decr counters
   (CASSANDRA-1072, 1937, 1944, 1936, 2101, 2093, 2288, 2105, 2384, 2236, 2342,
   2454)
 * CQL (CASSANDRA-1703, 1704, 1705, 1706, 1707, 1708, 1710, 1711, 1940,
   2124, 2302, 2277, 2493)
 * avoid double RowMutation serialization on write path (CASSANDRA-1800)
 * make NetworkTopologyStrategy the default (CASSANDRA-1960)
 * configurable internode encryption (CASSANDRA-1567, 2152)
 * human readable column names in sstable2json output (CASSANDRA-1933)
 * change default JMX port to 7199 (CASSANDRA-2027)
 * backwards compatible internal messaging (CASSANDRA-1015)
 * atomic switch of memtables and sstables (CASSANDRA-2284)
 * add pluggable SeedProvider (CASSANDRA-1669)
 * Fix clustertool to not throw exception when calling get_endpoints (CASSANDRA-2437)
 * upgrade to thrift 0.6 (CASSANDRA-2412)
 * repair works on a token range instead of full ring (CASSANDRA-2324)
 * purge tombstones from row cache (CASSANDRA-2305)
 * push replication_factor into strategy_options (CASSANDRA-1263)
 * give snapshots the same name on each node (CASSANDRA-1791)
 * remove "nodetool loadbalance" (CASSANDRA-2448)
 * multithreaded compaction (CASSANDRA-2191)
 * compaction throttling (CASSANDRA-2156)
 * add key type information and alias (CASSANDRA-2311, 2396)
 * cli no longer divides read_repair_chance by 100 (CASSANDRA-2458)
 * made CompactionInfo.getTaskType return an enum (CASSANDRA-2482)
 * add a server-wide cap on measured memtable memory usage and aggressively
   flush to keep under that threshold (CASSANDRA-2006)
 * add unified UUIDType (CASSANDRA-2233)
 * add off-heap row cache support (CASSANDRA-1969)


0.7.5
 * improvements/fixes to PIG driver (CASSANDRA-1618, CASSANDRA-2387,
   CASSANDRA-2465, CASSANDRA-2484)
 * validate index names (CASSANDRA-1761)
 * reduce contention on Table.flusherLock (CASSANDRA-1954)
 * try harder to detect failures during streaming, cleaning up temporary
   files more reliably (CASSANDRA-2088)
 * shut down server for OOM on a Thrift thread (CASSANDRA-2269)
 * fix tombstone handling in repair and sstable2json (CASSANDRA-2279)
 * preserve version when streaming data from old sstables (CASSANDRA-2283)
 * don't start repair if a neighboring node is marked as dead (CASSANDRA-2290)
 * purge tombstones from row cache (CASSANDRA-2305)
 * Avoid seeking when sstable2json exports the entire file (CASSANDRA-2318)
 * clear Built flag in system table when dropping an index (CASSANDRA-2320)
 * don't allow arbitrary argument for stress.java (CASSANDRA-2323)
 * validate values for index predicates in get_indexed_slice (CASSANDRA-2328)
 * queue secondary indexes for flush before the parent (CASSANDRA-2330)
 * allow job configuration to set the CL used in Hadoop jobs (CASSANDRA-2331)
 * add memtable_flush_queue_size defaulting to 4 (CASSANDRA-2333)
 * Allow overriding of initial_token, storage_port and rpc_port from system
   properties (CASSANDRA-2343)
 * fix comparator used for non-indexed secondary expressions in index scan
   (CASSANDRA-2347)
 * ensure size calculation and write phase of large-row compaction use
   the same threshold for TTL expiration (CASSANDRA-2349)
 * fix race when iterating CFs during add/drop (CASSANDRA-2350)
 * add ConsistencyLevel command to CLI (CASSANDRA-2354)
 * allow negative numbers in the cli (CASSANDRA-2358)
 * hard code serialVersionUID for tokens class (CASSANDRA-2361)
 * fix potential infinite loop in ByteBufferUtil.inputStream (CASSANDRA-2365)
 * fix encoding bugs in HintedHandoffManager, SystemTable when default
   charset is not UTF8 (CASSANDRA-2367)
 * avoids having removed node reappearing in Gossip (CASSANDRA-2371)
 * fix incorrect truncation of long to int when reading columns via block
   index (CASSANDRA-2376)
 * fix NPE during stream session (CASSANDRA-2377)
 * fix race condition that could leave orphaned data files when dropping CF or
   KS (CASSANDRA-2381)
 * fsync statistics component on write (CASSANDRA-2382)
 * fix duplicate results from CFS.scan (CASSANDRA-2406)
 * add IntegerType to CLI help (CASSANDRA-2414)
 * avoid caching token-only decoratedkeys (CASSANDRA-2416)
 * convert mmap assertion to if/throw so scrub can catch it (CASSANDRA-2417)
 * don't overwrite gc log (CASSANDR-2418)
 * invalidate row cache for streamed row to avoid inconsitencies
   (CASSANDRA-2420)
 * avoid copies in range/index scans (CASSANDRA-2425)
 * make sure we don't wipe data during cleanup if the node has not join
   the ring (CASSANDRA-2428)
 * Try harder to close files after compaction (CASSANDRA-2431)
 * re-set bootstrapped flag after move finishes (CASSANDRA-2435)
 * display validation_class in CLI 'describe keyspace' (CASSANDRA-2442)
 * make cleanup compactions cleanup the row cache (CASSANDRA-2451)
 * add column fields validation to scrub (CASSANDRA-2460)
 * use 64KB flush buffer instead of in_memory_compaction_limit (CASSANDRA-2463)
 * fix backslash substitutions in CLI (CASSANDRA-2492)
 * disable cache saving for system CFS (CASSANDRA-2502)
 * fixes for verifying destination availability under hinted conditions
   so UE can be thrown intead of timing out (CASSANDRA-2514)
 * fix update of validation class in column metadata (CASSANDRA-2512)
 * support LOCAL_QUORUM, EACH_QUORUM CLs outside of NTS (CASSANDRA-2516)
 * preserve version when streaming data from old sstables (CASSANDRA-2283)
 * fix backslash substitutions in CLI (CASSANDRA-2492)
 * count a row deletion as one operation towards memtable threshold
   (CASSANDRA-2519)
 * support LOCAL_QUORUM, EACH_QUORUM CLs outside of NTS (CASSANDRA-2516)


0.7.4
 * add nodetool join command (CASSANDRA-2160)
 * fix secondary indexes on pre-existing or streamed data (CASSANDRA-2244)
 * initialize endpoint in gossiper earlier (CASSANDRA-2228)
 * add ability to write to Cassandra from Pig (CASSANDRA-1828)
 * add rpc_[min|max]_threads (CASSANDRA-2176)
 * add CL.TWO, CL.THREE (CASSANDRA-2013)
 * avoid exporting an un-requested row in sstable2json, when exporting
   a key that does not exist (CASSANDRA-2168)
 * add incremental_backups option (CASSANDRA-1872)
 * add configurable row limit to Pig loadfunc (CASSANDRA-2276)
 * validate column values in batches as well as single-Column inserts
   (CASSANDRA-2259)
 * move sample schema from cassandra.yaml to schema-sample.txt,
   a cli scripts (CASSANDRA-2007)
 * avoid writing empty rows when scrubbing tombstoned rows (CASSANDRA-2296)
 * fix assertion error in range and index scans for CL < ALL
   (CASSANDRA-2282)
 * fix commitlog replay when flush position refers to data that didn't
   get synced before server died (CASSANDRA-2285)
 * fix fd leak in sstable2json with non-mmap'd i/o (CASSANDRA-2304)
 * reduce memory use during streaming of multiple sstables (CASSANDRA-2301)
 * purge tombstoned rows from cache after GCGraceSeconds (CASSANDRA-2305)
 * allow zero replicas in a NTS datacenter (CASSANDRA-1924)
 * make range queries respect snitch for local replicas (CASSANDRA-2286)
 * fix HH delivery when column index is larger than 2GB (CASSANDRA-2297)
 * make 2ary indexes use parent CF flush thresholds during initial build
   (CASSANDRA-2294)
 * update memtable_throughput to be a long (CASSANDRA-2158)


0.7.3
 * Keep endpoint state until aVeryLongTime (CASSANDRA-2115)
 * lower-latency read repair (CASSANDRA-2069)
 * add hinted_handoff_throttle_delay_in_ms option (CASSANDRA-2161)
 * fixes for cache save/load (CASSANDRA-2172, -2174)
 * Handle whole-row deletions in CFOutputFormat (CASSANDRA-2014)
 * Make memtable_flush_writers flush in parallel (CASSANDRA-2178)
 * Add compaction_preheat_key_cache option (CASSANDRA-2175)
 * refactor stress.py to have only one copy of the format string
   used for creating row keys (CASSANDRA-2108)
 * validate index names for \w+ (CASSANDRA-2196)
 * Fix Cassandra cli to respect timeout if schema does not settle
   (CASSANDRA-2187)
 * fix for compaction and cleanup writing old-format data into new-version
   sstable (CASSANDRA-2211, -2216)
 * add nodetool scrub (CASSANDRA-2217, -2240)
 * fix sstable2json large-row pagination (CASSANDRA-2188)
 * fix EOFing on requests for the last bytes in a file (CASSANDRA-2213)
 * fix BufferedRandomAccessFile bugs (CASSANDRA-2218, -2241)
 * check for memtable flush_after_mins exceeded every 10s (CASSANDRA-2183)
 * fix cache saving on Windows (CASSANDRA-2207)
 * add validateSchemaAgreement call + synchronization to schema
   modification operations (CASSANDRA-2222)
 * fix for reversed slice queries on large rows (CASSANDRA-2212)
 * fat clients were writing local data (CASSANDRA-2223)
 * set DEFAULT_MEMTABLE_LIFETIME_IN_MINS to 24h
 * improve detection and cleanup of partially-written sstables
   (CASSANDRA-2206)
 * fix supercolumn de/serialization when subcolumn comparator is different
   from supercolumn's (CASSANDRA-2104)
 * fix starting up on Windows when CASSANDRA_HOME contains whitespace
   (CASSANDRA-2237)
 * add [get|set][row|key]cacheSavePeriod to JMX (CASSANDRA-2100)
 * fix Hadoop ColumnFamilyOutputFormat dropping of mutations
   when batch fills up (CASSANDRA-2255)
 * move file deletions off of scheduledtasks executor (CASSANDRA-2253)


0.7.2
 * copy DecoratedKey.key when inserting into caches to avoid retaining
   a reference to the underlying buffer (CASSANDRA-2102)
 * format subcolumn names with subcomparator (CASSANDRA-2136)
 * fix column bloom filter deserialization (CASSANDRA-2165)


0.7.1
 * refactor MessageDigest creation code. (CASSANDRA-2107)
 * buffer network stack to avoid inefficient small TCP messages while avoiding
   the nagle/delayed ack problem (CASSANDRA-1896)
 * check log4j configuration for changes every 10s (CASSANDRA-1525, 1907)
 * more-efficient cross-DC replication (CASSANDRA-1530, -2051, -2138)
 * avoid polluting page cache with commitlog or sstable writes
   and seq scan operations (CASSANDRA-1470)
 * add RMI authentication options to nodetool (CASSANDRA-1921)
 * make snitches configurable at runtime (CASSANDRA-1374)
 * retry hadoop split requests on connection failure (CASSANDRA-1927)
 * implement describeOwnership for BOP, COPP (CASSANDRA-1928)
 * make read repair behave as expected for ConsistencyLevel > ONE
   (CASSANDRA-982, 2038)
 * distributed test harness (CASSANDRA-1859, 1964)
 * reduce flush lock contention (CASSANDRA-1930)
 * optimize supercolumn deserialization (CASSANDRA-1891)
 * fix CFMetaData.apply to only compare objects of the same class
   (CASSANDRA-1962)
 * allow specifying specific SSTables to compact from JMX (CASSANDRA-1963)
 * fix race condition in MessagingService.targets (CASSANDRA-1959, 2094, 2081)
 * refuse to open sstables from a future version (CASSANDRA-1935)
 * zero-copy reads (CASSANDRA-1714)
 * fix copy bounds for word Text in wordcount demo (CASSANDRA-1993)
 * fixes for contrib/javautils (CASSANDRA-1979)
 * check more frequently for memtable expiration (CASSANDRA-2000)
 * fix writing SSTable column count statistics (CASSANDRA-1976)
 * fix streaming of multiple CFs during bootstrap (CASSANDRA-1992)
 * explicitly set JVM GC new generation size with -Xmn (CASSANDRA-1968)
 * add short options for CLI flags (CASSANDRA-1565)
 * make keyspace argument to "describe keyspace" in CLI optional
   when authenticated to keyspace already (CASSANDRA-2029)
 * added option to specify -Dcassandra.join_ring=false on startup
   to allow "warm spare" nodes or performing JMX maintenance before
   joining the ring (CASSANDRA-526)
 * log migrations at INFO (CASSANDRA-2028)
 * add CLI verbose option in file mode (CASSANDRA-2030)
 * add single-line "--" comments to CLI (CASSANDRA-2032)
 * message serialization tests (CASSANDRA-1923)
 * switch from ivy to maven-ant-tasks (CASSANDRA-2017)
 * CLI attempts to block for new schema to propagate (CASSANDRA-2044)
 * fix potential overflow in nodetool cfstats (CASSANDRA-2057)
 * add JVM shutdownhook to sync commitlog (CASSANDRA-1919)
 * allow nodes to be up without being part of  normal traffic (CASSANDRA-1951)
 * fix CLI "show keyspaces" with null options on NTS (CASSANDRA-2049)
 * fix possible ByteBuffer race conditions (CASSANDRA-2066)
 * reduce garbage generated by MessagingService to prevent load spikes
   (CASSANDRA-2058)
 * fix math in RandomPartitioner.describeOwnership (CASSANDRA-2071)
 * fix deletion of sstable non-data components (CASSANDRA-2059)
 * avoid blocking gossip while deleting handoff hints (CASSANDRA-2073)
 * ignore messages from newer versions, keep track of nodes in gossip
   regardless of version (CASSANDRA-1970)
 * cache writing moved to CompactionManager to reduce i/o contention and
   updated to use non-cache-polluting writes (CASSANDRA-2053)
 * page through large rows when exporting to JSON (CASSANDRA-2041)
 * add flush_largest_memtables_at and reduce_cache_sizes_at options
   (CASSANDRA-2142)
 * add cli 'describe cluster' command (CASSANDRA-2127)
 * add cli support for setting username/password at 'connect' command
   (CASSANDRA-2111)
 * add -D option to Stress.java to allow reading hosts from a file
   (CASSANDRA-2149)
 * bound hints CF throughput between 32M and 256M (CASSANDRA-2148)
 * continue starting when invalid saved cache entries are encountered
   (CASSANDRA-2076)
 * add max_hint_window_in_ms option (CASSANDRA-1459)


0.7.0-final
 * fix offsets to ByteBuffer.get (CASSANDRA-1939)


0.7.0-rc4
 * fix cli crash after backgrounding (CASSANDRA-1875)
 * count timeouts in storageproxy latencies, and include latency
   histograms in StorageProxyMBean (CASSANDRA-1893)
 * fix CLI get recognition of supercolumns (CASSANDRA-1899)
 * enable keepalive on intra-cluster sockets (CASSANDRA-1766)
 * count timeouts towards dynamicsnitch latencies (CASSANDRA-1905)
 * Expose index-building status in JMX + cli schema description
   (CASSANDRA-1871)
 * allow [LOCAL|EACH]_QUORUM to be used with non-NetworkTopology
   replication Strategies
 * increased amount of index locks for faster commitlog replay
 * collect secondary index tombstones immediately (CASSANDRA-1914)
 * revert commitlog changes from #1780 (CASSANDRA-1917)
 * change RandomPartitioner min token to -1 to avoid collision w/
   tokens on actual nodes (CASSANDRA-1901)
 * examine the right nibble when validating TimeUUID (CASSANDRA-1910)
 * include secondary indexes in cleanup (CASSANDRA-1916)
 * CFS.scrubDataDirectories should also cleanup invalid secondary indexes
   (CASSANDRA-1904)
 * ability to disable/enable gossip on nodes to force them down
   (CASSANDRA-1108)


0.7.0-rc3
 * expose getNaturalEndpoints in StorageServiceMBean taking byte[]
   key; RMI cannot serialize ByteBuffer (CASSANDRA-1833)
 * infer org.apache.cassandra.locator for replication strategy classes
   when not otherwise specified
 * validation that generates less garbage (CASSANDRA-1814)
 * add TTL support to CLI (CASSANDRA-1838)
 * cli defaults to bytestype for subcomparator when creating
   column families (CASSANDRA-1835)
 * unregister index MBeans when index is dropped (CASSANDRA-1843)
 * make ByteBufferUtil.clone thread-safe (CASSANDRA-1847)
 * change exception for read requests during bootstrap from
   InvalidRequest to Unavailable (CASSANDRA-1862)
 * respect row-level tombstones post-flush in range scans
   (CASSANDRA-1837)
 * ReadResponseResolver check digests against each other (CASSANDRA-1830)
 * return InvalidRequest when remove of subcolumn without supercolumn
   is requested (CASSANDRA-1866)
 * flush before repair (CASSANDRA-1748)
 * SSTableExport validates key order (CASSANDRA-1884)
 * large row support for SSTableExport (CASSANDRA-1867)
 * Re-cache hot keys post-compaction without hitting disk (CASSANDRA-1878)
 * manage read repair in coordinator instead of data source, to
   provide latency information to dynamic snitch (CASSANDRA-1873)


0.7.0-rc2
 * fix live-column-count of slice ranges including tombstoned supercolumn
   with live subcolumn (CASSANDRA-1591)
 * rename o.a.c.internal.AntientropyStage -> AntiEntropyStage,
   o.a.c.request.Request_responseStage -> RequestResponseStage,
   o.a.c.internal.Internal_responseStage -> InternalResponseStage
 * add AbstractType.fromString (CASSANDRA-1767)
 * require index_type to be present when specifying index_name
   on ColumnDef (CASSANDRA-1759)
 * fix add/remove index bugs in CFMetadata (CASSANDRA-1768)
 * rebuild Strategy during system_update_keyspace (CASSANDRA-1762)
 * cli updates prompt to ... in continuation lines (CASSANDRA-1770)
 * support multiple Mutations per key in hadoop ColumnFamilyOutputFormat
   (CASSANDRA-1774)
 * improvements to Debian init script (CASSANDRA-1772)
 * use local classloader to check for version.properties (CASSANDRA-1778)
 * Validate that column names in column_metadata are valid for the
   defined comparator, and decode properly in cli (CASSANDRA-1773)
 * use cross-platform newlines in cli (CASSANDRA-1786)
 * add ExpiringColumn support to sstable import/export (CASSANDRA-1754)
 * add flush for each append to periodic commitlog mode; added
   periodic_without_flush option to disable this (CASSANDRA-1780)
 * close file handle used for post-flush truncate (CASSANDRA-1790)
 * various code cleanup (CASSANDRA-1793, -1794, -1795)
 * fix range queries against wrapped range (CASSANDRA-1781)
 * fix consistencylevel calculations for NetworkTopologyStrategy
   (CASSANDRA-1804)
 * cli support index type enum names (CASSANDRA-1810)
 * improved validation of column_metadata (CASSANDRA-1813)
 * reads at ConsistencyLevel > 1 throw UnavailableException
   immediately if insufficient live nodes exist (CASSANDRA-1803)
 * copy bytebuffers for local writes to avoid retaining the entire
   Thrift frame (CASSANDRA-1801)
 * fix NPE adding index to column w/o prior metadata (CASSANDRA-1764)
 * reduce fat client timeout (CASSANDRA-1730)
 * fix botched merge of CASSANDRA-1316


0.7.0-rc1
 * fix compaction and flush races with schema updates (CASSANDRA-1715)
 * add clustertool, config-converter, sstablekeys, and schematool
   Windows .bat files (CASSANDRA-1723)
 * reject range queries received during bootstrap (CASSANDRA-1739)
 * fix wrapping-range queries on non-minimum token (CASSANDRA-1700)
 * add nodetool cfhistogram (CASSANDRA-1698)
 * limit repaired ranges to what the nodes have in common (CASSANDRA-1674)
 * index scan treats missing columns as not matching secondary
   expressions (CASSANDRA-1745)
 * Fix misuse of DataOutputBuffer.getData in AntiEntropyService
   (CASSANDRA-1729)
 * detect and warn when obsolete version of JNA is present (CASSANDRA-1760)
 * reduce fat client timeout (CASSANDRA-1730)
 * cleanup smallest CFs first to increase free temp space for larger ones
   (CASSANDRA-1811)
 * Update windows .bat files to work outside of main Cassandra
   directory (CASSANDRA-1713)
 * fix read repair regression from 0.6.7 (CASSANDRA-1727)
 * more-efficient read repair (CASSANDRA-1719)
 * fix hinted handoff replay (CASSANDRA-1656)
 * log type of dropped messages (CASSANDRA-1677)
 * upgrade to SLF4J 1.6.1
 * fix ByteBuffer bug in ExpiringColumn.updateDigest (CASSANDRA-1679)
 * fix IntegerType.getString (CASSANDRA-1681)
 * make -Djava.net.preferIPv4Stack=true the default (CASSANDRA-628)
 * add INTERNAL_RESPONSE verb to differentiate from responses related
   to client requests (CASSANDRA-1685)
 * log tpstats when dropping messages (CASSANDRA-1660)
 * include unreachable nodes in describeSchemaVersions (CASSANDRA-1678)
 * Avoid dropping messages off the client request path (CASSANDRA-1676)
 * fix jna errno reporting (CASSANDRA-1694)
 * add friendlier error for UnknownHostException on startup (CASSANDRA-1697)
 * include jna dependency in RPM package (CASSANDRA-1690)
 * add --skip-keys option to stress.py (CASSANDRA-1696)
 * improve cli handling of non-string keys and column names
   (CASSANDRA-1701, -1693)
 * r/m extra subcomparator line in cli keyspaces output (CASSANDRA-1712)
 * add read repair chance to cli "show keyspaces"
 * upgrade to ConcurrentLinkedHashMap 1.1 (CASSANDRA-975)
 * fix index scan routing (CASSANDRA-1722)
 * fix tombstoning of supercolumns in range queries (CASSANDRA-1734)
 * clear endpoint cache after updating keyspace metadata (CASSANDRA-1741)
 * fix wrapping-range queries on non-minimum token (CASSANDRA-1700)
 * truncate includes secondary indexes (CASSANDRA-1747)
 * retain reference to PendingFile sstables (CASSANDRA-1749)
 * fix sstableimport regression (CASSANDRA-1753)
 * fix for bootstrap when no non-system tables are defined (CASSANDRA-1732)
 * handle replica unavailability in index scan (CASSANDRA-1755)
 * fix service initialization order deadlock (CASSANDRA-1756)
 * multi-line cli commands (CASSANDRA-1742)
 * fix race between snapshot and compaction (CASSANDRA-1736)
 * add listEndpointsPendingHints, deleteHintsForEndpoint JMX methods
   (CASSANDRA-1551)


0.7.0-beta3
 * add strategy options to describe_keyspace output (CASSANDRA-1560)
 * log warning when using randomly generated token (CASSANDRA-1552)
 * re-organize JMX into .db, .net, .internal, .request (CASSANDRA-1217)
 * allow nodes to change IPs between restarts (CASSANDRA-1518)
 * remember ring state between restarts by default (CASSANDRA-1518)
 * flush index built flag so we can read it before log replay (CASSANDRA-1541)
 * lock row cache updates to prevent race condition (CASSANDRA-1293)
 * remove assertion causing rare (and harmless) error messages in
   commitlog (CASSANDRA-1330)
 * fix moving nodes with no keyspaces defined (CASSANDRA-1574)
 * fix unbootstrap when no data is present in a transfer range (CASSANDRA-1573)
 * take advantage of AVRO-495 to simplify our avro IDL (CASSANDRA-1436)
 * extend authorization hierarchy to column family (CASSANDRA-1554)
 * deletion support in secondary indexes (CASSANDRA-1571)
 * meaningful error message for invalid replication strategy class
   (CASSANDRA-1566)
 * allow keyspace creation with RF > N (CASSANDRA-1428)
 * improve cli error handling (CASSANDRA-1580)
 * add cache save/load ability (CASSANDRA-1417, 1606, 1647)
 * add StorageService.getDrainProgress (CASSANDRA-1588)
 * Disallow bootstrap to an in-use token (CASSANDRA-1561)
 * Allow dynamic secondary index creation and destruction (CASSANDRA-1532)
 * log auto-guessed memtable thresholds (CASSANDRA-1595)
 * add ColumnDef support to cli (CASSANDRA-1583)
 * reduce index sample time by 75% (CASSANDRA-1572)
 * add cli support for column, strategy metadata (CASSANDRA-1578, 1612)
 * add cli support for schema modification (CASSANDRA-1584)
 * delete temp files on failed compactions (CASSANDRA-1596)
 * avoid blocking for dead nodes during removetoken (CASSANDRA-1605)
 * remove ConsistencyLevel.ZERO (CASSANDRA-1607)
 * expose in-progress compaction type in jmx (CASSANDRA-1586)
 * removed IClock & related classes from internals (CASSANDRA-1502)
 * fix removing tokens from SystemTable on decommission and removetoken
   (CASSANDRA-1609)
 * include CF metadata in cli 'show keyspaces' (CASSANDRA-1613)
 * switch from Properties to HashMap in PropertyFileSnitch to
   avoid synchronization bottleneck (CASSANDRA-1481)
 * PropertyFileSnitch configuration file renamed to
   cassandra-topology.properties
 * add cli support for get_range_slices (CASSANDRA-1088, CASSANDRA-1619)
 * Make memtable flush thresholds per-CF instead of global
   (CASSANDRA-1007, 1637)
 * add cli support for binary data without CfDef hints (CASSANDRA-1603)
 * fix building SSTable statistics post-stream (CASSANDRA-1620)
 * fix potential infinite loop in 2ary index queries (CASSANDRA-1623)
 * allow creating NTS keyspaces with no replicas configured (CASSANDRA-1626)
 * add jmx histogram of sstables accessed per read (CASSANDRA-1624)
 * remove system_rename_column_family and system_rename_keyspace from the
   client API until races can be fixed (CASSANDRA-1630, CASSANDRA-1585)
 * add cli sanity tests (CASSANDRA-1582)
 * update GC settings in cassandra.bat (CASSANDRA-1636)
 * cli support for index queries (CASSANDRA-1635)
 * cli support for updating schema memtable settings (CASSANDRA-1634)
 * cli --file option (CASSANDRA-1616)
 * reduce automatically chosen memtable sizes by 50% (CASSANDRA-1641)
 * move endpoint cache from snitch to strategy (CASSANDRA-1643)
 * fix commitlog recovery deleting the newly-created segment as well as
   the old ones (CASSANDRA-1644)
 * upgrade to Thrift 0.5 (CASSANDRA-1367)
 * renamed CL.DCQUORUM to LOCAL_QUORUM and DCQUORUMSYNC to EACH_QUORUM
 * cli truncate support (CASSANDRA-1653)
 * update GC settings in cassandra.bat (CASSANDRA-1636)
 * avoid logging when a node's ip/token is gossipped back to it (CASSANDRA-1666)


0.7-beta2
 * always use UTF-8 for hint keys (CASSANDRA-1439)
 * remove cassandra.yaml dependency from Hadoop and Pig (CASSADRA-1322)
 * expose CfDef metadata in describe_keyspaces (CASSANDRA-1363)
 * restore use of mmap_index_only option (CASSANDRA-1241)
 * dropping a keyspace with no column families generated an error
   (CASSANDRA-1378)
 * rename RackAwareStrategy to OldNetworkTopologyStrategy, RackUnawareStrategy
   to SimpleStrategy, DatacenterShardStrategy to NetworkTopologyStrategy,
   AbstractRackAwareSnitch to AbstractNetworkTopologySnitch (CASSANDRA-1392)
 * merge StorageProxy.mutate, mutateBlocking (CASSANDRA-1396)
 * faster UUIDType, LongType comparisons (CASSANDRA-1386, 1393)
 * fix setting read_repair_chance from CLI addColumnFamily (CASSANDRA-1399)
 * fix updates to indexed columns (CASSANDRA-1373)
 * fix race condition leaving to FileNotFoundException (CASSANDRA-1382)
 * fix sharded lock hash on index write path (CASSANDRA-1402)
 * add support for GT/E, LT/E in subordinate index clauses (CASSANDRA-1401)
 * cfId counter got out of sync when CFs were added (CASSANDRA-1403)
 * less chatty schema updates (CASSANDRA-1389)
 * rename column family mbeans. 'type' will now include either
   'IndexColumnFamilies' or 'ColumnFamilies' depending on the CFS type.
   (CASSANDRA-1385)
 * disallow invalid keyspace and column family names. This includes name that
   matches a '^\w+' regex. (CASSANDRA-1377)
 * use JNA, if present, to take snapshots (CASSANDRA-1371)
 * truncate hints if starting 0.7 for the first time (CASSANDRA-1414)
 * fix FD leak in single-row slicepredicate queries (CASSANDRA-1416)
 * allow index expressions against columns that are not part of the
   SlicePredicate (CASSANDRA-1410)
 * config-converter properly handles snitches and framed support
   (CASSANDRA-1420)
 * remove keyspace argument from multiget_count (CASSANDRA-1422)
 * allow specifying cassandra.yaml location as (local or remote) URL
   (CASSANDRA-1126)
 * fix using DynamicEndpointSnitch with NetworkTopologyStrategy
   (CASSANDRA-1429)
 * Add CfDef.default_validation_class (CASSANDRA-891)
 * fix EstimatedHistogram.max (CASSANDRA-1413)
 * quorum read optimization (CASSANDRA-1622)
 * handle zero-length (or missing) rows during HH paging (CASSANDRA-1432)
 * include secondary indexes during schema migrations (CASSANDRA-1406)
 * fix commitlog header race during schema change (CASSANDRA-1435)
 * fix ColumnFamilyStoreMBeanIterator to use new type name (CASSANDRA-1433)
 * correct filename generated by xml->yaml converter (CASSANDRA-1419)
 * add CMSInitiatingOccupancyFraction=75 and UseCMSInitiatingOccupancyOnly
   to default JVM options
 * decrease jvm heap for cassandra-cli (CASSANDRA-1446)
 * ability to modify keyspaces and column family definitions on a live cluster
   (CASSANDRA-1285)
 * support for Hadoop Streaming [non-jvm map/reduce via stdin/out]
   (CASSANDRA-1368)
 * Move persistent sstable stats from the system table to an sstable component
   (CASSANDRA-1430)
 * remove failed bootstrap attempt from pending ranges when gossip times
   it out after 1h (CASSANDRA-1463)
 * eager-create tcp connections to other cluster members (CASSANDRA-1465)
 * enumerate stages and derive stage from message type instead of
   transmitting separately (CASSANDRA-1465)
 * apply reversed flag during collation from different data sources
   (CASSANDRA-1450)
 * make failure to remove commitlog segment non-fatal (CASSANDRA-1348)
 * correct ordering of drain operations so CL.recover is no longer
   necessary (CASSANDRA-1408)
 * removed keyspace from describe_splits method (CASSANDRA-1425)
 * rename check_schema_agreement to describe_schema_versions
   (CASSANDRA-1478)
 * fix QUORUM calculation for RF > 3 (CASSANDRA-1487)
 * remove tombstones during non-major compactions when bloom filter
   verifies that row does not exist in other sstables (CASSANDRA-1074)
 * nodes that coordinated a loadbalance in the past could not be seen by
   newly added nodes (CASSANDRA-1467)
 * exposed endpoint states (gossip details) via jmx (CASSANDRA-1467)
 * ensure that compacted sstables are not included when new readers are
   instantiated (CASSANDRA-1477)
 * by default, calculate heap size and memtable thresholds at runtime (CASSANDRA-1469)
 * fix races dealing with adding/dropping keyspaces and column families in
   rapid succession (CASSANDRA-1477)
 * clean up of Streaming system (CASSANDRA-1503, 1504, 1506)
 * add options to configure Thrift socket keepalive and buffer sizes (CASSANDRA-1426)
 * make contrib CassandraServiceDataCleaner recursive (CASSANDRA-1509)
 * min, max compaction threshold are configurable and persistent
   per-ColumnFamily (CASSANDRA-1468)
 * fix replaying the last mutation in a commitlog unnecessarily
   (CASSANDRA-1512)
 * invoke getDefaultUncaughtExceptionHandler from DTPE with the original
   exception rather than the ExecutionException wrapper (CASSANDRA-1226)
 * remove Clock from the Thrift (and Avro) API (CASSANDRA-1501)
 * Close intra-node sockets when connection is broken (CASSANDRA-1528)
 * RPM packaging spec file (CASSANDRA-786)
 * weighted request scheduler (CASSANDRA-1485)
 * treat expired columns as deleted (CASSANDRA-1539)
 * make IndexInterval configurable (CASSANDRA-1488)
 * add describe_snitch to Thrift API (CASSANDRA-1490)
 * MD5 authenticator compares plain text submitted password with MD5'd
   saved property, instead of vice versa (CASSANDRA-1447)
 * JMX MessagingService pending and completed counts (CASSANDRA-1533)
 * fix race condition processing repair responses (CASSANDRA-1511)
 * make repair blocking (CASSANDRA-1511)
 * create EndpointSnitchInfo and MBean to expose rack and DC (CASSANDRA-1491)
 * added option to contrib/word_count to output results back to Cassandra
   (CASSANDRA-1342)
 * rewrite Hadoop ColumnFamilyRecordWriter to pool connections, retry to
   multiple Cassandra nodes, and smooth impact on the Cassandra cluster
   by using smaller batch sizes (CASSANDRA-1434)
 * fix setting gc_grace_seconds via CLI (CASSANDRA-1549)
 * support TTL'd index values (CASSANDRA-1536)
 * make removetoken work like decommission (CASSANDRA-1216)
 * make cli comparator-aware and improve quote rules (CASSANDRA-1523,-1524)
 * make nodetool compact and cleanup blocking (CASSANDRA-1449)
 * add memtable, cache information to GCInspector logs (CASSANDRA-1558)
 * enable/disable HintedHandoff via JMX (CASSANDRA-1550)
 * Ignore stray files in the commit log directory (CASSANDRA-1547)
 * Disallow bootstrap to an in-use token (CASSANDRA-1561)


0.7-beta1
 * sstable versioning (CASSANDRA-389)
 * switched to slf4j logging (CASSANDRA-625)
 * add (optional) expiration time for column (CASSANDRA-699)
 * access levels for authentication/authorization (CASSANDRA-900)
 * add ReadRepairChance to CF definition (CASSANDRA-930)
 * fix heisenbug in system tests, especially common on OS X (CASSANDRA-944)
 * convert to byte[] keys internally and all public APIs (CASSANDRA-767)
 * ability to alter schema definitions on a live cluster (CASSANDRA-44)
 * renamed configuration file to cassandra.xml, and log4j.properties to
   log4j-server.properties, which must now be loaded from
   the classpath (which is how our scripts in bin/ have always done it)
   (CASSANDRA-971)
 * change get_count to require a SlicePredicate. create multi_get_count
   (CASSANDRA-744)
 * re-organized endpointsnitch implementations and added SimpleSnitch
   (CASSANDRA-994)
 * Added preload_row_cache option (CASSANDRA-946)
 * add CRC to commitlog header (CASSANDRA-999)
 * removed deprecated batch_insert and get_range_slice methods (CASSANDRA-1065)
 * add truncate thrift method (CASSANDRA-531)
 * http mini-interface using mx4j (CASSANDRA-1068)
 * optimize away copy of sliced row on memtable read path (CASSANDRA-1046)
 * replace constant-size 2GB mmaped segments and special casing for index
   entries spanning segment boundaries, with SegmentedFile that computes
   segments that always contain entire entries/rows (CASSANDRA-1117)
 * avoid reading large rows into memory during compaction (CASSANDRA-16)
 * added hadoop OutputFormat (CASSANDRA-1101)
 * efficient Streaming (no more anticompaction) (CASSANDRA-579)
 * split commitlog header into separate file and add size checksum to
   mutations (CASSANDRA-1179)
 * avoid allocating a new byte[] for each mutation on replay (CASSANDRA-1219)
 * revise HH schema to be per-endpoint (CASSANDRA-1142)
 * add joining/leaving status to nodetool ring (CASSANDRA-1115)
 * allow multiple repair sessions per node (CASSANDRA-1190)
 * optimize away MessagingService for local range queries (CASSANDRA-1261)
 * make framed transport the default so malformed requests can't OOM the
   server (CASSANDRA-475)
 * significantly faster reads from row cache (CASSANDRA-1267)
 * take advantage of row cache during range queries (CASSANDRA-1302)
 * make GCGraceSeconds a per-ColumnFamily value (CASSANDRA-1276)
 * keep persistent row size and column count statistics (CASSANDRA-1155)
 * add IntegerType (CASSANDRA-1282)
 * page within a single row during hinted handoff (CASSANDRA-1327)
 * push DatacenterShardStrategy configuration into keyspace definition,
   eliminating datacenter.properties. (CASSANDRA-1066)
 * optimize forward slices starting with '' and single-index-block name
   queries by skipping the column index (CASSANDRA-1338)
 * streaming refactor (CASSANDRA-1189)
 * faster comparison for UUID types (CASSANDRA-1043)
 * secondary index support (CASSANDRA-749 and subtasks)
 * make compaction buckets deterministic (CASSANDRA-1265)


0.6.6
 * Allow using DynamicEndpointSnitch with RackAwareStrategy (CASSANDRA-1429)
 * remove the remaining vestiges of the unfinished DatacenterShardStrategy
   (replaced by NetworkTopologyStrategy in 0.7)


0.6.5
 * fix key ordering in range query results with RandomPartitioner
   and ConsistencyLevel > ONE (CASSANDRA-1145)
 * fix for range query starting with the wrong token range (CASSANDRA-1042)
 * page within a single row during hinted handoff (CASSANDRA-1327)
 * fix compilation on non-sun JDKs (CASSANDRA-1061)
 * remove String.trim() call on row keys in batch mutations (CASSANDRA-1235)
 * Log summary of dropped messages instead of spamming log (CASSANDRA-1284)
 * add dynamic endpoint snitch (CASSANDRA-981)
 * fix streaming for keyspaces with hyphens in their name (CASSANDRA-1377)
 * fix errors in hard-coded bloom filter optKPerBucket by computing it
   algorithmically (CASSANDRA-1220
 * remove message deserialization stage, and uncap read/write stages
   so slow reads/writes don't block gossip processing (CASSANDRA-1358)
 * add jmx port configuration to Debian package (CASSANDRA-1202)
 * use mlockall via JNA, if present, to prevent Linux from swapping
   out parts of the JVM (CASSANDRA-1214)


0.6.4
 * avoid queuing multiple hint deliveries for the same endpoint
   (CASSANDRA-1229)
 * better performance for and stricter checking of UTF8 column names
   (CASSANDRA-1232)
 * extend option to lower compaction priority to hinted handoff
   as well (CASSANDRA-1260)
 * log errors in gossip instead of re-throwing (CASSANDRA-1289)
 * avoid aborting commitlog replay prematurely if a flushed-but-
   not-removed commitlog segment is encountered (CASSANDRA-1297)
 * fix duplicate rows being read during mapreduce (CASSANDRA-1142)
 * failure detection wasn't closing command sockets (CASSANDRA-1221)
 * cassandra-cli.bat works on windows (CASSANDRA-1236)
 * pre-emptively drop requests that cannot be processed within RPCTimeout
   (CASSANDRA-685)
 * add ack to Binary write verb and update CassandraBulkLoader
   to wait for acks for each row (CASSANDRA-1093)
 * added describe_partitioner Thrift method (CASSANDRA-1047)
 * Hadoop jobs no longer require the Cassandra storage-conf.xml
   (CASSANDRA-1280, CASSANDRA-1047)
 * log thread pool stats when GC is excessive (CASSANDRA-1275)
 * remove gossip message size limit (CASSANDRA-1138)
 * parallelize local and remote reads during multiget, and respect snitch
   when determining whether to do local read for CL.ONE (CASSANDRA-1317)
 * fix read repair to use requested consistency level on digest mismatch,
   rather than assuming QUORUM (CASSANDRA-1316)
 * process digest mismatch re-reads in parallel (CASSANDRA-1323)
 * switch hints CF comparator to BytesType (CASSANDRA-1274)


0.6.3
 * retry to make streaming connections up to 8 times. (CASSANDRA-1019)
 * reject describe_ring() calls on invalid keyspaces (CASSANDRA-1111)
 * fix cache size calculation for size of 100% (CASSANDRA-1129)
 * fix cache capacity only being recalculated once (CASSANDRA-1129)
 * remove hourly scan of all hints on the off chance that the gossiper
   missed a status change; instead, expose deliverHintsToEndpoint to JMX
   so it can be done manually, if necessary (CASSANDRA-1141)
 * don't reject reads at CL.ALL (CASSANDRA-1152)
 * reject deletions to supercolumns in CFs containing only standard
   columns (CASSANDRA-1139)
 * avoid preserving login information after client disconnects
   (CASSANDRA-1057)
 * prefer sun jdk to openjdk in debian init script (CASSANDRA-1174)
 * detect partioner config changes between restarts and fail fast
   (CASSANDRA-1146)
 * use generation time to resolve node token reassignment disagreements
   (CASSANDRA-1118)
 * restructure the startup ordering of Gossiper and MessageService to avoid
   timing anomalies (CASSANDRA-1160)
 * detect incomplete commit log hearders (CASSANDRA-1119)
 * force anti-entropy service to stream files on the stream stage to avoid
   sending streams out of order (CASSANDRA-1169)
 * remove inactive stream managers after AES streams files (CASSANDRA-1169)
 * allow removing entire row through batch_mutate Deletion (CASSANDRA-1027)
 * add JMX metrics for row-level bloom filter false positives (CASSANDRA-1212)
 * added a redhat init script to contrib (CASSANDRA-1201)
 * use midpoint when bootstrapping a new machine into range with not
   much data yet instead of random token (CASSANDRA-1112)
 * kill server on OOM in executor stage as well as Thrift (CASSANDRA-1226)
 * remove opportunistic repairs, when two machines with overlapping replica
   responsibilities happen to finish major compactions of the same CF near
   the same time.  repairs are now fully manual (CASSANDRA-1190)
 * add ability to lower compaction priority (default is no change from 0.6.2)
   (CASSANDRA-1181)


0.6.2
 * fix contrib/word_count build. (CASSANDRA-992)
 * split CommitLogExecutorService into BatchCommitLogExecutorService and
   PeriodicCommitLogExecutorService (CASSANDRA-1014)
 * add latency histograms to CFSMBean (CASSANDRA-1024)
 * make resolving timestamp ties deterministic by using value bytes
   as a tiebreaker (CASSANDRA-1039)
 * Add option to turn off Hinted Handoff (CASSANDRA-894)
 * fix windows startup (CASSANDRA-948)
 * make concurrent_reads, concurrent_writes configurable at runtime via JMX
   (CASSANDRA-1060)
 * disable GCInspector on non-Sun JVMs (CASSANDRA-1061)
 * fix tombstone handling in sstable rows with no other data (CASSANDRA-1063)
 * fix size of row in spanned index entries (CASSANDRA-1056)
 * install json2sstable, sstable2json, and sstablekeys to Debian package
 * StreamingService.StreamDestinations wouldn't empty itself after streaming
   finished (CASSANDRA-1076)
 * added Collections.shuffle(splits) before returning the splits in
   ColumnFamilyInputFormat (CASSANDRA-1096)
 * do not recalculate cache capacity post-compaction if it's been manually
   modified (CASSANDRA-1079)
 * better defaults for flush sorter + writer executor queue sizes
   (CASSANDRA-1100)
 * windows scripts for SSTableImport/Export (CASSANDRA-1051)
 * windows script for nodetool (CASSANDRA-1113)
 * expose PhiConvictThreshold (CASSANDRA-1053)
 * make repair of RF==1 a no-op (CASSANDRA-1090)
 * improve default JVM GC options (CASSANDRA-1014)
 * fix SlicePredicate serialization inside Hadoop jobs (CASSANDRA-1049)
 * close Thrift sockets in Hadoop ColumnFamilyRecordReader (CASSANDRA-1081)


0.6.1
 * fix NPE in sstable2json when no excluded keys are given (CASSANDRA-934)
 * keep the replica set constant throughout the read repair process
   (CASSANDRA-937)
 * allow querying getAllRanges with empty token list (CASSANDRA-933)
 * fix command line arguments inversion in clustertool (CASSANDRA-942)
 * fix race condition that could trigger a false-positive assertion
   during post-flush discard of old commitlog segments (CASSANDRA-936)
 * fix neighbor calculation for anti-entropy repair (CASSANDRA-924)
 * perform repair even for small entropy differences (CASSANDRA-924)
 * Use hostnames in CFInputFormat to allow Hadoop's naive string-based
   locality comparisons to work (CASSANDRA-955)
 * cache read-only BufferedRandomAccessFile length to avoid
   3 system calls per invocation (CASSANDRA-950)
 * nodes with IPv6 (and no IPv4) addresses could not join cluster
   (CASSANDRA-969)
 * Retrieve the correct number of undeleted columns, if any, from
   a supercolumn in a row that had been deleted previously (CASSANDRA-920)
 * fix index scans that cross the 2GB mmap boundaries for both mmap
   and standard i/o modes (CASSANDRA-866)
 * expose drain via nodetool (CASSANDRA-978)


0.6.0-RC1
 * JMX drain to flush memtables and run through commit log (CASSANDRA-880)
 * Bootstrapping can skip ranges under the right conditions (CASSANDRA-902)
 * fix merging row versions in range_slice for CL > ONE (CASSANDRA-884)
 * default write ConsistencyLeven chaned from ZERO to ONE
 * fix for index entries spanning mmap buffer boundaries (CASSANDRA-857)
 * use lexical comparison if time part of TimeUUIDs are the same
   (CASSANDRA-907)
 * bound read, mutation, and response stages to fix possible OOM
   during log replay (CASSANDRA-885)
 * Use microseconds-since-epoch (UTC) in cli, instead of milliseconds
 * Treat batch_mutate Deletion with null supercolumn as "apply this predicate
   to top level supercolumns" (CASSANDRA-834)
 * Streaming destination nodes do not update their JMX status (CASSANDRA-916)
 * Fix internal RPC timeout calculation (CASSANDRA-911)
 * Added Pig loadfunc to contrib/pig (CASSANDRA-910)


0.6.0-beta3
 * fix compaction bucketing bug (CASSANDRA-814)
 * update windows batch file (CASSANDRA-824)
 * deprecate KeysCachedFraction configuration directive in favor
   of KeysCached; move to unified-per-CF key cache (CASSANDRA-801)
 * add invalidateRowCache to ColumnFamilyStoreMBean (CASSANDRA-761)
 * send Handoff hints to natural locations to reduce load on
   remaining nodes in a failure scenario (CASSANDRA-822)
 * Add RowWarningThresholdInMB configuration option to warn before very
   large rows get big enough to threaten node stability, and -x option to
   be able to remove them with sstable2json if the warning is unheeded
   until it's too late (CASSANDRA-843)
 * Add logging of GC activity (CASSANDRA-813)
 * fix ConcurrentModificationException in commitlog discard (CASSANDRA-853)
 * Fix hardcoded row count in Hadoop RecordReader (CASSANDRA-837)
 * Add a jmx status to the streaming service and change several DEBUG
   messages to INFO (CASSANDRA-845)
 * fix classpath in cassandra-cli.bat for Windows (CASSANDRA-858)
 * allow re-specifying host, port to cassandra-cli if invalid ones
   are first tried (CASSANDRA-867)
 * fix race condition handling rpc timeout in the coordinator
   (CASSANDRA-864)
 * Remove CalloutLocation and StagingFileDirectory from storage-conf files
   since those settings are no longer used (CASSANDRA-878)
 * Parse a long from RowWarningThresholdInMB instead of an int (CASSANDRA-882)
 * Remove obsolete ControlPort code from DatabaseDescriptor (CASSANDRA-886)
 * move skipBytes side effect out of assert (CASSANDRA-899)
 * add "double getLoad" to StorageServiceMBean (CASSANDRA-898)
 * track row stats per CF at compaction time (CASSANDRA-870)
 * disallow CommitLogDirectory matching a DataFileDirectory (CASSANDRA-888)
 * default key cache size is 200k entries, changed from 10% (CASSANDRA-863)
 * add -Dcassandra-foreground=yes to cassandra.bat
 * exit if cluster name is changed unexpectedly (CASSANDRA-769)


0.6.0-beta1/beta2
 * add batch_mutate thrift command, deprecating batch_insert (CASSANDRA-336)
 * remove get_key_range Thrift API, deprecated in 0.5 (CASSANDRA-710)
 * add optional login() Thrift call for authentication (CASSANDRA-547)
 * support fat clients using gossiper and StorageProxy to perform
   replication in-process [jvm-only] (CASSANDRA-535)
 * support mmapped I/O for reads, on by default on 64bit JVMs
   (CASSANDRA-408, CASSANDRA-669)
 * improve insert concurrency, particularly during Hinted Handoff
   (CASSANDRA-658)
 * faster network code (CASSANDRA-675)
 * stress.py moved to contrib (CASSANDRA-635)
 * row caching [must be explicitly enabled per-CF in config] (CASSANDRA-678)
 * present a useful measure of compaction progress in JMX (CASSANDRA-599)
 * add bin/sstablekeys (CASSNADRA-679)
 * add ConsistencyLevel.ANY (CASSANDRA-687)
 * make removetoken remove nodes from gossip entirely (CASSANDRA-644)
 * add ability to set cache sizes at runtime (CASSANDRA-708)
 * report latency and cache hit rate statistics with lifetime totals
   instead of average over the last minute (CASSANDRA-702)
 * support get_range_slice for RandomPartitioner (CASSANDRA-745)
 * per-keyspace replication factory and replication strategy (CASSANDRA-620)
 * track latency in microseconds (CASSANDRA-733)
 * add describe_ Thrift methods, deprecating get_string_property and
   get_string_list_property
 * jmx interface for tracking operation mode and streams in general.
   (CASSANDRA-709)
 * keep memtables in sorted order to improve range query performance
   (CASSANDRA-799)
 * use while loop instead of recursion when trimming sstables compaction list
   to avoid blowing stack in pathological cases (CASSANDRA-804)
 * basic Hadoop map/reduce support (CASSANDRA-342)


0.5.1
 * ensure all files for an sstable are streamed to the same directory.
   (CASSANDRA-716)
 * more accurate load estimate for bootstrapping (CASSANDRA-762)
 * tolerate dead or unavailable bootstrap target on write (CASSANDRA-731)
 * allow larger numbers of keys (> 140M) in a sstable bloom filter
   (CASSANDRA-790)
 * include jvm argument improvements from CASSANDRA-504 in debian package
 * change streaming chunk size to 32MB to accomodate Windows XP limitations
   (was 64MB) (CASSANDRA-795)
 * fix get_range_slice returning results in the wrong order (CASSANDRA-781)


0.5.0 final
 * avoid attempting to delete temporary bootstrap files twice (CASSANDRA-681)
 * fix bogus NaN in nodeprobe cfstats output (CASSANDRA-646)
 * provide a policy for dealing with single thread executors w/ a full queue
   (CASSANDRA-694)
 * optimize inner read in MessagingService, vastly improving multiple-node
   performance (CASSANDRA-675)
 * wait for table flush before streaming data back to a bootstrapping node.
   (CASSANDRA-696)
 * keep track of bootstrapping sources by table so that bootstrapping doesn't
   give the indication of finishing early (CASSANDRA-673)


0.5.0 RC3
 * commit the correct version of the patch for CASSANDRA-663


0.5.0 RC2 (unreleased)
 * fix bugs in converting get_range_slice results to Thrift
   (CASSANDRA-647, CASSANDRA-649)
 * expose java.util.concurrent.TimeoutException in StorageProxy methods
   (CASSANDRA-600)
 * TcpConnectionManager was holding on to disconnected connections,
   giving the false indication they were being used. (CASSANDRA-651)
 * Remove duplicated write. (CASSANDRA-662)
 * Abort bootstrap if IP is already in the token ring (CASSANDRA-663)
 * increase default commitlog sync period, and wait for last sync to
   finish before submitting another (CASSANDRA-668)


0.5.0 RC1
 * Fix potential NPE in get_range_slice (CASSANDRA-623)
 * add CRC32 to commitlog entries (CASSANDRA-605)
 * fix data streaming on windows (CASSANDRA-630)
 * GC compacted sstables after cleanup and compaction (CASSANDRA-621)
 * Speed up anti-entropy validation (CASSANDRA-629)
 * Fix anti-entropy assertion error (CASSANDRA-639)
 * Fix pending range conflicts when bootstapping or moving
   multiple nodes at once (CASSANDRA-603)
 * Handle obsolete gossip related to node movement in the case where
   one or more nodes is down when the movement occurs (CASSANDRA-572)
 * Include dead nodes in gossip to avoid a variety of problems
   and fix HH to removed nodes (CASSANDRA-634)
 * return an InvalidRequestException for mal-formed SlicePredicates
   (CASSANDRA-643)
 * fix bug determining closest neighbor for use in multiple datacenters
   (CASSANDRA-648)
 * Vast improvements in anticompaction speed (CASSANDRA-607)
 * Speed up log replay and writes by avoiding redundant serializations
   (CASSANDRA-652)


0.5.0 beta 2
 * Bootstrap improvements (several tickets)
 * add nodeprobe repair anti-entropy feature (CASSANDRA-193, CASSANDRA-520)
 * fix possibility of partition when many nodes restart at once
   in clusters with multiple seeds (CASSANDRA-150)
 * fix NPE in get_range_slice when no data is found (CASSANDRA-578)
 * fix potential NPE in hinted handoff (CASSANDRA-585)
 * fix cleanup of local "system" keyspace (CASSANDRA-576)
 * improve computation of cluster load balance (CASSANDRA-554)
 * added super column read/write, column count, and column/row delete to
   cassandra-cli (CASSANDRA-567, CASSANDRA-594)
 * fix returning live subcolumns of deleted supercolumns (CASSANDRA-583)
 * respect JAVA_HOME in bin/ scripts (several tickets)
 * add StorageService.initClient for fat clients on the JVM (CASSANDRA-535)
   (see contrib/client_only for an example of use)
 * make consistency_level functional in get_range_slice (CASSANDRA-568)
 * optimize key deserialization for RandomPartitioner (CASSANDRA-581)
 * avoid GCing tombstones except on major compaction (CASSANDRA-604)
 * increase failure conviction threshold, resulting in less nodes
   incorrectly (and temporarily) marked as down (CASSANDRA-610)
 * respect memtable thresholds during log replay (CASSANDRA-609)
 * support ConsistencyLevel.ALL on read (CASSANDRA-584)
 * add nodeprobe removetoken command (CASSANDRA-564)


0.5.0 beta
 * Allow multiple simultaneous flushes, improving flush throughput
   on multicore systems (CASSANDRA-401)
 * Split up locks to improve write and read throughput on multicore systems
   (CASSANDRA-444, CASSANDRA-414)
 * More efficient use of memory during compaction (CASSANDRA-436)
 * autobootstrap option: when enabled, all non-seed nodes will attempt
   to bootstrap when started, until bootstrap successfully
   completes. -b option is removed.  (CASSANDRA-438)
 * Unless a token is manually specified in the configuration xml,
   a bootstraping node will use a token that gives it half the
   keys from the most-heavily-loaded node in the cluster,
   instead of generating a random token.
   (CASSANDRA-385, CASSANDRA-517)
 * Miscellaneous bootstrap fixes (several tickets)
 * Ability to change a node's token even after it has data on it
   (CASSANDRA-541)
 * Ability to decommission a live node from the ring (CASSANDRA-435)
 * Semi-automatic loadbalancing via nodeprobe (CASSANDRA-192)
 * Add ability to set compaction thresholds at runtime via
   JMX / nodeprobe.  (CASSANDRA-465)
 * Add "comment" field to ColumnFamily definition. (CASSANDRA-481)
 * Additional JMX metrics (CASSANDRA-482)
 * JSON based export and import tools (several tickets)
 * Hinted Handoff fixes (several tickets)
 * Add key cache to improve read performance (CASSANDRA-423)
 * Simplified construction of custom ReplicationStrategy classes
   (CASSANDRA-497)
 * Graphical application (Swing) for ring integrity verification and
   visualization was added to contrib (CASSANDRA-252)
 * Add DCQUORUM, DCQUORUMSYNC consistency levels and corresponding
   ReplicationStrategy / EndpointSnitch classes.  Experimental.
   (CASSANDRA-492)
 * Web client interface added to contrib (CASSANDRA-457)
 * More-efficient flush for Random, CollatedOPP partitioners
   for normal writes (CASSANDRA-446) and bulk load (CASSANDRA-420)
 * Add MemtableFlushAfterMinutes, a global replacement for the old
   per-CF FlushPeriodInMinutes setting (CASSANDRA-463)
 * optimizations to slice reading (CASSANDRA-350) and supercolumn
   queries (CASSANDRA-510)
 * force binding to given listenaddress for nodes with multiple
   interfaces (CASSANDRA-546)
 * stress.py benchmarking tool improvements (several tickets)
 * optimized replica placement code (CASSANDRA-525)
 * faster log replay on restart (CASSANDRA-539, CASSANDRA-540)
 * optimized local-node writes (CASSANDRA-558)
 * added get_range_slice, deprecating get_key_range (CASSANDRA-344)
 * expose TimedOutException to thrift (CASSANDRA-563)


0.4.2
 * Add validation disallowing null keys (CASSANDRA-486)
 * Fix race conditions in TCPConnectionManager (CASSANDRA-487)
 * Fix using non-utf8-aware comparison as a sanity check.
   (CASSANDRA-493)
 * Improve default garbage collector options (CASSANDRA-504)
 * Add "nodeprobe flush" (CASSANDRA-505)
 * remove NotFoundException from get_slice throws list (CASSANDRA-518)
 * fix get (not get_slice) of entire supercolumn (CASSANDRA-508)
 * fix null token during bootstrap (CASSANDRA-501)


0.4.1
 * Fix FlushPeriod columnfamily configuration regression
   (CASSANDRA-455)
 * Fix long column name support (CASSANDRA-460)
 * Fix for serializing a row that only contains tombstones
   (CASSANDRA-458)
 * Fix for discarding unneeded commitlog segments (CASSANDRA-459)
 * Add SnapshotBeforeCompaction configuration option (CASSANDRA-426)
 * Fix compaction abort under insufficient disk space (CASSANDRA-473)
 * Fix reading subcolumn slice from tombstoned CF (CASSANDRA-484)
 * Fix race condition in RVH causing occasional NPE (CASSANDRA-478)


0.4.0
 * fix get_key_range problems when a node is down (CASSANDRA-440)
   and add UnavailableException to more Thrift methods
 * Add example EndPointSnitch contrib code (several tickets)


0.4.0 RC2
 * fix SSTable generation clash during compaction (CASSANDRA-418)
 * reject method calls with null parameters (CASSANDRA-308)
 * properly order ranges in nodeprobe output (CASSANDRA-421)
 * fix logging of certain errors on executor threads (CASSANDRA-425)


0.4.0 RC1
 * Bootstrap feature is live; use -b on startup (several tickets)
 * Added multiget api (CASSANDRA-70)
 * fix Deadlock with SelectorManager.doProcess and TcpConnection.write
   (CASSANDRA-392)
 * remove key cache b/c of concurrency bugs in third-party
   CLHM library (CASSANDRA-405)
 * update non-major compaction logic to use two threshold values
   (CASSANDRA-407)
 * add periodic / batch commitlog sync modes (several tickets)
 * inline BatchMutation into batch_insert params (CASSANDRA-403)
 * allow setting the logging level at runtime via mbean (CASSANDRA-402)
 * change default comparator to BytesType (CASSANDRA-400)
 * add forwards-compatible ConsistencyLevel parameter to get_key_range
   (CASSANDRA-322)
 * r/m special case of blocking for local destination when writing with
   ConsistencyLevel.ZERO (CASSANDRA-399)
 * Fixes to make BinaryMemtable [bulk load interface] useful (CASSANDRA-337);
   see contrib/bmt_example for an example of using it.
 * More JMX properties added (several tickets)
 * Thrift changes (several tickets)
    - Merged _super get methods with the normal ones; return values
      are now of ColumnOrSuperColumn.
    - Similarly, merged batch_insert_super into batch_insert.



0.4.0 beta
 * On-disk data format has changed to allow billions of keys/rows per
   node instead of only millions
 * Multi-keyspace support
 * Scan all sstables for all queries to avoid situations where
   different types of operation on the same ColumnFamily could
   disagree on what data was present
 * Snapshot support via JMX
 * Thrift API has changed a _lot_:
    - removed time-sorted CFs; instead, user-defined comparators
      may be defined on the column names, which are now byte arrays.
      Default comparators are provided for UTF8, Bytes, Ascii, Long (i64),
      and UUID types.
    - removed colon-delimited strings in thrift api in favor of explicit
      structs such as ColumnPath, ColumnParent, etc.  Also normalized
      thrift struct and argument naming.
    - Added columnFamily argument to get_key_range.
    - Change signature of get_slice to accept starting and ending
      columns as well as an offset.  (This allows use of indexes.)
      Added "ascending" flag to allow reasonably-efficient reverse
      scans as well.  Removed get_slice_by_range as redundant.
    - get_key_range operates on one CF at a time
    - changed `block` boolean on insert methods to ConsistencyLevel enum,
      with options of NONE, ONE, QUORUM, and ALL.
    - added similar consistency_level parameter to read methods
    - column-name-set slice with no names given now returns zero columns
      instead of all of them.  ("all" can run your server out of memory.
      use a range-based slice with a high max column count instead.)
 * Removed the web interface. Node information can now be obtained by
   using the newly introduced nodeprobe utility.
 * More JMX stats
 * Remove magic values from internals (e.g. special key to indicate
   when to flush memtables)
 * Rename configuration "table" to "keyspace"
 * Moved to crash-only design; no more shutdown (just kill the process)
 * Lots of bug fixes

Full list of issues resolved in 0.4 is at https://issues.apache.org/jira/secure/IssueNavigator.jspa?reset=true&&pid=12310865&fixfor=12313862&resolution=1&sorter/field=issuekey&sorter/order=DESC


0.3.0 RC3
 * Fix potential deadlock under load in TCPConnection.
   (CASSANDRA-220)


0.3.0 RC2
 * Fix possible data loss when server is stopped after replaying
   log but before new inserts force memtable flush.
   (CASSANDRA-204)
 * Added BUGS file


0.3.0 RC1
 * Range queries on keys, including user-defined key collation
 * Remove support
 * Workarounds for a weird bug in JDK select/register that seems
   particularly common on VM environments. Cassandra should deploy
   fine on EC2 now
 * Much improved infrastructure: the beginnings of a decent test suite
   ("ant test" for unit tests; "nosetests" for system tests), code
   coverage reporting, etc.
 * Expanded node status reporting via JMX
 * Improved error reporting/logging on both server and client
 * Reduced memory footprint in default configuration
 * Combined blocking and non-blocking versions of insert APIs
 * Added FlushPeriodInMinutes configuration parameter to force
   flushing of infrequently-updated ColumnFamilies<|MERGE_RESOLUTION|>--- conflicted
+++ resolved
@@ -1,4 +1,3 @@
-<<<<<<< HEAD
 3.11.0
  * UDA fails without input rows (CASSANDRA-13399)
  * Fix compaction-stress by using daemonInitialization (CASSANDRA-13188)
@@ -30,10 +29,7 @@
  * Fix cqlsh automatic protocol downgrade regression (CASSANDRA-13307)
  * Tracing payload not passed from QueryMessage to tracing session (CASSANDRA-12835)
 Merged from 3.0:
-=======
-3.0.14
  * Expire OutboundTcpConnection messages by a single Thread (CASSANDRA-13265)
->>>>>>> 617c8eba
  * Fail repair if insufficient responses received (CASSANDRA-13397)
  * Fix SSTableLoader fail when the loaded table contains dropped columns (CASSANDRA-13276)
  * Avoid name clashes in CassandraIndexTest (CASSANDRA-13427)
