--- conflicted
+++ resolved
@@ -40,14 +40,10 @@
  * fix wrapping-range queries on non-minimum token (CASSANDRA-1700)
  * truncate includes secondary indexes (CASSANDRA-1747)
  * retain reference to PendingFile sstables (CASSANDRA-1749)
-<<<<<<< HEAD
- * pluggable seed provider (CASSANDRA-1669)
-=======
  * fix sstableimport regression (CASSANDRA-1753)
  * fix for bootstrap when no non-system tables are defined (CASSANDRA-1732)
  * handle replica unavailability in index scan (CASSANDRA-1755)
  * fix service initialization order deadlock (CASSANDRA-1756)
->>>>>>> 53b49b11
 
 
 0.7.0-beta3
