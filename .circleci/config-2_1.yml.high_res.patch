<<<<<<< HEAD
--- config-2_1.yml	2022-12-08 12:05:10.056741273 -0600
+++ config-2_1.yml.HIGHRES	2022-12-08 12:14:31.612411783 -0600
@@ -158,14 +158,14 @@
=======
--- config-2_1.yml	2023-02-02 21:24:39.000000000 -0500
+++ config-2_1.yml.HIGHRES	2023-02-02 21:24:57.000000000 -0500
@@ -157,14 +157,14 @@
>>>>>>> f345ee8a
 j8_par_executor: &j8_par_executor
   executor:
     name: java8-executor
-    #exec_resource_class: xlarge
-  parallelism: 4
+    exec_resource_class: xlarge
+  parallelism: 100
 
 j8_small_par_executor: &j8_small_par_executor
   executor:
     name: java8-executor
-    #exec_resource_class: xlarge
-  parallelism: 1
+    exec_resource_class: xlarge
+  parallelism: 5
 
 j8_small_executor: &j8_small_executor
   executor:
@@ -176,26 +176,26 @@
 j8_medium_par_executor: &j8_medium_par_executor
   executor:
     name: java8-executor
-    #exec_resource_class: xlarge
-  parallelism: 1
+    exec_resource_class: xlarge
+  parallelism: 2
 
 j8_seq_executor: &j8_seq_executor
   executor:
     name: java8-executor
-    #exec_resource_class: xlarge
+    exec_resource_class: xlarge
   parallelism: 1 # sequential, single container tests: no parallelism benefits
 
 j11_par_executor: &j11_par_executor
   executor:
     name: java11-executor
-    #exec_resource_class: xlarge
-  parallelism: 4
+    exec_resource_class: xlarge
+  parallelism: 100
 
 j11_small_par_executor: &j11_small_par_executor
   executor:
     name: java11-executor
-    #exec_resource_class: xlarge
-  parallelism: 1
+    exec_resource_class: xlarge
+  parallelism: 5
 
 j11_small_executor: &j11_small_executor
   executor:
@@ -207,43 +207,49 @@
   executor:
     name: java11-executor
     #exec_resource_class: xlarge
-  parallelism: 1
+  parallelism: 2
 
 j11_seq_executor: &j11_seq_executor
   executor:
     name: java11-executor
-    #exec_resource_class: xlarge
+    exec_resource_class: xlarge
   parallelism: 1 # sequential, single container tests: no parallelism benefits
 
 j8_repeated_utest_executor: &j8_repeated_utest_executor
   executor:
     name: java8-executor
-  parallelism: 4
+    exec_resource_class: xlarge
+  parallelism: 100
 
 j8_repeated_dtest_executor: &j8_repeated_dtest_executor
   executor:
     name: java8-executor
-  parallelism: 4
+    exec_resource_class: xlarge
+  parallelism: 100
 
 j8_repeated_upgrade_dtest_executor: &j8_repeated_upgrade_dtest_executor
   executor:
     name: java8-executor
-  parallelism: 4
+    exec_resource_class: xlarge
+  parallelism: 100
 
 j8_repeated_jvm_upgrade_dtest_executor: &j8_repeated_jvm_upgrade_dtest_executor
   executor:
     name: java8-executor
-  parallelism: 4
+    exec_resource_class: xlarge
+  parallelism: 100
 
 j11_repeated_utest_executor: &j11_repeated_utest_executor
   executor:
     name: java11-executor
-  parallelism: 4
+    exec_resource_class: xlarge
+  parallelism: 100
 
 j11_repeated_dtest_executor: &j11_repeated_dtest_executor
   executor:
     name: java11-executor
-  parallelism: 4
+    exec_resource_class: xlarge
+  parallelism: 100
 
 j8_separate_jobs: &j8_separate_jobs
   jobs:
<<<<<<< HEAD
@@ -2329,7 +2335,7 @@
=======
@@ -2226,7 +2232,7 @@
>>>>>>> f345ee8a
           python_version: '3.11'
 
   j8_dtests_large_vnode:
-    <<: *j8_par_executor
+    <<: *j8_seq_executor
     steps:
       - attach_workspace:
           at: /home/cassandra
<<<<<<< HEAD
@@ -2343,7 +2349,7 @@
=======
@@ -2240,7 +2246,7 @@
>>>>>>> f345ee8a
           pytest_extra_args: '--use-vnodes --num-tokens=16 --only-resource-intensive-tests --force-resource-intensive-tests'
 
   j8_dtests_large:
-    <<: *j8_par_executor
+    <<: *j8_seq_executor
     steps:
       - attach_workspace:
           at: /home/cassandra
<<<<<<< HEAD
@@ -2357,7 +2363,7 @@
=======
@@ -2254,7 +2260,7 @@
>>>>>>> f345ee8a
           pytest_extra_args: '--only-resource-intensive-tests --force-resource-intensive-tests'
 
   j11_dtests_large_vnode:
-    <<: *j11_par_executor
+    <<: *j11_seq_executor
     steps:
       - attach_workspace:
           at: /home/cassandra
<<<<<<< HEAD
@@ -2371,7 +2377,7 @@
=======
@@ -2268,7 +2274,7 @@
>>>>>>> f345ee8a
           pytest_extra_args: '--use-vnodes --num-tokens=16 --only-resource-intensive-tests --force-resource-intensive-tests'
 
   j11_dtests_large:
-    <<: *j11_par_executor
+    <<: *j11_seq_executor
     steps:
       - attach_workspace:
           at: /home/cassandra<|MERGE_RESOLUTION|>--- conflicted
+++ resolved
@@ -1,12 +1,6 @@
-<<<<<<< HEAD
---- config-2_1.yml	2022-12-08 12:05:10.056741273 -0600
-+++ config-2_1.yml.HIGHRES	2022-12-08 12:14:31.612411783 -0600
+--- config-2_1.yml	2023-02-02 21:26:13.000000000 -0500
++++ config-2_1.yml.HIGHRES	2023-02-02 21:27:02.000000000 -0500
 @@ -158,14 +158,14 @@
-=======
---- config-2_1.yml	2023-02-02 21:24:39.000000000 -0500
-+++ config-2_1.yml.HIGHRES	2023-02-02 21:24:57.000000000 -0500
-@@ -157,14 +157,14 @@
->>>>>>> f345ee8a
  j8_par_executor: &j8_par_executor
    executor:
      name: java8-executor
@@ -117,11 +111,7 @@
  
  j8_separate_jobs: &j8_separate_jobs
    jobs:
-<<<<<<< HEAD
-@@ -2329,7 +2335,7 @@
-=======
-@@ -2226,7 +2232,7 @@
->>>>>>> f345ee8a
+@@ -2338,7 +2344,7 @@
            python_version: '3.11'
  
    j8_dtests_large_vnode:
@@ -130,11 +120,7 @@
      steps:
        - attach_workspace:
            at: /home/cassandra
-<<<<<<< HEAD
-@@ -2343,7 +2349,7 @@
-=======
-@@ -2240,7 +2246,7 @@
->>>>>>> f345ee8a
+@@ -2352,7 +2358,7 @@
            pytest_extra_args: '--use-vnodes --num-tokens=16 --only-resource-intensive-tests --force-resource-intensive-tests'
  
    j8_dtests_large:
@@ -143,11 +129,7 @@
      steps:
        - attach_workspace:
            at: /home/cassandra
-<<<<<<< HEAD
-@@ -2357,7 +2363,7 @@
-=======
-@@ -2254,7 +2260,7 @@
->>>>>>> f345ee8a
+@@ -2366,7 +2372,7 @@
            pytest_extra_args: '--only-resource-intensive-tests --force-resource-intensive-tests'
  
    j11_dtests_large_vnode:
@@ -156,11 +138,7 @@
      steps:
        - attach_workspace:
            at: /home/cassandra
-<<<<<<< HEAD
-@@ -2371,7 +2377,7 @@
-=======
-@@ -2268,7 +2274,7 @@
->>>>>>> f345ee8a
+@@ -2380,7 +2386,7 @@
            pytest_extra_args: '--use-vnodes --num-tokens=16 --only-resource-intensive-tests --force-resource-intensive-tests'
  
    j11_dtests_large:
