--- conflicted
+++ resolved
@@ -19,14 +19,8 @@
 package org.apache.cassandra.distributed.test;
 
 import java.io.Closeable;
-<<<<<<< HEAD
 import java.net.InetSocketAddress;
-=======
-import java.net.InetAddress;
-import java.util.ArrayList;
->>>>>>> b604bd20
 import java.util.Collection;
-import java.util.List;
 import java.util.concurrent.*;
 import java.util.concurrent.locks.LockSupport;
 import java.util.stream.Collectors;
@@ -46,11 +40,8 @@
 import org.apache.cassandra.gms.ApplicationState;
 import org.apache.cassandra.gms.EndpointState;
 import org.apache.cassandra.gms.Gossiper;
-<<<<<<< HEAD
 import org.apache.cassandra.locator.InetAddressAndPort;
-=======
 import org.apache.cassandra.service.PendingRangeCalculatorService;
->>>>>>> b604bd20
 import org.apache.cassandra.service.StorageService;
 import org.apache.cassandra.streaming.StreamPlan;
 import org.apache.cassandra.streaming.StreamResultFuture;
@@ -60,11 +51,10 @@
 import static net.bytebuddy.matcher.ElementMatchers.takesArguments;
 import static org.apache.cassandra.distributed.api.Feature.GOSSIP;
 import static org.apache.cassandra.distributed.api.Feature.NETWORK;
-<<<<<<< HEAD
 import static org.apache.cassandra.distributed.impl.DistributedTestSnitch.toCassandraInetAddressAndPort;
-=======
+import static org.apache.cassandra.distributed.shared.ClusterUtils.getLocalToken;
+import static org.apache.cassandra.distributed.shared.ClusterUtils.runAndWaitForLogs;
 import static org.junit.Assert.assertEquals;
->>>>>>> b604bd20
 
 public class GossipTest extends TestBaseImpl
 {
@@ -266,19 +256,19 @@
             long t2 = Long.parseLong(getLocalToken(node2));
             long t3 = Long.parseLong(getLocalToken(node3));
             long moveTo = t2 + ((t3 - t2)/2);
-            String logMsg = "Node " + node2.broadcastAddress().getAddress() + " state moving, new token " + moveTo;
+            String logMsg = "Node " + node2.broadcastAddress() + " state moving, new token " + moveTo;
             runAndWaitForLogs(() -> node2.nodetoolResult("move", "--", Long.toString(moveTo)).asserts().failure(),
                               logMsg,
                               cluster);
 
-            InetAddress movingAddress = node2.broadcastAddress().getAddress();
+            InetSocketAddress movingAddress = node2.broadcastAddress();
             // node1 & node3 should now consider some ranges pending for node2
             assertPendingRangesForPeer(true, movingAddress, cluster);
 
             // A controlled shutdown causes peers to replace the MOVING status to be with SHUTDOWN, but prior to
             // CASSANDRA-16796 this doesn't update TokenMetadata, so they maintain pending ranges for the down node
             // indefinitely, even after it has been removed from the ring.
-            logMsg = "Marked " + node2.broadcastAddress().getAddress() + " as shutdown";
+            logMsg = "Marked " + node2.broadcastAddress() + " as shutdown";
             runAndWaitForLogs(() -> Futures.getUnchecked(node2.shutdown()),
                               logMsg,
                               node1, node3);
@@ -287,11 +277,12 @@
         }
     }
 
-    void assertPendingRangesForPeer(final boolean expectPending, final InetAddress movingAddress, final Cluster cluster)
+    void assertPendingRangesForPeer(final boolean expectPending, final InetSocketAddress movingAddress, final Cluster cluster)
     {
         for (IInvokableInstance inst : new IInvokableInstance[]{ cluster.get(1), cluster.get(3)})
         {
-            boolean hasPending = inst.appliesOnInstance((InetAddress peer) -> {
+            boolean hasPending = inst.appliesOnInstance((InetSocketAddress address) -> {
+                InetAddressAndPort peer = toCassandraInetAddressAndPort(address);
 
                 PendingRangeCalculatorService.instance.blockUntilFinished();
 
@@ -313,33 +304,6 @@
         }
     }
 
-    private String getLocalToken(IInvokableInstance inst)
-    {
-        return inst.callOnInstance(() -> {
-            List<String> tokens = new ArrayList<>();
-            for (Token t : StorageService.instance.getTokenMetadata().getTokens(FBUtilities.getBroadcastAddress()))
-                tokens.add(t.getTokenValue().toString());
-
-            assert tokens.size() == 1 : "getLocalToken assumes a single token, but multiple tokens found";
-            return tokens.get(0);
-        });
-    }
-
-    public static void runAndWaitForLogs(Runnable r, String waitString, Cluster cluster) throws TimeoutException
-    {
-        runAndWaitForLogs(r, waitString, cluster.stream().toArray(IInstance[]::new));
-    }
-
-    public static void runAndWaitForLogs(Runnable r, String waitString, IInstance...instances) throws TimeoutException
-    {
-        long [] marks = new long[instances.length];
-        for (int i = 0; i < instances.length; i++)
-            marks[i] = instances[i].logs().mark();
-        r.run();
-        for (int i = 0; i < instances.length; i++)
-            instances[i].logs().watchFor(marks[i], waitString);
-    }
-
     static void populate(Cluster cluster)
     {
         cluster.schemaChange("CREATE TABLE IF NOT EXISTS " + KEYSPACE + ".tbl (pk int PRIMARY KEY)");
