--- conflicted
+++ resolved
@@ -68,11 +68,7 @@
     }
 
     @Test
-<<<<<<< HEAD
-    public void testFunctionWithMultipleInputParameter() throws Exception
-=======
     public void testFunctionWithMultipleInputParameter()
->>>>>>> eb91e2c3
     {
         List<AbstractType<?>> argTypes = new ArrayList<>();
         argTypes.add(TypeParser.parse(varType));
@@ -84,11 +80,7 @@
     }
 
     @Test
-<<<<<<< HEAD
-    public void testFunctionWithoutInputParameter() throws Exception
-=======
     public void testFunctionWithoutInputParameter()
->>>>>>> eb91e2c3
     {
         List<AbstractType<?>> argTypes = new ArrayList<>();
         FunctionResource expected = FunctionResource.function(ks, name, argTypes);
