--- conflicted
+++ resolved
@@ -36,14 +36,8 @@
 import org.apache.cassandra.cache.KeyCacheKey;
 import org.apache.cassandra.config.CFMetaData;
 import org.apache.cassandra.config.DatabaseDescriptor;
-<<<<<<< HEAD
 import org.apache.cassandra.config.Schema;
-=======
-import org.apache.cassandra.config.KSMetaData;
-import org.apache.cassandra.concurrent.ScheduledExecutors;
 import org.apache.cassandra.db.compaction.OperationType;
-import org.apache.cassandra.db.composites.*;
->>>>>>> 3573faf4
 import org.apache.cassandra.db.compaction.CompactionManager;
 import org.apache.cassandra.db.lifecycle.LifecycleTransaction;
 import org.apache.cassandra.exceptions.ConfigurationException;
@@ -95,7 +89,7 @@
         store.forceBlockingFlush();
 
         // populate the cache
-        readData(KEYSPACE1, COLUMN_FAMILY2, 100);
+        readData(KEYSPACE1, COLUMN_FAMILY2, 0, 100);
         assertKeyCacheSize(100, KEYSPACE1, COLUMN_FAMILY2);
 
         // really? our caches don't implement the map interface? (hence no .addAll)
@@ -146,10 +140,10 @@
         SchemaLoader.insertData(KEYSPACE1, COLUMN_FAMILY3, 0, 100);
         store.forceBlockingFlush();
 
-        Collection<SSTableReader> firstFlushTables = ImmutableList.copyOf(store.getSSTables());
+        Collection<SSTableReader> firstFlushTables = ImmutableList.copyOf(store.getLiveSSTables());
 
         // populate the cache
-        SchemaLoader.readData(KEYSPACE1, COLUMN_FAMILY3, 0, 100);
+        readData(KEYSPACE1, COLUMN_FAMILY3, 0, 100);
         assertKeyCacheSize(100, KEYSPACE1, COLUMN_FAMILY3);
 
         // insert some new data and force to disk
@@ -157,7 +151,7 @@
         store.forceBlockingFlush();
 
         // check that it's fine
-        SchemaLoader.readData(KEYSPACE1, COLUMN_FAMILY3, 100, 50);
+        readData(KEYSPACE1, COLUMN_FAMILY3, 100, 50);
         assertKeyCacheSize(150, KEYSPACE1, COLUMN_FAMILY3);
 
         // force the cache to disk
@@ -237,13 +231,11 @@
         assertKeyCacheSize(noEarlyOpen ? 4 : 2, KEYSPACE1, COLUMN_FAMILY1);
     }
 
-    private static void readData(String keyspace, String columnFamily, int numberOfRows)
+    private static void readData(String keyspace, String columnFamily, int startRow, int numberOfRows)
     {
         ColumnFamilyStore store = Keyspace.open(keyspace).getColumnFamilyStore(columnFamily);
-        CFMetaData cfm = Schema.instance.getCFMetaData(keyspace, columnFamily);
-
         for (int i = 0; i < numberOfRows; i++)
-            Util.getAll(Util.cmd(store, "key" + i).includeRow("col" + i).build());
+            Util.getAll(Util.cmd(store, "key" + (i + startRow)).includeRow("col" + (i + startRow)).build());
     }
 
 
