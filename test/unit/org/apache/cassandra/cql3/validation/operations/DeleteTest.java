/*
 * Licensed to the Apache Software Foundation (ASF) under one
 * or more contributor license agreements.  See the NOTICE file
 * distributed with this work for additional information
 * regarding copyright ownership.  The ASF licenses this file
 * to you under the Apache License, Version 2.0 (the
 * "License"); you may not use this file except in compliance
 * with the License.  You may obtain a copy of the License at
 *
 *     http://www.apache.org/licenses/LICENSE-2.0
 *
 * Unless required by applicable law or agreed to in writing, software
 * distributed under the License is distributed on an "AS IS" BASIS,
 * WITHOUT WARRANTIES OR CONDITIONS OF ANY KIND, either express or implied.
 * See the License for the specific language governing permissions and
 * limitations under the License.
 */

package org.apache.cassandra.cql3.validation.operations;

import java.util.ArrayList;
import java.util.Arrays;
import java.util.Collections;
import java.util.List;

import org.apache.commons.lang3.StringUtils;

import org.junit.Test;

import org.apache.cassandra.cql3.CQLTester;

import static org.apache.cassandra.utils.ByteBufferUtil.EMPTY_BYTE_BUFFER;
import static org.apache.cassandra.utils.ByteBufferUtil.bytes;
import static org.apache.commons.lang3.StringUtils.isEmpty;
import static org.junit.Assert.assertEquals;

public class DeleteTest extends CQLTester
{
    /** Test for cassandra 8558 */
    @Test
    public void testRangeDeletion() throws Throwable
    {
        createTable("CREATE TABLE %s (a int, b int, c int, d int, PRIMARY KEY (a, b, c))");

        execute("INSERT INTO %s (a, b, c, d) VALUES (?, ?, ?, ?)", 1, 1, 1, 1);
        flush();
        execute("DELETE FROM %s WHERE a=? AND b=?", 1, 1);
        flush();
        assertEmpty(execute("SELECT * FROM %s WHERE a=? AND b=? AND c=?", 1, 1, 1));
    }

    /**
     * Test simple deletion and in particular check for #4193 bug
     * migrated from cql_tests.py:TestCQL.deletion_test()
     */
    @Test
    public void testDeletion() throws Throwable
    {
        createTable("CREATE TABLE %s (username varchar, id int, name varchar, stuff varchar, PRIMARY KEY(username, id))");

        execute("INSERT INTO %s (username, id, name, stuff) VALUES (?, ?, ?, ?)", "abc", 2, "rst", "some value");
        execute("INSERT INTO %s (username, id, name, stuff) VALUES (?, ?, ?, ?)", "abc", 4, "xyz", "some other value");

        assertRows(execute("SELECT * FROM %s"),
                   row("abc", 2, "rst", "some value"),
                   row("abc", 4, "xyz", "some other value"));

        execute("DELETE FROM %s WHERE username='abc' AND id=2");

        assertRows(execute("SELECT * FROM %s"),
                   row("abc", 4, "xyz", "some other value"));

        createTable("CREATE TABLE %s (username varchar, id int, name varchar, stuff varchar, PRIMARY KEY(username, id, name)) WITH COMPACT STORAGE");

        execute("INSERT INTO %s (username, id, name, stuff) VALUES (?, ?, ?, ?)", "abc", 2, "rst", "some value");
        execute("INSERT INTO %s (username, id, name, stuff) VALUES (?, ?, ?, ?)", "abc", 4, "xyz", "some other value");

        assertRows(execute("SELECT * FROM %s"),
                   row("abc", 2, "rst", "some value"),
                   row("abc", 4, "xyz", "some other value"));

        execute("DELETE FROM %s WHERE username='abc' AND id=2");

        assertRows(execute("SELECT * FROM %s"),
                   row("abc", 4, "xyz", "some other value"));
    }

    /**
     * Test deletion by 'composite prefix' (range tombstones)
     * migrated from cql_tests.py:TestCQL.range_tombstones_test()
     */
    @Test
    public void testDeleteByCompositePrefix() throws Throwable
    { // This test used 3 nodes just to make sure RowMutation are correctly serialized

        createTable("CREATE TABLE %s ( k int, c1 int, c2 int, v1 int, v2 int, PRIMARY KEY (k, c1, c2))");

        int numRows = 5;
        int col1 = 2;
        int col2 = 2;
        int cpr = col1 * col2;

        for (int i = 0; i < numRows; i++)
            for (int j = 0; j < col1; j++)
                for (int k = 0; k < col2; k++)
                {
                    int n = (i * cpr) + (j * col2) + k;
                    execute("INSERT INTO %s (k, c1, c2, v1, v2) VALUES (?, ?, ?, ?, ?)", i, j, k, n, n);
                }

        for (int i = 0; i < numRows; i++)
        {
            Object[][] rows = getRows(execute("SELECT v1, v2 FROM %s where k = ?", i));
            for (int x = i * cpr; x < (i + 1) * cpr; x++)
            {
                assertEquals(x, rows[x - i * cpr][0]);
                assertEquals(x, rows[x - i * cpr][1]);
            }
        }

        for (int i = 0; i < numRows; i++)
            execute("DELETE FROM %s WHERE k = ? AND c1 = 0", i);

        for (int i = 0; i < numRows; i++)
        {
            Object[][] rows = getRows(execute("SELECT v1, v2 FROM %s WHERE k = ?", i));
            for (int x = i * cpr + col1; x < (i + 1) * cpr; x++)
            {
                assertEquals(x, rows[x - i * cpr - col1][0]);
                assertEquals(x, rows[x - i * cpr - col1][1]);
            }
        }

        for (int i = 0; i < numRows; i++)
        {
            Object[][] rows = getRows(execute("SELECT v1, v2 FROM %s WHERE k = ?", i));
            for (int x = i * cpr + col1; x < (i + 1) * cpr; x++)
            {
                assertEquals(x, rows[x - i * cpr - col1][0]);
                assertEquals(x, rows[x - i * cpr - col1][1]);
            }
        }
    }

    /**
     * Test deletion by 'composite prefix' (range tombstones) with compaction
     * migrated from cql_tests.py:TestCQL.range_tombstones_compaction_test()
     */
    @Test
    public void testDeleteByCompositePrefixWithCompaction() throws Throwable
    {
        createTable("CREATE TABLE %s (k int, c1 int, c2 int, v1 text, PRIMARY KEY (k, c1, c2))");

        for (int c1 = 0; c1 < 4; c1++)
            for (int c2 = 0; c2 < 2; c2++)
                execute("INSERT INTO %s (k, c1, c2, v1) VALUES (0, ?, ?, ?)", c1, c2, String.format("%d%d", c1, c2));

        flush();

        execute("DELETE FROM %s WHERE k = 0 AND c1 = 1");

        flush();
        compact();

        Object[][] rows = getRows(execute("SELECT v1 FROM %s WHERE k = 0"));

        int idx = 0;
        for (int c1 = 0; c1 < 4; c1++)
            for (int c2 = 0; c2 < 2; c2++)
                if (c1 != 1)
                    assertEquals(String.format("%d%d", c1, c2), rows[idx++][0]);
    }

    /**
     * Test deletion of rows
     * migrated from cql_tests.py:TestCQL.delete_row_test()
     */
    @Test
    public void testRowDeletion() throws Throwable
    {
        createTable("CREATE TABLE %s (k int, c1 int, c2 int, v1 int, v2 int, PRIMARY KEY (k, c1, c2))");

        execute("INSERT INTO %s (k, c1, c2, v1, v2) VALUES (?, ?, ?, ?, ?)", 0, 0, 0, 0, 0);
        execute("INSERT INTO %s (k, c1, c2, v1, v2) VALUES (?, ?, ?, ?, ?)", 0, 0, 1, 1, 1);
        execute("INSERT INTO %s (k, c1, c2, v1, v2) VALUES (?, ?, ?, ?, ?)", 0, 0, 2, 2, 2);
        execute("INSERT INTO %s (k, c1, c2, v1, v2) VALUES (?, ?, ?, ?, ?)", 0, 1, 0, 3, 3);

        execute("DELETE FROM %s WHERE k = 0 AND c1 = 0 AND c2 = 0");

        assertRowCount(execute("SELECT * FROM %s"), 3);
    }

    /**
     * Check the semantic of CQL row existence (part of #4361),
     * migrated from cql_tests.py:TestCQL.row_existence_test()
     */
    @Test
    public void testRowExistence() throws Throwable
    {
        createTable("CREATE TABLE %s (k int, c int, v1 int, v2 int, PRIMARY KEY (k, c))");

        execute("INSERT INTO %s (k, c, v1, v2) VALUES (1, 1, 1, 1)");
        assertRows(execute("SELECT * FROM %s"),
                   row(1, 1, 1, 1));

        assertInvalid("DELETE c FROM %s WHERE k = 1 AND c = 1");

        execute("DELETE v2 FROM %s WHERE k = 1 AND c = 1");
        assertRows(execute("SELECT * FROM %s"),
                   row(1, 1, 1, null));

        execute("DELETE v1 FROM %s WHERE k = 1 AND c = 1");
        assertRows(execute("SELECT * FROM %s"),
                   row(1, 1, null, null));

        execute("DELETE FROM %s WHERE k = 1 AND c = 1");
        assertEmpty(execute("SELECT * FROM %s"));

        execute("INSERT INTO %s (k, c) VALUES (2, 2)");
        assertRows(execute("SELECT * FROM %s"),
                   row(2, 2, null, null));
    }

    /**
     * Migrated from cql_tests.py:TestCQL.remove_range_slice_test()
     */
    @Test
    public void testRemoveRangeSlice() throws Throwable
    {
        createTable("CREATE TABLE %s (k int PRIMARY KEY, v int)");

        for (int i = 0; i < 3; i++)
            execute("INSERT INTO %s (k, v) VALUES (?, ?)", i, i);

        execute("DELETE FROM %s WHERE k = 1");
        assertRows(execute("SELECT * FROM %s"),
                   row(0, 0),
                   row(2, 2));
    }

    /**
     * Test deletions
     * migrated from cql_tests.py:TestCQL.no_range_ghost_test()
     */
    @Test
    public void testNoRangeGhost() throws Throwable
    {
        createTable("CREATE TABLE %s ( k int PRIMARY KEY, v int ) ");

        for (int k = 0; k < 5; k++)
            execute("INSERT INTO %s (k, v) VALUES (?, 0)", k);

        Object[][] rows = getRows(execute("SELECT k FROM %s"));

        int[] ordered = sortIntRows(rows);
        for (int k = 0; k < 5; k++)
            assertEquals(k, ordered[k]);

        execute("DELETE FROM %s WHERE k=2");

        rows = getRows(execute("SELECT k FROM %s"));
        ordered = sortIntRows(rows);

        int idx = 0;
        for (int k = 0; k < 5; k++)
            if (k != 2)
                assertEquals(k, ordered[idx++]);

        // Example from #3505
        createTable("CREATE TABLE %s ( KEY varchar PRIMARY KEY, password varchar, gender varchar, birth_year bigint)");
        execute("INSERT INTO %s (KEY, password) VALUES ('user1', 'ch@ngem3a')");
        execute("UPDATE %s SET gender = 'm', birth_year = 1980 WHERE KEY = 'user1'");

        assertRows(execute("SELECT * FROM %s WHERE KEY='user1'"),
                   row("user1", 1980L, "m", "ch@ngem3a"));

        execute("TRUNCATE %s");
        assertEmpty(execute("SELECT * FROM %s"));

        assertEmpty(execute("SELECT * FROM %s WHERE KEY='user1'"));
    }

    private int[] sortIntRows(Object[][] rows)
    {
        int[] ret = new int[rows.length];
        for (int i = 0; i < ret.length; i++)
            ret[i] = rows[i][0] == null ? Integer.MIN_VALUE : (Integer) rows[i][0];
        Arrays.sort(ret);
        return ret;
    }

    /**
     * Migrated from cql_tests.py:TestCQL.range_with_deletes_test()
     */
    @Test
    public void testRandomDeletions() throws Throwable
    {
        createTable("CREATE TABLE %s (k int PRIMARY KEY, v int,)");

        int nb_keys = 30;
        int nb_deletes = 5;

        List<Integer> deletions = new ArrayList<>(nb_keys);
        for (int i = 0; i < nb_keys; i++)
        {
            execute("INSERT INTO %s (k, v) VALUES (?, ?)", i, i);
            deletions.add(i);
        }

        Collections.shuffle(deletions);

        for (int i = 0; i < nb_deletes; i++)
            execute("DELETE FROM %s WHERE k = ?", deletions.get(i));

        assertRowCount(execute("SELECT * FROM %s LIMIT ?", (nb_keys / 2)), nb_keys / 2);
    }

    /**
     * Test for CASSANDRA-8558, deleted row still can be selected out
     * migrated from cql_tests.py:TestCQL.bug_8558_test()
     */
    @Test
    public void testDeletedRowCannotBeSelected() throws Throwable
    {
        createTable("CREATE TABLE %s (a int, b int, c text,primary key(a,b))");
        execute("INSERT INTO %s (a,b,c) VALUES(1,1,'1')");
        flush();

        execute("DELETE FROM %s  where a=1 and b=1");
        flush();

        assertEmpty(execute("select * from %s  where a=1 and b=1"));
    }

    /** Test that two deleted rows for the same partition but on different sstables do not resurface */
    @Test
    public void testDeletedRowsDoNotResurface() throws Throwable
    {
        createTable("CREATE TABLE %s (a int, b int, c text, primary key (a, b))");
        execute("INSERT INTO %s (a, b, c) VALUES(1, 1, '1')");
        execute("INSERT INTO %s (a, b, c) VALUES(1, 2, '2')");
        execute("INSERT INTO %s (a, b, c) VALUES(1, 3, '3')");
        flush();

        execute("DELETE FROM %s where a=1 and b = 1");
        flush();

        execute("DELETE FROM %s where a=1 and b = 2");
        flush();

        assertRows(execute("SELECT * FROM %s WHERE a = ?", 1),
                   row(1, 3, "3"));
    }

    @Test
    public void testDeleteWithNoClusteringColumns() throws Throwable
    {
        testDeleteWithNoClusteringColumns(false);
        testDeleteWithNoClusteringColumns(true);
    }

    private void testDeleteWithNoClusteringColumns(boolean forceFlush) throws Throwable
    {
        for (String compactOption : new String[] {"", " WITH COMPACT STORAGE" })
        {
            createTable("CREATE TABLE %s (partitionKey int PRIMARY KEY," +
                                      "value int)" + compactOption);

            execute("INSERT INTO %s (partitionKey, value) VALUES (0, 0)");
            execute("INSERT INTO %s (partitionKey, value) VALUES (1, 1)");
            execute("INSERT INTO %s (partitionKey, value) VALUES (2, 2)");
            execute("INSERT INTO %s (partitionKey, value) VALUES (3, 3)");
            flush(forceFlush);

            execute("DELETE value FROM %s WHERE partitionKey = ?", 0);
            flush(forceFlush);

            if (isEmpty(compactOption))
            {
                assertRows(execute("SELECT * FROM %s WHERE partitionKey = ?", 0),
                           row(0, null));
            }
            else
            {
                assertEmpty(execute("SELECT * FROM %s WHERE partitionKey = ?", 0));
            }

            execute("DELETE FROM %s WHERE partitionKey IN (?, ?)", 0, 1);
            flush(forceFlush);
            assertRows(execute("SELECT * FROM %s"),
                       row(2, 2),
                       row(3, 3));

            // test invalid queries

            // token function
            assertInvalidMessage("The token function cannot be used in WHERE clauses for DELETE statements",
                                 "DELETE FROM %s WHERE token(partitionKey) = token(?)", 0);

            // multiple time same primary key element in WHERE clause
            assertInvalidMessage("partitionkey cannot be restricted by more than one relation if it includes an Equal",
                                 "DELETE FROM %s WHERE partitionKey = ? AND partitionKey = ?", 0, 1);

            // unknown identifiers
            assertInvalidMessage("Undefined column name unknown",
                                 "DELETE unknown FROM %s WHERE partitionKey = ?", 0);

            assertInvalidMessage("Undefined column name partitionkey1",
                                 "DELETE FROM %s WHERE partitionKey1 = ?", 0);

            // Invalid operator in the where clause
            assertInvalidMessage("Only EQ and IN relation are supported on the partition key (unless you use the token() function)",
                                 "DELETE FROM %s WHERE partitionKey > ? ", 0);

            assertInvalidMessage("Cannot use CONTAINS on non-collection column partitionkey",
                                 "DELETE FROM %s WHERE partitionKey CONTAINS ?", 0);

            // Non primary key in the where clause
            assertInvalidMessage("Non PRIMARY KEY columns found in where clause: value",
                                 "DELETE FROM %s WHERE partitionKey = ? AND value = ?", 0, 1);
        }
    }

    @Test
    public void testDeleteWithOneClusteringColumns() throws Throwable
    {
        testDeleteWithOneClusteringColumns(false);
        testDeleteWithOneClusteringColumns(true);
    }

    private void testDeleteWithOneClusteringColumns(boolean forceFlush) throws Throwable
    {
        for (String compactOption : new String[] {"", " WITH COMPACT STORAGE" })
        {
            createTable("CREATE TABLE %s (partitionKey int," +
                                      "clustering int," +
                                      "value int," +
                                      " PRIMARY KEY (partitionKey, clustering))" + compactOption);

            execute("INSERT INTO %s (partitionKey, clustering, value) VALUES (0, 0, 0)");
            execute("INSERT INTO %s (partitionKey, clustering, value) VALUES (0, 1, 1)");
            execute("INSERT INTO %s (partitionKey, clustering, value) VALUES (0, 2, 2)");
            execute("INSERT INTO %s (partitionKey, clustering, value) VALUES (0, 3, 3)");
            execute("INSERT INTO %s (partitionKey, clustering, value) VALUES (0, 4, 4)");
            execute("INSERT INTO %s (partitionKey, clustering, value) VALUES (0, 5, 5)");
            execute("INSERT INTO %s (partitionKey, clustering, value) VALUES (1, 0, 6)");
            flush(forceFlush);

            execute("DELETE value FROM %s WHERE partitionKey = ? AND clustering = ?", 0, 1);
            flush(forceFlush);
            if (isEmpty(compactOption))
            {
                assertRows(execute("SELECT * FROM %s WHERE partitionKey = ? AND clustering = ?", 0, 1),
                           row(0, 1, null));
            }
            else
            {
                assertEmpty(execute("SELECT * FROM %s WHERE partitionKey = ? AND clustering = ?", 0, 1));
            }

            execute("DELETE FROM %s WHERE partitionKey = ? AND (clustering) = (?)", 0, 1);
            flush(forceFlush);
            assertEmpty(execute("SELECT value FROM %s WHERE partitionKey = ? AND clustering = ?", 0, 1));

            execute("DELETE FROM %s WHERE partitionKey IN (?, ?) AND clustering = ?", 0, 1, 0);
            flush(forceFlush);
            assertRows(execute("SELECT * FROM %s WHERE partitionKey IN (?, ?)", 0, 1),
                       row(0, 2, 2),
                       row(0, 3, 3),
                       row(0, 4, 4),
                       row(0, 5, 5));

            execute("DELETE FROM %s WHERE partitionKey = ? AND (clustering) IN ((?), (?))", 0, 4, 5);
            flush(forceFlush);
            assertRows(execute("SELECT * FROM %s WHERE partitionKey IN (?, ?)", 0, 1),
                       row(0, 2, 2),
                       row(0, 3, 3));

            // test invalid queries

            // missing primary key element
            assertInvalidMessage("Some partition key parts are missing: partitionkey",
                                 "DELETE FROM %s WHERE clustering = ?", 1);

            // token function
            assertInvalidMessage("The token function cannot be used in WHERE clauses for DELETE statements",
                                 "DELETE FROM %s WHERE token(partitionKey) = token(?) AND clustering = ? ", 0, 1);

            // multiple time same primary key element in WHERE clause
            assertInvalidMessage("clustering cannot be restricted by more than one relation if it includes an Equal",
                                 "DELETE FROM %s WHERE partitionKey = ? AND clustering = ? AND clustering = ?", 0, 1, 1);

            // unknown identifiers
            assertInvalidMessage("Undefined column name value1",
                                 "DELETE value1 FROM %s WHERE partitionKey = ? AND clustering = ?", 0, 1);

            assertInvalidMessage("Undefined column name partitionkey1",
                                 "DELETE FROM %s WHERE partitionKey1 = ? AND clustering = ?", 0, 1);

            assertInvalidMessage("Undefined column name clustering_3",
                                 "DELETE FROM %s WHERE partitionKey = ? AND clustering_3 = ?", 0, 1);

            // Invalid operator in the where clause
            assertInvalidMessage("Only EQ and IN relation are supported on the partition key (unless you use the token() function)",
                                 "DELETE FROM %s WHERE partitionKey > ? AND clustering = ?", 0, 1);

            assertInvalidMessage("Cannot use CONTAINS on non-collection column partitionkey",
                                 "DELETE FROM %s WHERE partitionKey CONTAINS ? AND clustering = ?", 0, 1);

            // Non primary key in the where clause
            assertInvalidMessage("Non PRIMARY KEY columns found in where clause: value",
                                 "DELETE FROM %s WHERE partitionKey = ? AND clustering = ? AND value = ?", 0, 1, 3);
        }
    }

    @Test
    public void testDeleteWithTwoClusteringColumns() throws Throwable
    {
        testDeleteWithTwoClusteringColumns(false);
        testDeleteWithTwoClusteringColumns(true);
    }

    private void testDeleteWithTwoClusteringColumns(boolean forceFlush) throws Throwable
    {
        for (String compactOption : new String[] { "", " WITH COMPACT STORAGE" })
        {
            createTable("CREATE TABLE %s (partitionKey int," +
                                      "clustering_1 int," +
                                      "clustering_2 int," +
                                      "value int," +
                                      " PRIMARY KEY (partitionKey, clustering_1, clustering_2))" + compactOption);

            execute("INSERT INTO %s (partitionKey, clustering_1, clustering_2, value) VALUES (0, 0, 0, 0)");
            execute("INSERT INTO %s (partitionKey, clustering_1, clustering_2, value) VALUES (0, 0, 1, 1)");
            execute("INSERT INTO %s (partitionKey, clustering_1, clustering_2, value) VALUES (0, 0, 2, 2)");
            execute("INSERT INTO %s (partitionKey, clustering_1, clustering_2, value) VALUES (0, 0, 3, 3)");
            execute("INSERT INTO %s (partitionKey, clustering_1, clustering_2, value) VALUES (0, 1, 1, 4)");
            execute("INSERT INTO %s (partitionKey, clustering_1, clustering_2, value) VALUES (0, 1, 2, 5)");
            execute("INSERT INTO %s (partitionKey, clustering_1, clustering_2, value) VALUES (1, 0, 0, 6)");
            flush(forceFlush);

            execute("DELETE value FROM %s WHERE partitionKey = ? AND clustering_1 = ? AND clustering_2 = ?", 0, 1, 1);
            flush(forceFlush);

            if (isEmpty(compactOption))
            {
                assertRows(execute("SELECT * FROM %s WHERE partitionKey = ? AND clustering_1 = ? AND clustering_2 = ?",
                                   0, 1, 1),
                           row(0, 1, 1, null));
            }
            else
            {
                assertEmpty(execute("SELECT * FROM %s WHERE partitionKey = ? AND clustering_1 = ? AND clustering_2 = ?",
                                   0, 1, 1));
            }

            execute("DELETE FROM %s WHERE partitionKey = ? AND (clustering_1, clustering_2) = (?, ?)", 0, 1, 1);
            flush(forceFlush);
            assertEmpty(execute("SELECT value FROM %s WHERE partitionKey = ? AND clustering_1 = ? AND clustering_2 = ?",
                                0, 1, 1));

            execute("DELETE FROM %s WHERE partitionKey IN (?, ?) AND clustering_1 = ? AND clustering_2 = ?", 0, 1, 0, 0);
            flush(forceFlush);
            assertRows(execute("SELECT * FROM %s WHERE partitionKey IN (?, ?)", 0, 1),
                       row(0, 0, 1, 1),
                       row(0, 0, 2, 2),
                       row(0, 0, 3, 3),
                       row(0, 1, 2, 5));

            Object[][] rows;
            if (isEmpty(compactOption))
            {
                rows = new Object[][]{row(0, 0, 1, 1),
                                      row(0, 0, 2, null),
                                      row(0, 0, 3, null),
                                      row(0, 1, 2, 5)};
            }
            else
            {
                rows = new Object[][]{row(0, 0, 1, 1), row(0, 1, 2, 5)};
            }

            execute("DELETE value FROM %s WHERE partitionKey = ? AND clustering_1 = ? AND clustering_2 IN (?, ?)", 0, 0, 2, 3);
            flush(forceFlush);
            assertRows(execute("SELECT * FROM %s WHERE partitionKey IN (?, ?)", 0, 1), rows);

            if (isEmpty(compactOption))
            {
                rows = new Object[][]{row(0, 0, 1, 1),
                                      row(0, 0, 3, null)};
            }
            else
            {
                rows = new Object[][]{row(0, 0, 1, 1)};
            }

            execute("DELETE FROM %s WHERE partitionKey = ? AND (clustering_1, clustering_2) IN ((?, ?), (?, ?))", 0, 0, 2, 1, 2);
            flush(forceFlush);
            assertRows(execute("SELECT * FROM %s WHERE partitionKey IN (?, ?)", 0, 1), rows);

            execute("DELETE FROM %s WHERE partitionKey = ? AND (clustering_1) IN ((?), (?)) AND clustering_2 = ?", 0, 0, 2, 3);
            flush(forceFlush);
            assertRows(execute("SELECT * FROM %s WHERE partitionKey IN (?, ?)", 0, 1),
                       row(0, 0, 1, 1));

            // test invalid queries

            // missing primary key element
            assertInvalidMessage("Some partition key parts are missing: partitionkey",
                                 "DELETE FROM %s WHERE clustering_1 = ? AND clustering_2 = ?", 1, 1);

            assertInvalidMessage("PRIMARY KEY column \"clustering_2\" cannot be restricted as preceding column \"clustering_1\" is not restricted",
                                 "DELETE FROM %s WHERE partitionKey = ? AND clustering_2 = ?", 0, 1);

            // token function
            assertInvalidMessage("The token function cannot be used in WHERE clauses for DELETE statements",
                                 "DELETE FROM %s WHERE token(partitionKey) = token(?) AND clustering_1 = ? AND clustering_2 = ?", 0, 1, 1);

            // multiple time same primary key element in WHERE clause
            assertInvalidMessage("clustering_1 cannot be restricted by more than one relation if it includes an Equal",
                                 "DELETE FROM %s WHERE partitionKey = ? AND clustering_1 = ? AND clustering_2 = ? AND clustering_1 = ?", 0, 1, 1, 1);

            // unknown identifiers
            assertInvalidMessage("Undefined column name value1",
                                 "DELETE value1 FROM %s WHERE partitionKey = ? AND clustering_1 = ? AND clustering_2 = ?", 0, 1, 1);

            assertInvalidMessage("Undefined column name partitionkey1",
                                 "DELETE FROM %s WHERE partitionKey1 = ? AND clustering_1 = ? AND clustering_2 = ?", 0, 1, 1);

            assertInvalidMessage("Undefined column name clustering_3",
                                 "DELETE FROM %s WHERE partitionKey = ? AND clustering_1 = ? AND clustering_3 = ?", 0, 1, 1);

            // Invalid operator in the where clause
            assertInvalidMessage("Only EQ and IN relation are supported on the partition key (unless you use the token() function)",
                                 "DELETE FROM %s WHERE partitionKey > ? AND clustering_1 = ? AND clustering_2 = ?", 0, 1, 1);

            assertInvalidMessage("Cannot use CONTAINS on non-collection column partitionkey",
                                 "DELETE FROM %s WHERE partitionKey CONTAINS ? AND clustering_1 = ? AND clustering_2 = ?", 0, 1, 1);

            // Non primary key in the where clause
            assertInvalidMessage("Non PRIMARY KEY columns found in where clause: value",
                                 "DELETE FROM %s WHERE partitionKey = ? AND clustering_1 = ? AND clustering_2 = ? AND value = ?", 0, 1, 1, 3);
        }
    }

    @Test
    public void testDeleteWithNonoverlappingRange() throws Throwable
    {
        createTable("CREATE TABLE %s (a int, b int, c text, primary key (a, b))");

        for (int i = 0; i < 10; i++)
            execute("INSERT INTO %s (a, b, c) VALUES(1, ?, 'abc')", i);
        flush();

        execute("DELETE FROM %s WHERE a=1 and b <= 3");
        flush();

        // this query does not overlap the tombstone range above and caused the rows to be resurrected
        assertEmpty(execute("SELECT * FROM %s WHERE a=1 and b <= 2"));
    }

    @Test
    public void testDeleteWithIntermediateRangeAndOneClusteringColumn() throws Throwable
    {
        createTable("CREATE TABLE %s (a int, b int, c text, primary key (a, b))");
        execute("INSERT INTO %s (a, b, c) VALUES(1, 1, '1')");
        execute("INSERT INTO %s (a, b, c) VALUES(1, 3, '3')");
        execute("DELETE FROM %s where a=1 and b >= 2 and b <= 3");
        execute("INSERT INTO %s (a, b, c) VALUES(1, 2, '2')");
        flush();

        execute("DELETE FROM %s where a=1 and b >= 2 and b <= 3");
        flush();

        assertRows(execute("SELECT * FROM %s WHERE a = ?", 1),
                   row(1, 1, "1"));
    }

    @Test
    public void testDeleteWithRangeAndOneClusteringColumn() throws Throwable
    {
        testDeleteWithRangeAndOneClusteringColumn(false);
        testDeleteWithRangeAndOneClusteringColumn(true);
    }

    private void testDeleteWithRangeAndOneClusteringColumn(boolean forceFlush) throws Throwable
    {
        for (String compactOption : new String[] { "", " WITH COMPACT STORAGE" })
        {
            createTable("CREATE TABLE %s (partitionKey int," +
                                          "clustering int," +
                                          "value int," +
                                          " PRIMARY KEY (partitionKey, clustering))" + compactOption);

            int value = 0;
            for (int partitionKey = 0; partitionKey < 5; partitionKey++)
                for (int clustering1 = 0; clustering1 < 5; clustering1++)
                        execute("INSERT INTO %s (partitionKey, clustering, value) VALUES (?, ?, ?)",
                                partitionKey, clustering1, value++);

            flush(forceFlush);

            // test delete partition
            execute("DELETE FROM %s WHERE partitionKey = ?", 1);
            flush(forceFlush);
            assertEmpty(execute("SELECT * FROM %s WHERE partitionKey = ?", 1));

            // test slices on the first clustering column

            execute("DELETE FROM %s WHERE partitionKey = ? AND  clustering >= ?", 0, 4);
            flush(forceFlush);
            assertRows(execute("SELECT * FROM %s WHERE partitionKey = ?", 0),
                       row(0, 0, 0),
                       row(0, 1, 1),
                       row(0, 2, 2),
                       row(0, 3, 3));

            execute("DELETE FROM %s WHERE partitionKey = ? AND  clustering > ?", 0, 2);
            flush(forceFlush);
            assertRows(execute("SELECT * FROM %s WHERE partitionKey = ?", 0),
                       row(0, 0, 0),
                       row(0, 1, 1),
                       row(0, 2, 2));

            execute("DELETE FROM %s WHERE partitionKey = ? AND clustering <= ?", 0, 0);
            flush(forceFlush);
            assertRows(execute("SELECT * FROM %s WHERE partitionKey = ?", 0),
                       row(0, 1, 1),
                       row(0, 2, 2));

            execute("DELETE FROM %s WHERE partitionKey = ? AND clustering < ?", 0, 2);
            flush(forceFlush);
            assertRows(execute("SELECT * FROM %s WHERE partitionKey = ?", 0),
                       row(0, 2, 2));

            execute("DELETE FROM %s WHERE partitionKey = ? AND clustering >= ? AND clustering < ?", 2, 0, 3);
            flush(forceFlush);
            assertRows(execute("SELECT * FROM %s WHERE partitionKey = ?", 2),
                       row(2, 3, 13),
                       row(2, 4, 14));

            execute("DELETE FROM %s WHERE partitionKey = ? AND clustering > ? AND clustering <= ?", 2, 3, 5);
            flush(forceFlush);
            assertRows(execute("SELECT * FROM %s WHERE partitionKey = ?", 2),
                       row(2, 3, 13));

            execute("DELETE FROM %s WHERE partitionKey = ? AND clustering < ? AND clustering > ?", 2, 3, 5);
            flush(forceFlush);
            assertRows(execute("SELECT * FROM %s WHERE partitionKey = ?", 2),
                       row(2, 3, 13));

            // test multi-column slices
            execute("DELETE FROM %s WHERE partitionKey = ? AND (clustering) > (?)", 3, 2);
            flush(forceFlush);
            assertRows(execute("SELECT * FROM %s WHERE partitionKey = ?", 3),
                       row(3, 0, 15),
                       row(3, 1, 16),
                       row(3, 2, 17));

            execute("DELETE FROM %s WHERE partitionKey = ? AND (clustering) < (?)", 3, 1);
            flush(forceFlush);
            assertRows(execute("SELECT * FROM %s WHERE partitionKey = ?", 3),
                       row(3, 1, 16),
                       row(3, 2, 17));

            execute("DELETE FROM %s WHERE partitionKey = ? AND (clustering) >= (?) AND (clustering) <= (?)", 3, 0, 1);
            flush(forceFlush);
            assertRows(execute("SELECT * FROM %s WHERE partitionKey = ?", 3),
                       row(3, 2, 17));

            // Test invalid queries
            assertInvalidMessage("Range deletions are not supported for specific columns",
                                 "DELETE value FROM %s WHERE partitionKey = ? AND clustering >= ?", 2, 1);
            assertInvalidMessage("Range deletions are not supported for specific columns",
                                 "DELETE value FROM %s WHERE partitionKey = ?", 2);
        }
    }

    @Test
    public void testDeleteWithRangeAndTwoClusteringColumns() throws Throwable
    {
        testDeleteWithRangeAndTwoClusteringColumns(false);
        testDeleteWithRangeAndTwoClusteringColumns(true);
    }

    private void testDeleteWithRangeAndTwoClusteringColumns(boolean forceFlush) throws Throwable
    {
        for (String compactOption : new String[] { "", " WITH COMPACT STORAGE" })
        {
            createTable("CREATE TABLE %s (partitionKey int," +
                    "clustering_1 int," +
                    "clustering_2 int," +
                    "value int," +
                    " PRIMARY KEY (partitionKey, clustering_1, clustering_2))" + compactOption);

            int value = 0;
            for (int partitionKey = 0; partitionKey < 5; partitionKey++)
                for (int clustering1 = 0; clustering1 < 5; clustering1++)
                    for (int clustering2 = 0; clustering2 < 5; clustering2++) {
                        execute("INSERT INTO %s (partitionKey, clustering_1, clustering_2, value) VALUES (?, ?, ?, ?)",
                                partitionKey, clustering1, clustering2, value++);}
            flush(forceFlush);

            // test unspecified second clustering column
            execute("DELETE FROM %s WHERE partitionKey = ? AND clustering_1 = ?", 0, 1);
            flush(forceFlush);
            assertRows(execute("SELECT * FROM %s WHERE partitionKey = ? AND clustering_1 < ?", 0, 2),
                       row(0, 0, 0, 0),
                       row(0, 0, 1, 1),
                       row(0, 0, 2, 2),
                       row(0, 0, 3, 3),
                       row(0, 0, 4, 4));

            // test delete partition
            execute("DELETE FROM %s WHERE partitionKey = ?", 1);
            flush(forceFlush);
            assertEmpty(execute("SELECT * FROM %s WHERE partitionKey = ?", 1));

            // test slices on the second clustering column

            execute("DELETE FROM %s WHERE partitionKey = ? AND clustering_1 = ? AND clustering_2 < ?", 0, 0, 2);
            flush(forceFlush);
            assertRows(execute("SELECT * FROM %s WHERE partitionKey = ? AND clustering_1 < ?", 0, 2),
                       row(0, 0, 2, 2),
                       row(0, 0, 3, 3),
                       row(0, 0, 4, 4));

            execute("DELETE FROM %s WHERE partitionKey = ? AND clustering_1 = ? AND clustering_2 <= ?", 0, 0, 3);
            flush(forceFlush);
            assertRows(execute("SELECT * FROM %s WHERE partitionKey = ? AND clustering_1 < ?", 0, 2),
                       row(0, 0, 4, 4));

            execute("DELETE FROM %s WHERE partitionKey = ? AND  clustering_1 = ? AND clustering_2 > ? ", 0, 2, 2);
            flush(forceFlush);
            assertRows(execute("SELECT * FROM %s WHERE partitionKey = ? AND  clustering_1 = ?", 0, 2),
                       row(0, 2, 0, 10),
                       row(0, 2, 1, 11),
                       row(0, 2, 2, 12));

            execute("DELETE FROM %s WHERE partitionKey = ? AND  clustering_1 = ? AND clustering_2 >= ? ", 0, 2, 1);
            flush(forceFlush);
            assertRows(execute("SELECT * FROM %s WHERE partitionKey = ? AND  clustering_1 = ?", 0, 2),
                       row(0, 2, 0, 10));

            execute("DELETE FROM %s WHERE partitionKey = ? AND  clustering_1 = ? AND clustering_2 > ? AND clustering_2 < ? ",
                    0, 3, 1, 4);
            flush(forceFlush);
            assertRows(execute("SELECT * FROM %s WHERE partitionKey = ? AND  clustering_1 = ?", 0, 3),
                       row(0, 3, 0, 15),
                       row(0, 3, 1, 16),
                       row(0, 3, 4, 19));

            execute("DELETE FROM %s WHERE partitionKey = ? AND  clustering_1 = ? AND clustering_2 > ? AND clustering_2 < ? ",
                    0, 3, 4, 1);
            flush(forceFlush);
            assertRows(execute("SELECT * FROM %s WHERE partitionKey = ? AND  clustering_1 = ?", 0, 3),
                       row(0, 3, 0, 15),
                       row(0, 3, 1, 16),
                       row(0, 3, 4, 19));

            execute("DELETE FROM %s WHERE partitionKey = ? AND  clustering_1 = ? AND clustering_2 >= ? AND clustering_2 <= ? ",
                    0, 3, 1, 4);
            flush(forceFlush);
            assertRows(execute("SELECT * FROM %s WHERE partitionKey = ? AND  clustering_1 = ?", 0, 3),
                       row(0, 3, 0, 15));

            // test slices on the first clustering column

            execute("DELETE FROM %s WHERE partitionKey = ? AND  clustering_1 >= ?", 0, 4);
            flush(forceFlush);
            assertRows(execute("SELECT * FROM %s WHERE partitionKey = ?", 0),
                       row(0, 0, 4, 4),
                       row(0, 2, 0, 10),
                       row(0, 3, 0, 15));

            execute("DELETE FROM %s WHERE partitionKey = ? AND  clustering_1 > ?", 0, 3);
            flush(forceFlush);
            assertRows(execute("SELECT * FROM %s WHERE partitionKey = ?", 0),
                       row(0, 0, 4, 4),
                       row(0, 2, 0, 10),
                       row(0, 3, 0, 15));

            execute("DELETE FROM %s WHERE partitionKey = ? AND clustering_1 < ?", 0, 3);
            flush(forceFlush);
            assertRows(execute("SELECT * FROM %s WHERE partitionKey = ?", 0),
                       row(0, 3, 0, 15));

            execute("DELETE FROM %s WHERE partitionKey = ? AND clustering_1 >= ? AND clustering_1 < ?", 2, 0, 3);
            flush(forceFlush);
            assertRows(execute("SELECT * FROM %s WHERE partitionKey = ?", 2),
                       row(2, 3, 0, 65),
                       row(2, 3, 1, 66),
                       row(2, 3, 2, 67),
                       row(2, 3, 3, 68),
                       row(2, 3, 4, 69),
                       row(2, 4, 0, 70),
                       row(2, 4, 1, 71),
                       row(2, 4, 2, 72),
                       row(2, 4, 3, 73),
                       row(2, 4, 4, 74));

            execute("DELETE FROM %s WHERE partitionKey = ? AND clustering_1 > ? AND clustering_1 <= ?", 2, 3, 5);
            flush(forceFlush);
            assertRows(execute("SELECT * FROM %s WHERE partitionKey = ?", 2),
                       row(2, 3, 0, 65),
                       row(2, 3, 1, 66),
                       row(2, 3, 2, 67),
                       row(2, 3, 3, 68),
                       row(2, 3, 4, 69));

            execute("DELETE FROM %s WHERE partitionKey = ? AND clustering_1 < ? AND clustering_1 > ?", 2, 3, 5);
            flush(forceFlush);
            assertRows(execute("SELECT * FROM %s WHERE partitionKey = ?", 2),
                       row(2, 3, 0, 65),
                       row(2, 3, 1, 66),
                       row(2, 3, 2, 67),
                       row(2, 3, 3, 68),
                       row(2, 3, 4, 69));

            // test multi-column slices
            execute("DELETE FROM %s WHERE partitionKey = ? AND (clustering_1, clustering_2) > (?, ?)", 2, 3, 3);
            flush(forceFlush);
            assertRows(execute("SELECT * FROM %s WHERE partitionKey = ?", 2),
                       row(2, 3, 0, 65),
                       row(2, 3, 1, 66),
                       row(2, 3, 2, 67),
                       row(2, 3, 3, 68));

            execute("DELETE FROM %s WHERE partitionKey = ? AND (clustering_1, clustering_2) < (?, ?)", 2, 3, 1);
            flush(forceFlush);
            assertRows(execute("SELECT * FROM %s WHERE partitionKey = ?", 2),
                       row(2, 3, 1, 66),
                       row(2, 3, 2, 67),
                       row(2, 3, 3, 68));

            execute("DELETE FROM %s WHERE partitionKey = ? AND (clustering_1, clustering_2) >= (?, ?) AND (clustering_1) <= (?)", 2, 3, 2, 4);
            flush(forceFlush);
            assertRows(execute("SELECT * FROM %s WHERE partitionKey = ?", 2),
                       row(2, 3, 1, 66));

            // Test with a mix of single column and multi-column restrictions
            execute("DELETE FROM %s WHERE partitionKey = ? AND clustering_1 = ? AND (clustering_2) < (?)", 3, 0, 3);
            flush(forceFlush);
            assertRows(execute("SELECT * FROM %s WHERE partitionKey = ? AND clustering_1 = ?", 3, 0),
                       row(3, 0, 3, 78),
                       row(3, 0, 4, 79));

            execute("DELETE FROM %s WHERE partitionKey = ? AND clustering_1 IN (?, ?) AND (clustering_2) >= (?)", 3, 0, 1, 3);
            flush(forceFlush);
            assertRows(execute("SELECT * FROM %s WHERE partitionKey = ? AND clustering_1 IN (?, ?)", 3, 0, 1),
                       row(3, 1, 0, 80),
                       row(3, 1, 1, 81),
                       row(3, 1, 2, 82));

            execute("DELETE FROM %s WHERE partitionKey = ? AND (clustering_1) IN ((?), (?)) AND clustering_2 < ?", 3, 0, 1, 1);
            flush(forceFlush);
            assertRows(execute("SELECT * FROM %s WHERE partitionKey = ? AND clustering_1 IN (?, ?)", 3, 0, 1),
                       row(3, 1, 1, 81),
                       row(3, 1, 2, 82));

            execute("DELETE FROM %s WHERE partitionKey = ? AND (clustering_1) = (?) AND clustering_2 >= ?", 3, 1, 2);
            flush(forceFlush);
            assertRows(execute("SELECT * FROM %s WHERE partitionKey = ? AND clustering_1 IN (?, ?)", 3, 0, 1),
                       row(3, 1, 1, 81));

            // Test invalid queries
            assertInvalidMessage("Range deletions are not supported for specific columns",
                                 "DELETE value FROM %s WHERE partitionKey = ? AND (clustering_1, clustering_2) >= (?, ?)", 2, 3, 1);
            assertInvalidMessage("Range deletions are not supported for specific columns",
                                 "DELETE value FROM %s WHERE partitionKey = ? AND clustering_1 >= ?", 2, 3);
            assertInvalidMessage("Range deletions are not supported for specific columns",
                                 "DELETE value FROM %s WHERE partitionKey = ? AND clustering_1 = ?", 2, 3);
            assertInvalidMessage("Range deletions are not supported for specific columns",
                                 "DELETE value FROM %s WHERE partitionKey = ?", 2);
        }
    }

    @Test
    public void testDeleteWithAStaticColumn() throws Throwable
    {
        testDeleteWithAStaticColumn(false);
        testDeleteWithAStaticColumn(true);
    }

    private void testDeleteWithAStaticColumn(boolean forceFlush) throws Throwable
    {
        createTable("CREATE TABLE %s (partitionKey int," +
                                      "clustering_1 int," +
                                      "clustering_2 int," +
                                      "value int," +
                                      "staticValue text static," +
                                      " PRIMARY KEY (partitionKey, clustering_1, clustering_2))");

        execute("INSERT INTO %s (partitionKey, clustering_1, clustering_2, value, staticValue) VALUES (0, 0, 0, 0, 'A')");
        execute("INSERT INTO %s (partitionKey, clustering_1, clustering_2, value) VALUES (0, 0, 1, 1)");
        execute("INSERT INTO %s (partitionKey, clustering_1, clustering_2, value, staticValue) VALUES (1, 0, 0, 6, 'B')");
        flush(forceFlush);

        execute("DELETE staticValue FROM %s WHERE partitionKey = ?", 0);
        flush(forceFlush);
        assertRows(execute("SELECT DISTINCT staticValue FROM %s WHERE partitionKey IN (?, ?)", 0, 1),
                   row(new Object[1]), row("B"));

        execute("DELETE staticValue, value FROM %s WHERE partitionKey = ? AND clustering_1 = ? AND clustering_2 = ?",
                1, 0, 0);
        flush(forceFlush);
        assertRows(execute("SELECT * FROM %s"),
                   row(1, 0, 0, null, null),
                   row(0, 0, 0, null, 0),
                   row(0, 0, 1, null, 1));

        assertInvalidMessage("Invalid restrictions on clustering columns since the DELETE statement modifies only static columns",
                             "DELETE staticValue FROM %s WHERE partitionKey = ? AND clustering_1 = ? AND clustering_2 = ?",
                             0, 0, 1);

        assertInvalidMessage("Invalid restrictions on clustering columns since the DELETE statement modifies only static columns",
                             "DELETE staticValue FROM %s WHERE partitionKey = ? AND (clustering_1, clustering_2) >= (?, ?)",
                             0, 0, 1);
    }

    @Test
    public void testDeleteWithSecondaryIndices() throws Throwable
    {
        testDeleteWithSecondaryIndices(false);
        testDeleteWithSecondaryIndices(true);
    }

    private void testDeleteWithSecondaryIndices(boolean forceFlush) throws Throwable
    {
        createTable("CREATE TABLE %s (partitionKey int," +
                "clustering_1 int," +
                "value int," +
                "values set<int>," +
                " PRIMARY KEY (partitionKey, clustering_1))");

        createIndex("CREATE INDEX ON %s (value)");
        createIndex("CREATE INDEX ON %s (clustering_1)");
        createIndex("CREATE INDEX ON %s (values)");

        execute("INSERT INTO %s (partitionKey, clustering_1, value, values) VALUES (0, 0, 0, {0})");
        execute("INSERT INTO %s (partitionKey, clustering_1, value, values) VALUES (0, 1, 1, {0, 1})");
        execute("INSERT INTO %s (partitionKey, clustering_1, value, values) VALUES (0, 2, 2, {0, 1, 2})");
        execute("INSERT INTO %s (partitionKey, clustering_1, value, values) VALUES (0, 3, 3, {0, 1, 2, 3})");
        execute("INSERT INTO %s (partitionKey, clustering_1, value, values) VALUES (1, 0, 4, {0, 1, 2, 3, 4})");

        flush(forceFlush);

        assertInvalidMessage("Non PRIMARY KEY columns found in where clause: value",
                             "DELETE FROM %s WHERE partitionKey = ? AND clustering_1 = ? AND value = ?", 3, 3, 3);
        assertInvalidMessage("Non PRIMARY KEY columns found in where clause: values",
                             "DELETE FROM %s WHERE partitionKey = ? AND clustering_1 = ? AND values CONTAINS ?", 3, 3, 3);
        assertInvalidMessage("Non PRIMARY KEY columns found in where clause: value",
                             "DELETE FROM %s WHERE partitionKey = ? AND value = ?", 3, 3);
        assertInvalidMessage("Non PRIMARY KEY columns found in where clause: values",
                             "DELETE FROM %s WHERE partitionKey = ? AND values CONTAINS ?", 3, 3);
        assertInvalidMessage("Some partition key parts are missing: partitionkey",
                             "DELETE FROM %s WHERE clustering_1 = ?", 3);
        assertInvalidMessage("Some partition key parts are missing: partitionkey",
                             "DELETE FROM %s WHERE value = ?", 3);
        assertInvalidMessage("Some partition key parts are missing: partitionkey",
                             "DELETE FROM %s WHERE values CONTAINS ?", 3);
    }

    @Test
    public void testDeleteWithOnlyPK() throws Throwable
    {
        // This is a regression test for CASSANDRA-11102

        createTable("CREATE TABLE %s (k int, v int, PRIMARY KEY (k, v)) WITH gc_grace_seconds=1");

        execute("INSERT INTO %s(k, v) VALUES (?, ?)", 1, 2);

        execute("DELETE FROM %s WHERE k = ? AND v = ?", 1, 2);
        execute("INSERT INTO %s(k, v) VALUES (?, ?)", 2, 3);

        Thread.sleep(500);

        execute("DELETE FROM %s WHERE k = ? AND v = ?", 2, 3);
        execute("INSERT INTO %s(k, v) VALUES (?, ?)", 1, 2);

        Thread.sleep(500);

        flush();

        assertRows(execute("SELECT * FROM %s"), row(1, 2));

        Thread.sleep(1000);
        compact();

        assertRows(execute("SELECT * FROM %s"), row(1, 2));
    }

    @Test
    public void testDeleteColumnNoClustering() throws Throwable
    {
        // This is a regression test for CASSANDRA-11068 (and ultimately another test for CASSANDRA-11102)
        // Creates a table without clustering, insert a row (with a column) and only remove the column.
        // We should still have a row (with a null column value) even post-compaction.

        createTable("CREATE TABLE %s (k int PRIMARY KEY, v int) WITH gc_grace_seconds=0");

        execute("INSERT INTO %s(k, v) VALUES (?, ?)", 0, 0);
        execute("DELETE v FROM %s WHERE k=?", 0);

        assertRows(execute("SELECT * FROM %s"), row(0, null));

        flush();
        assertRows(execute("SELECT * FROM %s"), row(0, null));

        compact();
        assertRows(execute("SELECT * FROM %s"), row(0, null));
    }

    @Test
    public void testDeleteAndReverseQueries() throws Throwable
    {
        // This test insert rows in one sstable and a range tombstone covering some of those rows in another, and it
        // validates we correctly get only the non-removed rows when doing reverse queries.

        createTable("CREATE TABLE %s (k text, i int, PRIMARY KEY (k, i))");

        for (int i = 0; i < 10; i++)
            execute("INSERT INTO %s(k, i) values (?, ?)", "a", i);

        flush();

        execute("DELETE FROM %s WHERE k = ? AND i >= ? AND i <= ?", "a", 2, 7);

        assertRows(execute("SELECT i FROM %s WHERE k = ? ORDER BY i DESC", "a"),
            row(9), row(8), row(1), row(0)
        );

        flush();

        assertRows(execute("SELECT i FROM %s WHERE k = ? ORDER BY i DESC", "a"),
            row(9), row(8), row(1), row(0)
        );
    }

    @Test
    public void testDeleteWithEmptyRestrictionValue() throws Throwable
    {
        for (String options : new String[] { "", " WITH COMPACT STORAGE" })
        {
            createTable("CREATE TABLE %s (pk blob, c blob, v blob, PRIMARY KEY (pk, c))" + options);

            if (StringUtils.isEmpty(options))
            {
                execute("INSERT INTO %s (pk, c, v) VALUES (?, ?, ?)", bytes("foo123"), EMPTY_BYTE_BUFFER, bytes("1"));
                execute("DELETE FROM %s WHERE pk = textAsBlob('foo123') AND c = textAsBlob('');");

                assertEmpty(execute("SELECT * FROM %s"));

                execute("INSERT INTO %s (pk, c, v) VALUES (?, ?, ?)", bytes("foo123"), EMPTY_BYTE_BUFFER, bytes("1"));
                execute("DELETE FROM %s WHERE pk = textAsBlob('foo123') AND c IN (textAsBlob(''), textAsBlob('1'));");

                assertEmpty(execute("SELECT * FROM %s"));

                execute("INSERT INTO %s (pk, c, v) VALUES (?, ?, ?)", bytes("foo123"), EMPTY_BYTE_BUFFER, bytes("1"));
                execute("INSERT INTO %s (pk, c, v) VALUES (?, ?, ?)", bytes("foo123"), bytes("1"), bytes("1"));
                execute("INSERT INTO %s (pk, c, v) VALUES (?, ?, ?)", bytes("foo123"), bytes("2"), bytes("2"));

                execute("DELETE FROM %s WHERE pk = textAsBlob('foo123') AND c > textAsBlob('')");

                assertRows(execute("SELECT * FROM %s"),
                           row(bytes("foo123"), EMPTY_BYTE_BUFFER, bytes("1")));

                execute("DELETE FROM %s WHERE pk = textAsBlob('foo123') AND c >= textAsBlob('')");

                assertEmpty(execute("SELECT * FROM %s"));
            }
            else
            {
                assertInvalid("Invalid empty or null value for column c",
                              "DELETE FROM %s WHERE pk = textAsBlob('foo123') AND c = textAsBlob('')");
                assertInvalid("Invalid empty or null value for column c",
                              "DELETE FROM %s WHERE pk = textAsBlob('foo123') AND c IN (textAsBlob(''), textAsBlob('1'))");
            }

            execute("INSERT INTO %s (pk, c, v) VALUES (?, ?, ?)", bytes("foo123"), bytes("1"), bytes("1"));
            execute("INSERT INTO %s (pk, c, v) VALUES (?, ?, ?)", bytes("foo123"), bytes("2"), bytes("2"));

            execute("DELETE FROM %s WHERE pk = textAsBlob('foo123') AND c > textAsBlob('')");

            assertEmpty(execute("SELECT * FROM %s"));

            execute("INSERT INTO %s (pk, c, v) VALUES (?, ?, ?)", bytes("foo123"), bytes("1"), bytes("1"));
            execute("INSERT INTO %s (pk, c, v) VALUES (?, ?, ?)", bytes("foo123"), bytes("2"), bytes("2"));

            execute("DELETE FROM %s WHERE pk = textAsBlob('foo123') AND c <= textAsBlob('')");
            execute("DELETE FROM %s WHERE pk = textAsBlob('foo123') AND c < textAsBlob('')");

            assertRows(execute("SELECT * FROM %s"),
                       row(bytes("foo123"), bytes("1"), bytes("1")),
                       row(bytes("foo123"), bytes("2"), bytes("2")));
        }
    }

    @Test
    public void testDeleteWithMultipleClusteringColumnsAndEmptyRestrictionValue() throws Throwable
    {
        for (String options : new String[] { "", " WITH COMPACT STORAGE" })
        {
            createTable("CREATE TABLE %s (pk blob, c1 blob, c2 blob, v blob, PRIMARY KEY (pk, c1, c2))" + options);

            execute("INSERT INTO %s (pk, c1, c2, v) VALUES (?, ?, ?, ?)", bytes("foo123"), EMPTY_BYTE_BUFFER, bytes("1"), bytes("1"));
            execute("DELETE FROM %s WHERE pk = textAsBlob('foo123') AND c1 = textAsBlob('');");

            assertEmpty(execute("SELECT * FROM %s"));

            execute("INSERT INTO %s (pk, c1, c2, v) VALUES (?, ?, ?, ?)", bytes("foo123"), EMPTY_BYTE_BUFFER, bytes("1"), bytes("1"));
            execute("DELETE FROM %s WHERE pk = textAsBlob('foo123') AND c1 IN (textAsBlob(''), textAsBlob('1')) AND c2 = textAsBlob('1');");

            assertEmpty(execute("SELECT * FROM %s"));

            execute("INSERT INTO %s (pk, c1, c2, v) VALUES (?, ?, ?, ?)", bytes("foo123"), EMPTY_BYTE_BUFFER, bytes("1"), bytes("0"));
            execute("INSERT INTO %s (pk, c1, c2, v) VALUES (?, ?, ?, ?)", bytes("foo123"), bytes("1"), bytes("1"), bytes("1"));
            execute("INSERT INTO %s (pk, c1, c2, v) VALUES (?, ?, ?, ?)", bytes("foo123"), bytes("1"), bytes("2"), bytes("3"));

            execute("DELETE FROM %s WHERE pk = textAsBlob('foo123') AND c1 > textAsBlob('')");

            assertRows(execute("SELECT * FROM %s"),
                       row(bytes("foo123"), EMPTY_BYTE_BUFFER, bytes("1"), bytes("0")));

            execute("DELETE FROM %s WHERE pk = textAsBlob('foo123') AND c1 >= textAsBlob('')");

            assertEmpty(execute("SELECT * FROM %s"));

            execute("INSERT INTO %s (pk, c1, c2, v) VALUES (?, ?, ?, ?)", bytes("foo123"), bytes("1"), bytes("1"), bytes("1"));
            execute("INSERT INTO %s (pk, c1, c2, v) VALUES (?, ?, ?, ?)", bytes("foo123"), bytes("1"), bytes("2"), bytes("3"));

            execute("DELETE FROM %s WHERE pk = textAsBlob('foo123') AND c1 > textAsBlob('')");

            assertEmpty(execute("SELECT * FROM %s"));

            execute("INSERT INTO %s (pk, c1, c2, v) VALUES (?, ?, ?, ?)", bytes("foo123"), bytes("1"), bytes("1"), bytes("1"));
            execute("INSERT INTO %s (pk, c1, c2, v) VALUES (?, ?, ?, ?)", bytes("foo123"), bytes("1"), bytes("2"), bytes("3"));

            execute("DELETE FROM %s WHERE pk = textAsBlob('foo123') AND c1 <= textAsBlob('')");
            execute("DELETE FROM %s WHERE pk = textAsBlob('foo123') AND c1 < textAsBlob('')");

            assertRows(execute("SELECT * FROM %s"),
                       row(bytes("foo123"), bytes("1"), bytes("1"), bytes("1")),
                       row(bytes("foo123"), bytes("1"), bytes("2"), bytes("3")));
        }
    }
<<<<<<< HEAD
=======

    @Test
    public void testDeleteAndReverseQueries() throws Throwable
    {
        // This test insert rows in one sstable and a range tombstone covering some of those rows in another, and it
        // validates we correctly get only the non-removed rows when doing reverse queries.

        createTable("CREATE TABLE %s (k text, i int, PRIMARY KEY (k, i))");

        for (int i = 0; i < 10; i++)
            execute("INSERT INTO %s(k, i) values (?, ?)", "a", i);

        flush();

        execute("DELETE FROM %s WHERE k = ? AND i >= ? AND i <= ?", "a", 2, 7);

        assertRows(execute("SELECT i FROM %s WHERE k = ? ORDER BY i DESC", "a"),
            row(9), row(8), row(1), row(0)
        );

        flush();

        assertRows(execute("SELECT i FROM %s WHERE k = ? ORDER BY i DESC", "a"),
            row(9), row(8), row(1), row(0)
        );
    }

    /**
     * Test for CASSANDRA-12829
     */
    @Test
    public void testDeleteWithEmptyInRestriction() throws Throwable
    {
        createTable("CREATE TABLE %s (a int, b int, c int, PRIMARY KEY (a,b))");
        execute("INSERT INTO %s (a,b,c) VALUES (?,?,?)", 1, 1, 1);
        execute("INSERT INTO %s (a,b,c) VALUES (?,?,?)", 1, 2, 2);
        execute("INSERT INTO %s (a,b,c) VALUES (?,?,?)", 1, 3, 3);

        execute("DELETE FROM %s WHERE a IN ();");
        execute("DELETE FROM %s WHERE a IN () AND b IN ();");
        execute("DELETE FROM %s WHERE a IN () AND b = 1;");
        execute("DELETE FROM %s WHERE a = 1 AND b IN ();");
        assertRows(execute("SELECT * FROM %s"),
                   row(1, 1, 1),
                   row(1, 2, 2),
                   row(1, 3, 3));

        createTable("CREATE TABLE %s (a int, b int, c int, d int, s int static, PRIMARY KEY ((a,b), c))");
        execute("INSERT INTO %s (a,b,c,d,s) VALUES (?,?,?,?,?)", 1, 1, 1, 1, 1);
        execute("INSERT INTO %s (a,b,c,d,s) VALUES (?,?,?,?,?)", 1, 1, 2, 2, 1);
        execute("INSERT INTO %s (a,b,c,d,s) VALUES (?,?,?,?,?)", 1, 1, 3, 3, 1);

        execute("DELETE FROM %s WHERE a = 1 AND b = 1 AND c IN ();");
        execute("DELETE FROM %s WHERE a = 1 AND b IN () AND c IN ();");
        execute("DELETE FROM %s WHERE a IN () AND b IN () AND c IN ();");
        execute("DELETE FROM %s WHERE a IN () AND b = 1 AND c IN ();");
        execute("DELETE FROM %s WHERE a IN () AND b IN () AND c = 1;");
        assertRows(execute("SELECT * FROM %s"),
                   row(1, 1, 1, 1, 1),
                   row(1, 1, 2, 1, 2),
                   row(1, 1, 3, 1, 3));

        createTable("CREATE TABLE %s (a int, b int, c int, d int, e int, PRIMARY KEY ((a,b), c, d))");
        execute("INSERT INTO %s (a,b,c,d,e) VALUES (?,?,?,?,?)", 1, 1, 1, 1, 1);
        execute("INSERT INTO %s (a,b,c,d,e) VALUES (?,?,?,?,?)", 1, 1, 1, 2, 2);
        execute("INSERT INTO %s (a,b,c,d,e) VALUES (?,?,?,?,?)", 1, 1, 1, 3, 3);
        execute("INSERT INTO %s (a,b,c,d,e) VALUES (?,?,?,?,?)", 1, 1, 1, 4, 4);

        execute("DELETE FROM %s WHERE a = 1 AND b = 1 AND c IN ();");
        execute("DELETE FROM %s WHERE a = 1 AND b = 1 AND c = 1 AND d IN ();");
        execute("DELETE FROM %s WHERE a = 1 AND b = 1 AND c IN () AND d IN ();");
        execute("DELETE FROM %s WHERE a = 1 AND b IN () AND c IN () AND d IN ();");
        execute("DELETE FROM %s WHERE a IN () AND b IN () AND c IN () AND d IN ();");
        execute("DELETE FROM %s WHERE a IN () AND b IN () AND c IN () AND d = 1;");
        execute("DELETE FROM %s WHERE a IN () AND b IN () AND c = 1 AND d = 1;");
        execute("DELETE FROM %s WHERE a IN () AND b IN () AND c = 1 AND d IN ();");
        execute("DELETE FROM %s WHERE a IN () AND b = 1");
        assertRows(execute("SELECT * FROM %s"),
                   row(1, 1, 1, 1, 1),
                   row(1, 1, 1, 2, 2),
                   row(1, 1, 1, 3, 3),
                   row(1, 1, 1, 4, 4));
    }
>>>>>>> 9fc1ffb6
}<|MERGE_RESOLUTION|>--- conflicted
+++ resolved
@@ -1244,34 +1244,6 @@
                        row(bytes("foo123"), bytes("1"), bytes("2"), bytes("3")));
         }
     }
-<<<<<<< HEAD
-=======
-
-    @Test
-    public void testDeleteAndReverseQueries() throws Throwable
-    {
-        // This test insert rows in one sstable and a range tombstone covering some of those rows in another, and it
-        // validates we correctly get only the non-removed rows when doing reverse queries.
-
-        createTable("CREATE TABLE %s (k text, i int, PRIMARY KEY (k, i))");
-
-        for (int i = 0; i < 10; i++)
-            execute("INSERT INTO %s(k, i) values (?, ?)", "a", i);
-
-        flush();
-
-        execute("DELETE FROM %s WHERE k = ? AND i >= ? AND i <= ?", "a", 2, 7);
-
-        assertRows(execute("SELECT i FROM %s WHERE k = ? ORDER BY i DESC", "a"),
-            row(9), row(8), row(1), row(0)
-        );
-
-        flush();
-
-        assertRows(execute("SELECT i FROM %s WHERE k = ? ORDER BY i DESC", "a"),
-            row(9), row(8), row(1), row(0)
-        );
-    }
 
     /**
      * Test for CASSANDRA-12829
@@ -1329,5 +1301,4 @@
                    row(1, 1, 1, 3, 3),
                    row(1, 1, 1, 4, 4));
     }
->>>>>>> 9fc1ffb6
 }